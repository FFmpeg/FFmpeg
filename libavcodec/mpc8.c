--- conflicted
+++ resolved
@@ -139,17 +139,12 @@
     c->MSS = get_bits1(&gb);
     c->frames = 1 << (get_bits(&gb, 3) * 2);
 
-<<<<<<< HEAD
-    avctx->sample_fmt = AV_SAMPLE_FMT_S16;
+    avctx->sample_fmt = AV_SAMPLE_FMT_S16P;
     avctx->channel_layout = (channels==2) ? AV_CH_LAYOUT_STEREO : AV_CH_LAYOUT_MONO;
     avctx->channels = channels;
 
     avcodec_get_frame_defaults(&c->frame);
     avctx->coded_frame = &c->frame;
-=======
-    avctx->sample_fmt = AV_SAMPLE_FMT_S16P;
-    avctx->channel_layout = (avctx->channels==2) ? AV_CH_LAYOUT_STEREO : AV_CH_LAYOUT_MONO;
->>>>>>> bfcd4b6a
 
     if(vlc_initialized) return 0;
     av_log(avctx, AV_LOG_DEBUG, "Initing VLC\n");
