--- conflicted
+++ resolved
@@ -209,13 +209,8 @@
         /* No ROI */
         ctx->enc_params.roi_compno = -1;
 
-<<<<<<< HEAD
-        if (ctx->enc_params.prog_order!=CPRL) {
-            av_log(avctx, AV_LOG_ERROR, "Prog_order forced to CPRL\n");
-=======
         if (ctx->enc_params.prog_order != CPRL) {
             av_log(avctx, AV_LOG_ERROR, "prog_order forced to CPRL\n");
->>>>>>> 5ad43af9
             ctx->enc_params.prog_order = CPRL;
         }
         ctx->enc_params.tp_flag = 'C';
