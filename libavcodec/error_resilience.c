--- conflicted
+++ resolved
@@ -408,11 +408,7 @@
 
 static void guess_mv(MpegEncContext *s)
 {
-<<<<<<< HEAD
-    uint8_t *fixed = av_malloc(s->mb_stride * s->mb_height);
-=======
     uint8_t *fixed = s->er_temp_buffer;
->>>>>>> 7c29377b
 #define MV_FROZEN    3
 #define MV_CHANGED   2
 #define MV_UNCHANGED 1
@@ -474,7 +470,7 @@
                 decode_mb(s, 0);
             }
         }
-        goto end;
+        return;
     }
 
     for (depth = 0; ; depth++) {
@@ -726,7 +722,7 @@
         }
 
         if (none_left)
-            goto end;
+            return;
 
         for (i = 0; i < s->mb_num; i++) {
             int mb_xy = s->mb_index2xy[i];
@@ -735,8 +731,6 @@
         }
         // printf(":"); fflush(stdout);
     }
-end:
-    av_free(fixed);
 }
 
 static int is_intra_more_likely(MpegEncContext *s)
