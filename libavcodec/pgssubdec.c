--- conflicted
+++ resolved
@@ -301,12 +301,8 @@
                                       int64_t pts)
 {
     PGSSubContext *ctx = avctx->priv_data;
-
-<<<<<<< HEAD
-=======
-    int x, y, ret;
-
->>>>>>> 0f21d8b1
+    int ret;
+
     int w = bytestream_get_be16(&buf);
     int h = bytestream_get_be16(&buf);
 
@@ -333,29 +329,22 @@
      */
     buf += 3;
 
-<<<<<<< HEAD
     ctx->presentation.object_count = bytestream_get_byte(&buf);
     if (!ctx->presentation.object_count)
-        return;
-=======
-    ctx->presentation.object_number = bytestream_get_byte(&buf);
-    ctx->presentation.composition_flag = 0;
-    if (!ctx->presentation.object_number)
         return 0;
->>>>>>> 0f21d8b1
 
     /* Verify that enough bytes are remaining for all of the objects. */
     buf_size -= 11;
     if (buf_size < ctx->presentation.object_count * 8) {
         ctx->presentation.object_count = 0;
-        return;
+        return AVERROR_INVALIDDATA;
     }
 
     av_freep(&ctx->presentation.objects);
     ctx->presentation.objects = av_malloc(sizeof(PGSSubPictureReference) * ctx->presentation.object_count);
     if (!ctx->presentation.objects) {
         ctx->presentation.object_count = 0;
-        return;
+        return AVERROR(ENOMEM);
     }
 
     for (object_index = 0; object_index < ctx->presentation.object_count; ++object_index) {
@@ -373,7 +362,6 @@
         /* TODO If cropping, cropping_x, cropping_y, cropping_width, cropping_height (all 2 bytes).*/
         av_dlog(avctx, "Subtitle Placement ID=%d, x=%d, y=%d\n", reference->picture_id, reference->x, reference->y);
 
-<<<<<<< HEAD
         if (reference->x > avctx->width || reference->y > avctx->height) {
             av_log(avctx, AV_LOG_ERROR, "Subtitle out of video bounds. x = %d, y = %d, video width = %d, video height = %d.\n",
                    reference->x, reference->y, avctx->width, avctx->height);
@@ -381,13 +369,8 @@
             reference->y = 0;
         }
     }
-=======
-    /* Fill in dimensions */
-    ctx->presentation.x = x;
-    ctx->presentation.y = y;
 
     return 0;
->>>>>>> 0f21d8b1
 }
 
 /**
@@ -518,13 +501,9 @@
             parse_picture_segment(avctx, buf, segment_length);
             break;
         case PRESENTATION_SEGMENT:
-<<<<<<< HEAD
-            parse_presentation_segment(avctx, buf, segment_length, sub->pts);
-=======
-            ret = parse_presentation_segment(avctx, buf, segment_length, avpkt->pts);
+            ret = parse_presentation_segment(avctx, buf, segment_length, sub->pts);
             if (ret < 0)
                 return ret;
->>>>>>> 0f21d8b1
             break;
         case WINDOW_SEGMENT:
             /*
