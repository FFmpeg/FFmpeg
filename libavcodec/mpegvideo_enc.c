--- conflicted
+++ resolved
@@ -1053,7 +1053,6 @@
     if (ff_rate_control_init(s) < 0)
         return -1;
 
-<<<<<<< HEAD
 #if FF_API_RC_STRATEGY
     av_assert0(MPV_RC_STRATEGY_XVID == FF_RC_STRATEGY_XVID);
 #endif
@@ -1070,22 +1069,6 @@
             return ret;
     }
 
-#if FF_API_NORMALIZE_AQP
-    FF_DISABLE_DEPRECATION_WARNINGS
-    if (avctx->flags & CODEC_FLAG_NORMALIZE_AQP)
-        s->mpv_flags |= FF_MPV_FLAG_NAQ;
-    FF_ENABLE_DEPRECATION_WARNINGS;
-#endif
-
-#if FF_API_MV0
-    FF_DISABLE_DEPRECATION_WARNINGS
-    if (avctx->flags & CODEC_FLAG_MV0)
-        s->mpv_flags |= FF_MPV_FLAG_MV0;
-    FF_ENABLE_DEPRECATION_WARNINGS
-#endif
-
-=======
->>>>>>> bb45d112
 #if FF_API_MPV_OPT
     FF_DISABLE_DEPRECATION_WARNINGS
     if (avctx->rc_qsquish != 0.0)
