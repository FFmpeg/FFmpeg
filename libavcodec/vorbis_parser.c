/*
 * Copyright (c) 2012 Justin Ruggles
 *
 * This file is part of FFmpeg.
 *
 * FFmpeg is free software; you can redistribute it and/or
 * modify it under the terms of the GNU Lesser General Public
 * License as published by the Free Software Foundation; either
 * version 2.1 of the License, or (at your option) any later version.
 *
 * FFmpeg is distributed in the hope that it will be useful,
 * but WITHOUT ANY WARRANTY; without even the implied warranty of
 * MERCHANTABILITY or FITNESS FOR A PARTICULAR PURPOSE.  See the GNU
 * Lesser General Public License for more details.
 *
 * You should have received a copy of the GNU Lesser General Public
 * License along with FFmpeg; if not, write to the Free Software
 * Foundation, Inc., 51 Franklin Street, Fifth Floor, Boston, MA 02110-1301 USA
 */

/**
 * @file
 * Vorbis audio parser
 *
 * Determines the duration for each packet.
 */

#include "libavutil/log.h"

#include "get_bits.h"
#include "parser.h"
#include "xiph.h"
#include "vorbis_parser.h"

static const AVClass vorbis_parser_class = {
    .class_name = "Vorbis parser",
    .item_name  = av_default_item_name,
    .version    = LIBAVUTIL_VERSION_INT,
};

static int parse_id_header(VorbisParseContext *s,
                           const uint8_t *buf, int buf_size)
{
    /* Id header should be 30 bytes */
    if (buf_size < 30) {
        av_log(s, AV_LOG_ERROR, "Id header is too short\n");
        return AVERROR_INVALIDDATA;
    }

    /* make sure this is the Id header */
    if (buf[0] != 1) {
        av_log(s, AV_LOG_ERROR, "Wrong packet type in Id header\n");
        return AVERROR_INVALIDDATA;
    }

    /* check for header signature */
    if (memcmp(&buf[1], "vorbis", 6)) {
        av_log(s, AV_LOG_ERROR, "Invalid packet signature in Id header\n");
        return AVERROR_INVALIDDATA;
    }

    if (!(buf[29] & 0x1)) {
        av_log(s, AV_LOG_ERROR, "Invalid framing bit in Id header\n");
        return AVERROR_INVALIDDATA;
    }

    s->blocksize[0] = 1 << (buf[28] & 0xF);
    s->blocksize[1] = 1 << (buf[28] >>  4);

    return 0;
}

static int parse_setup_header(VorbisParseContext *s,
                              const uint8_t *buf, int buf_size)
{
    GetBitContext gb, gb0;
    uint8_t *rev_buf;
    int i, ret = 0;
    int got_framing_bit, mode_count, got_mode_header, last_mode_count = 0;

    /* avoid overread */
    if (buf_size < 7) {
        av_log(s, AV_LOG_ERROR, "Setup header is too short\n");
        return AVERROR_INVALIDDATA;
    }

    /* make sure this is the Setup header */
    if (buf[0] != 5) {
        av_log(s, AV_LOG_ERROR, "Wrong packet type in Setup header\n");
        return AVERROR_INVALIDDATA;
    }

    /* check for header signature */
    if (memcmp(&buf[1], "vorbis", 6)) {
        av_log(s, AV_LOG_ERROR, "Invalid packet signature in Setup header\n");
        return AVERROR_INVALIDDATA;
    }

    /* reverse bytes so we can easily read backwards with get_bits() */
    if (!(rev_buf = av_malloc(buf_size))) {
        av_log(s, AV_LOG_ERROR, "Out of memory\n");
        return AVERROR(ENOMEM);
    }
    for (i = 0; i < buf_size; i++)
        rev_buf[i] = buf[buf_size - 1 - i];
    init_get_bits(&gb, rev_buf, buf_size * 8);

    got_framing_bit = 0;
    while (get_bits_left(&gb) > 97) {
        if (get_bits1(&gb)) {
            got_framing_bit = get_bits_count(&gb);
            break;
        }
    }
    if (!got_framing_bit) {
        av_log(s, AV_LOG_ERROR, "Invalid Setup header\n");
        ret = AVERROR_INVALIDDATA;
        goto bad_header;
    }

    /* Now we search backwards to find possible valid mode counts. This is not
     * fool-proof because we could have false positive matches and read too
     * far, but there isn't really any way to be sure without parsing through
     * all the many variable-sized fields before the modes. This approach seems
     * to work well in testing, and it is similar to how it is handled in
     * liboggz. */
    mode_count = 0;
    got_mode_header = 0;
    while (get_bits_left(&gb) >= 97) {
        if (get_bits(&gb, 8) > 63 || get_bits(&gb, 16) || get_bits(&gb, 16))
            break;
        skip_bits(&gb, 1);
        mode_count++;
        if (mode_count > 64)
            break;
        gb0 = gb;
        if (get_bits(&gb0, 6) + 1 == mode_count) {
            got_mode_header = 1;
            last_mode_count = mode_count;
        }
    }
    if (!got_mode_header) {
        av_log(s, AV_LOG_ERROR, "Invalid Setup header\n");
        ret = AVERROR_INVALIDDATA;
        goto bad_header;
    }
    /* All samples I've seen use <= 2 modes, so ask for a sample if we find
     * more than that, as it is most likely a false positive. If we get any
     * we may need to approach this the long way and parse the whole Setup
     * header, but I hope very much that it never comes to that. */
    if (last_mode_count > 2) {
        avpriv_request_sample(s,
                              "%d modes (either a false positive or a "
                              "sample from an unknown encoder)",
                              last_mode_count);
    }
    /* We're limiting the mode count to 63 so that we know that the previous
     * block flag will be in the first packet byte. */
    if (last_mode_count > 63) {
        av_log(s, AV_LOG_ERROR, "Unsupported mode count: %d\n",
               last_mode_count);
        ret = AVERROR_INVALIDDATA;
        goto bad_header;
    }
    s->mode_count = mode_count = last_mode_count;
    /* Determine the number of bits required to code the mode and turn that
     * into a bitmask to directly access the mode from the first frame byte. */
    s->mode_mask = ((1 << (av_log2(mode_count - 1) + 1)) - 1) << 1;
    /* The previous window flag is the next bit after the mode */
    s->prev_mask = (s->mode_mask | 0x1) + 1;

    init_get_bits(&gb, rev_buf, buf_size * 8);
    skip_bits_long(&gb, got_framing_bit);
    for (i = mode_count - 1; i >= 0; i--) {
        skip_bits_long(&gb, 40);
        s->mode_blocksize[i] = get_bits1(&gb);
    }

bad_header:
    av_free(rev_buf);
    return ret;
}

int avpriv_vorbis_parse_extradata(AVCodecContext *avctx, VorbisParseContext *s)
{
    uint8_t *header_start[3];
    int header_len[3];
    int ret;

    s->class = &vorbis_parser_class;
    s->extradata_parsed = 1;

    if ((ret = avpriv_split_xiph_headers(avctx->extradata,
                                         avctx->extradata_size, 30,
                                         header_start, header_len)) < 0) {
        av_log(s, AV_LOG_ERROR, "Extradata corrupt.\n");
        return ret;
    }

    if ((ret = parse_id_header(s, header_start[0], header_len[0])) < 0)
        return ret;

    if ((ret = parse_setup_header(s, header_start[2], header_len[2])) < 0)
        return ret;

    s->valid_extradata = 1;
    s->previous_blocksize = s->blocksize[s->mode_blocksize[0]];

    return 0;
}

int avpriv_vorbis_parse_frame_flags(VorbisParseContext *s, const uint8_t *buf,
                                    int buf_size, int *flags)
{
    int duration = 0;

    if (s->valid_extradata && buf_size > 0) {
        int mode, current_blocksize;
        int previous_blocksize = s->previous_blocksize;

        if (buf[0] & 1) {
<<<<<<< HEAD
            /* If the user doesn't care about special packets, it's a bad one. */
            if (!flags)
                goto bad_packet;

            /* Set the flag for which kind of special packet it is. */
            if (buf[0] == 1)
                *flags |= VORBIS_FLAG_HEADER;
            else if (buf[0] == 3)
                *flags |= VORBIS_FLAG_COMMENT;
            else
                goto bad_packet;

            /* Special packets have no duration. */
            return 0;

bad_packet:
            av_log(s->avctx, AV_LOG_ERROR, "Invalid packet\n");
=======
            av_log(s, AV_LOG_ERROR, "Invalid packet\n");
>>>>>>> 87479264
            return AVERROR_INVALIDDATA;
        }
        if (s->mode_count == 1)
            mode = 0;
        else
            mode = (buf[0] & s->mode_mask) >> 1;
        if (mode >= s->mode_count) {
            av_log(s, AV_LOG_ERROR, "Invalid mode in packet\n");
            return AVERROR_INVALIDDATA;
        }
        if(s->mode_blocksize[mode]){
            int flag = !!(buf[0] & s->prev_mask);
            previous_blocksize = s->blocksize[flag];
        }
        current_blocksize     = s->blocksize[s->mode_blocksize[mode]];
        duration              = (previous_blocksize + current_blocksize) >> 2;
        s->previous_blocksize = current_blocksize;
    }

    return duration;
}

int avpriv_vorbis_parse_frame(VorbisParseContext *s, const uint8_t *buf,
                              int buf_size)
{
    return avpriv_vorbis_parse_frame_flags(s, buf, buf_size, NULL);
}

void avpriv_vorbis_parse_reset(VorbisParseContext *s)
{
    if (s->valid_extradata)
        s->previous_blocksize = s->blocksize[0];
}

#if CONFIG_VORBIS_PARSER
static int vorbis_parse(AVCodecParserContext *s1, AVCodecContext *avctx,
                        const uint8_t **poutbuf, int *poutbuf_size,
                        const uint8_t *buf, int buf_size)
{
    VorbisParseContext *s = s1->priv_data;
    int duration;

    if (!s->extradata_parsed && avctx->extradata && avctx->extradata_size)
        if (avpriv_vorbis_parse_extradata(avctx, s))
            goto end;

    if ((duration = avpriv_vorbis_parse_frame(s, buf, buf_size)) >= 0)
        s1->duration = duration;

end:
    /* always return the full packet. this parser isn't doing any splitting or
       combining, only packet analysis */
    *poutbuf      = buf;
    *poutbuf_size = buf_size;
    return buf_size;
}

AVCodecParser ff_vorbis_parser = {
    .codec_ids      = { AV_CODEC_ID_VORBIS },
    .priv_data_size = sizeof(VorbisParseContext),
    .parser_parse   = vorbis_parse,
};
#endif /* CONFIG_VORBIS_PARSER */<|MERGE_RESOLUTION|>--- conflicted
+++ resolved
@@ -219,7 +219,6 @@
         int previous_blocksize = s->previous_blocksize;
 
         if (buf[0] & 1) {
-<<<<<<< HEAD
             /* If the user doesn't care about special packets, it's a bad one. */
             if (!flags)
                 goto bad_packet;
@@ -236,10 +235,7 @@
             return 0;
 
 bad_packet:
-            av_log(s->avctx, AV_LOG_ERROR, "Invalid packet\n");
-=======
             av_log(s, AV_LOG_ERROR, "Invalid packet\n");
->>>>>>> 87479264
             return AVERROR_INVALIDDATA;
         }
         if (s->mode_count == 1)
