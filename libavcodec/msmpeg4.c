--- conflicted
+++ resolved
@@ -276,17 +276,10 @@
                 int bs = 8 >> s->avctx->lowres;
                 if(n<4){
                     wrap= s->linesize;
-<<<<<<< HEAD
-                    dest= s->current_picture.f.data[0] + (((n >> 1) + 2*s->mb_y) * bs*  wrap ) + ((n & 1) + 2*s->mb_x) * bs;
+                    dest= s->current_picture.f->data[0] + (((n >> 1) + 2*s->mb_y) * bs*  wrap ) + ((n & 1) + 2*s->mb_x) * bs;
                 }else{
                     wrap= s->uvlinesize;
-                    dest= s->current_picture.f.data[n - 3] + (s->mb_y * bs * wrap) + s->mb_x * bs;
-=======
-                    dest= s->current_picture.f->data[0] + (((n >> 1) + 2*s->mb_y) * 8*  wrap ) + ((n & 1) + 2*s->mb_x) * 8;
-                }else{
-                    wrap= s->uvlinesize;
-                    dest= s->current_picture.f->data[n - 3] + (s->mb_y * 8 * wrap) + s->mb_x * 8;
->>>>>>> f6774f90
+                    dest= s->current_picture.f->data[n - 3] + (s->mb_y * bs * wrap) + s->mb_x * bs;
                 }
                 if(s->mb_x==0) a= (1024 + (scale>>1))/scale;
                 else           a= get_dc(dest-bs, wrap, scale*8>>(2*s->avctx->lowres), bs);
