;*****************************************************************************
;* x86-optimized AC-3 DSP utils
;* Copyright (c) 2011 Justin Ruggles
;*
;* This file is part of FFmpeg.
;*
;* FFmpeg is free software; you can redistribute it and/or
;* modify it under the terms of the GNU Lesser General Public
;* License as published by the Free Software Foundation; either
;* version 2.1 of the License, or (at your option) any later version.
;*
;* FFmpeg is distributed in the hope that it will be useful,
;* but WITHOUT ANY WARRANTY; without even the implied warranty of
;* MERCHANTABILITY or FITNESS FOR A PARTICULAR PURPOSE.  See the GNU
;* Lesser General Public License for more details.
;*
;* You should have received a copy of the GNU Lesser General Public
;* License along with FFmpeg; if not, write to the Free Software
;* Foundation, Inc., 51 Franklin Street, Fifth Floor, Boston, MA 02110-1301 USA
;******************************************************************************

%include "libavutil/x86/x86util.asm"

SECTION_RODATA

; 16777216.0f - used in ff_float_to_fixed24()
pf_1_24: times 4 dd 0x4B800000

; used in ff_ac3_compute_mantissa_size()
cextern ac3_bap_bits
pw_bap_mul1: dw 21846, 21846, 0, 32768, 21846, 21846, 0, 32768
pw_bap_mul2: dw 5, 7, 0, 7, 5, 7, 0, 7

; used in ff_ac3_extract_exponents()
pd_1:   times 4 dd 1
pd_151: times 4 dd 151

SECTION .text

;-----------------------------------------------------------------------------
; void ff_ac3_exponent_min(uint8_t *exp, int num_reuse_blocks, int nb_coefs)
;-----------------------------------------------------------------------------

%macro AC3_EXPONENT_MIN 0
cglobal ac3_exponent_min, 3, 4, 2, exp, reuse_blks, expn, offset
    shl  reuse_blksq, 8
    jz .end
    LOOP_ALIGN
.nextexp:
    mov      offsetq, reuse_blksq
    mova          m0, [expq+offsetq]
    sub      offsetq, 256
    LOOP_ALIGN
.nextblk:
    PMINUB        m0, [expq+offsetq], m1
    sub      offsetq, 256
    jae .nextblk
    mova      [expq], m0
    add         expq, mmsize
    sub        expnq, mmsize
    jg .nextexp
.end:
    REP_RET
%endmacro

%define PMINUB PMINUB_MMX
%define LOOP_ALIGN
<<<<<<< HEAD
INIT_MMX
AC3_EXPONENT_MIN mmx
%if HAVE_MMXEXT_EXTERNAL
=======
INIT_MMX mmx
AC3_EXPONENT_MIN
%if HAVE_MMXEXT
>>>>>>> 9ce02e14
%define PMINUB PMINUB_MMXEXT
%define LOOP_ALIGN ALIGN 16
INIT_MMX mmxext
AC3_EXPONENT_MIN
%endif
%if HAVE_SSE2_EXTERNAL
INIT_XMM sse2
AC3_EXPONENT_MIN
%endif
%undef PMINUB
%undef LOOP_ALIGN

;-----------------------------------------------------------------------------
; int ff_ac3_max_msb_abs_int16(const int16_t *src, int len)
;
; This function uses 2 different methods to calculate a valid result.
; 1) logical 'or' of abs of each element
;        This is used for ssse3 because of the pabsw instruction.
;        It is also used for mmx because of the lack of min/max instructions.
; 2) calculate min/max for the array, then or(abs(min),abs(max))
;        This is used for mmxext and sse2 because they have pminsw/pmaxsw.
;-----------------------------------------------------------------------------

; logical 'or' of 4 or 8 words in an mmx or xmm register into the low word
%macro OR_WORDS_HORIZ 2 ; src, tmp
%if cpuflag(sse2)
    movhlps     %2, %1
    por         %1, %2
    pshuflw     %2, %1, q0032
    por         %1, %2
    pshuflw     %2, %1, q0001
    por         %1, %2
%elif cpuflag(mmx2)
    pshufw      %2, %1, q0032
    por         %1, %2
    pshufw      %2, %1, q0001
    por         %1, %2
%else ; mmx
    movq        %2, %1
    psrlq       %2, 32
    por         %1, %2
    movq        %2, %1
    psrlq       %2, 16
    por         %1, %2
%endif
%endmacro

%macro AC3_MAX_MSB_ABS_INT16 1
cglobal ac3_max_msb_abs_int16, 2,2,5, src, len
    pxor        m2, m2
    pxor        m3, m3
.loop:
%ifidn %1, min_max
    mova        m0, [srcq]
    mova        m1, [srcq+mmsize]
    pminsw      m2, m0
    pminsw      m2, m1
    pmaxsw      m3, m0
    pmaxsw      m3, m1
%else ; or_abs
%if notcpuflag(ssse3)
    mova        m0, [srcq]
    mova        m1, [srcq+mmsize]
    ABS2        m0, m1, m3, m4
%else ; ssse3
    ; using memory args is faster for ssse3
    pabsw       m0, [srcq]
    pabsw       m1, [srcq+mmsize]
%endif
    por         m2, m0
    por         m2, m1
%endif
    add       srcq, mmsize*2
    sub       lend, mmsize
    ja .loop
%ifidn %1, min_max
    ABS2        m2, m3, m0, m1
    por         m2, m3
%endif
    OR_WORDS_HORIZ m2, m0
    movd       eax, m2
    and        eax, 0xFFFF
    RET
%endmacro

INIT_MMX mmx
%define ABS2 ABS2_MMX
AC3_MAX_MSB_ABS_INT16 or_abs
INIT_MMX mmx2
%define ABS2 ABS2_MMXEXT
AC3_MAX_MSB_ABS_INT16 min_max
INIT_XMM sse2
AC3_MAX_MSB_ABS_INT16 min_max
INIT_XMM ssse3
%define ABS2 ABS2_SSSE3
AC3_MAX_MSB_ABS_INT16 or_abs

;-----------------------------------------------------------------------------
; macro used for ff_ac3_lshift_int16() and ff_ac3_rshift_int32()
;-----------------------------------------------------------------------------

%macro AC3_SHIFT 3 ; l/r, 16/32, shift instruction, instruction set
cglobal ac3_%1shift_int%2, 3, 3, 5, src, len, shift
    movd      m0, shiftd
.loop:
    mova      m1, [srcq         ]
    mova      m2, [srcq+mmsize  ]
    mova      m3, [srcq+mmsize*2]
    mova      m4, [srcq+mmsize*3]
    %3        m1, m0
    %3        m2, m0
    %3        m3, m0
    %3        m4, m0
    mova  [srcq         ], m1
    mova  [srcq+mmsize  ], m2
    mova  [srcq+mmsize*2], m3
    mova  [srcq+mmsize*3], m4
    add     srcq, mmsize*4
    sub     lend, mmsize*32/%2
    ja .loop
.end:
    REP_RET
%endmacro

;-----------------------------------------------------------------------------
; void ff_ac3_lshift_int16(int16_t *src, unsigned int len, unsigned int shift)
;-----------------------------------------------------------------------------

INIT_MMX mmx
AC3_SHIFT l, 16, psllw
INIT_XMM sse2
AC3_SHIFT l, 16, psllw

;-----------------------------------------------------------------------------
; void ff_ac3_rshift_int32(int32_t *src, unsigned int len, unsigned int shift)
;-----------------------------------------------------------------------------

INIT_MMX mmx
AC3_SHIFT r, 32, psrad
INIT_XMM sse2
AC3_SHIFT r, 32, psrad

;-----------------------------------------------------------------------------
; void ff_float_to_fixed24(int32_t *dst, const float *src, unsigned int len)
;-----------------------------------------------------------------------------

; The 3DNow! version is not bit-identical because pf2id uses truncation rather
; than round-to-nearest.
INIT_MMX 3dnow
cglobal float_to_fixed24, 3, 3, 0, dst, src, len
    movq   m0, [pf_1_24]
.loop:
    movq   m1, [srcq   ]
    movq   m2, [srcq+8 ]
    movq   m3, [srcq+16]
    movq   m4, [srcq+24]
    pfmul  m1, m0
    pfmul  m2, m0
    pfmul  m3, m0
    pfmul  m4, m0
    pf2id  m1, m1
    pf2id  m2, m2
    pf2id  m3, m3
    pf2id  m4, m4
    movq  [dstq   ], m1
    movq  [dstq+8 ], m2
    movq  [dstq+16], m3
    movq  [dstq+24], m4
    add  srcq, 32
    add  dstq, 32
    sub  lend, 8
    ja .loop
    femms
    RET

INIT_XMM sse
cglobal float_to_fixed24, 3, 3, 3, dst, src, len
    movaps     m0, [pf_1_24]
.loop:
    movaps     m1, [srcq   ]
    movaps     m2, [srcq+16]
    mulps      m1, m0
    mulps      m2, m0
    cvtps2pi  mm0, m1
    movhlps    m1, m1
    cvtps2pi  mm1, m1
    cvtps2pi  mm2, m2
    movhlps    m2, m2
    cvtps2pi  mm3, m2
    movq  [dstq   ], mm0
    movq  [dstq+ 8], mm1
    movq  [dstq+16], mm2
    movq  [dstq+24], mm3
    add      srcq, 32
    add      dstq, 32
    sub      lend, 8
    ja .loop
    emms
    RET

INIT_XMM sse2
cglobal float_to_fixed24, 3, 3, 9, dst, src, len
    movaps     m0, [pf_1_24]
.loop:
    movaps     m1, [srcq    ]
    movaps     m2, [srcq+16 ]
    movaps     m3, [srcq+32 ]
    movaps     m4, [srcq+48 ]
%ifdef m8
    movaps     m5, [srcq+64 ]
    movaps     m6, [srcq+80 ]
    movaps     m7, [srcq+96 ]
    movaps     m8, [srcq+112]
%endif
    mulps      m1, m0
    mulps      m2, m0
    mulps      m3, m0
    mulps      m4, m0
%ifdef m8
    mulps      m5, m0
    mulps      m6, m0
    mulps      m7, m0
    mulps      m8, m0
%endif
    cvtps2dq   m1, m1
    cvtps2dq   m2, m2
    cvtps2dq   m3, m3
    cvtps2dq   m4, m4
%ifdef m8
    cvtps2dq   m5, m5
    cvtps2dq   m6, m6
    cvtps2dq   m7, m7
    cvtps2dq   m8, m8
%endif
    movdqa  [dstq    ], m1
    movdqa  [dstq+16 ], m2
    movdqa  [dstq+32 ], m3
    movdqa  [dstq+48 ], m4
%ifdef m8
    movdqa  [dstq+64 ], m5
    movdqa  [dstq+80 ], m6
    movdqa  [dstq+96 ], m7
    movdqa  [dstq+112], m8
    add      srcq, 128
    add      dstq, 128
    sub      lenq, 32
%else
    add      srcq, 64
    add      dstq, 64
    sub      lenq, 16
%endif
    ja .loop
    REP_RET

;------------------------------------------------------------------------------
; int ff_ac3_compute_mantissa_size(uint16_t mant_cnt[6][16])
;------------------------------------------------------------------------------

%macro PHADDD4 2 ; xmm src, xmm tmp
    movhlps  %2, %1
    paddd    %1, %2
    pshufd   %2, %1, 0x1
    paddd    %1, %2
%endmacro

INIT_XMM sse2
cglobal ac3_compute_mantissa_size, 1, 2, 4, mant_cnt, sum
    movdqa      m0, [mant_cntq      ]
    movdqa      m1, [mant_cntq+ 1*16]
    paddw       m0, [mant_cntq+ 2*16]
    paddw       m1, [mant_cntq+ 3*16]
    paddw       m0, [mant_cntq+ 4*16]
    paddw       m1, [mant_cntq+ 5*16]
    paddw       m0, [mant_cntq+ 6*16]
    paddw       m1, [mant_cntq+ 7*16]
    paddw       m0, [mant_cntq+ 8*16]
    paddw       m1, [mant_cntq+ 9*16]
    paddw       m0, [mant_cntq+10*16]
    paddw       m1, [mant_cntq+11*16]
    pmaddwd     m0, [ac3_bap_bits   ]
    pmaddwd     m1, [ac3_bap_bits+16]
    paddd       m0, m1
    PHADDD4     m0, m1
    movd      sumd, m0
    movdqa      m3, [pw_bap_mul1]
    movhpd      m0, [mant_cntq     +2]
    movlpd      m0, [mant_cntq+1*32+2]
    movhpd      m1, [mant_cntq+2*32+2]
    movlpd      m1, [mant_cntq+3*32+2]
    movhpd      m2, [mant_cntq+4*32+2]
    movlpd      m2, [mant_cntq+5*32+2]
    pmulhuw     m0, m3
    pmulhuw     m1, m3
    pmulhuw     m2, m3
    paddusw     m0, m1
    paddusw     m0, m2
    pmaddwd     m0, [pw_bap_mul2]
    PHADDD4     m0, m1
    movd       eax, m0
    add        eax, sumd
    RET

;------------------------------------------------------------------------------
; void ff_ac3_extract_exponents(uint8_t *exp, int32_t *coef, int nb_coefs)
;------------------------------------------------------------------------------

%macro PABSD 1-2 ; src/dst, unused
%if cpuflag(ssse3)
    pabsd    %1, %1
%else ; src/dst, tmp
    pxor     %2, %2
    pcmpgtd  %2, %1
    pxor     %1, %2
    psubd    %1, %2
%endif
%endmacro

%if HAVE_AMD3DNOW_EXTERNAL
INIT_MMX 3dnow
cglobal ac3_extract_exponents, 3, 3, 0, exp, coef, len
    add      expq, lenq
    lea     coefq, [coefq+4*lenq]
    neg      lenq
    movq       m3, [pd_1]
    movq       m4, [pd_151]
.loop:
    movq       m0, [coefq+4*lenq  ]
    movq       m1, [coefq+4*lenq+8]
    PABSD      m0, m2
    PABSD      m1, m2
    pslld      m0, 1
    por        m0, m3
    pi2fd      m2, m0
    psrld      m2, 23
    movq       m0, m4
    psubd      m0, m2
    pslld      m1, 1
    por        m1, m3
    pi2fd      m2, m1
    psrld      m2, 23
    movq       m1, m4
    psubd      m1, m2
    packssdw   m0, m0
    packuswb   m0, m0
    packssdw   m1, m1
    packuswb   m1, m1
    punpcklwd  m0, m1
    movd  [expq+lenq], m0
    add      lenq, 4
    jl .loop
    REP_RET
%endif

%macro AC3_EXTRACT_EXPONENTS 0
cglobal ac3_extract_exponents, 3, 3, 4, exp, coef, len
    add     expq, lenq
    lea    coefq, [coefq+4*lenq]
    neg     lenq
    mova      m2, [pd_1]
    mova      m3, [pd_151]
.loop:
    ; move 4 32-bit coefs to xmm0
    mova      m0, [coefq+4*lenq]
    ; absolute value
    PABSD     m0, m1
    ; convert to float and extract exponents
    pslld     m0, 1
    por       m0, m2
    cvtdq2ps  m1, m0
    psrld     m1, 23
    mova      m0, m3
    psubd     m0, m1
    ; move the lowest byte in each of 4 dwords to the low dword
    ; NOTE: We cannot just extract the low bytes with pshufb because the dword
    ;       result for 16777215 is -1 due to float inaccuracy. Using packuswb
    ;       clips this to 0, which is the correct exponent.
    packssdw  m0, m0
    packuswb  m0, m0
    movd  [expq+lenq], m0

    add     lenq, 4
    jl .loop
    REP_RET
%endmacro

%if HAVE_SSE2_EXTERNAL
INIT_XMM sse2
AC3_EXTRACT_EXPONENTS
%endif
%if HAVE_SSSE3_EXTERNAL
INIT_XMM ssse3
AC3_EXTRACT_EXPONENTS
%endif<|MERGE_RESOLUTION|>--- conflicted
+++ resolved
@@ -65,15 +65,9 @@
 
 %define PMINUB PMINUB_MMX
 %define LOOP_ALIGN
-<<<<<<< HEAD
-INIT_MMX
-AC3_EXPONENT_MIN mmx
-%if HAVE_MMXEXT_EXTERNAL
-=======
 INIT_MMX mmx
 AC3_EXPONENT_MIN
-%if HAVE_MMXEXT
->>>>>>> 9ce02e14
+%if HAVE_MMXEXT_EXTERNAL
 %define PMINUB PMINUB_MMXEXT
 %define LOOP_ALIGN ALIGN 16
 INIT_MMX mmxext
