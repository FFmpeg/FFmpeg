--- conflicted
+++ resolved
@@ -606,39 +606,6 @@
 VECTOR_FMUL_REVERSE
 %endif
 
-<<<<<<< HEAD
-;-----------------------------------------------------------------------------
-; vector_fmul_add(float *dst, const float *src0, const float *src1,
-;                 const float *src2, int len)
-;-----------------------------------------------------------------------------
-%macro VECTOR_FMUL_ADD 0
-cglobal vector_fmul_add, 5,5,2, dst, src0, src1, src2, len
-    lea       lenq, [lend*4 - 2*mmsize]
-ALIGN 16
-.loop:
-    mova    m0,   [src0q + lenq]
-    mova    m1,   [src0q + lenq + mmsize]
-    mulps   m0, m0, [src1q + lenq]
-    mulps   m1, m1, [src1q + lenq + mmsize]
-    addps   m0, m0, [src2q + lenq]
-    addps   m1, m1, [src2q + lenq + mmsize]
-    mova    [dstq + lenq], m0
-    mova    [dstq + lenq + mmsize], m1
-
-    sub     lenq,   2*mmsize
-    jge     .loop
-    REP_RET
-%endmacro
-
-INIT_XMM sse
-VECTOR_FMUL_ADD
-%if HAVE_AVX_EXTERNAL
-INIT_YMM avx
-VECTOR_FMUL_ADD
-%endif
-
-=======
->>>>>>> 55aa03b9
 ; %1 = aligned/unaligned
 %macro BSWAP_LOOPS  1
     mov      r3, r2
