--- conflicted
+++ resolved
@@ -53,13 +53,8 @@
     maplength = AV_RB32(buf + 28);
     buf      += 32;
 
-<<<<<<< HEAD
     if (type == RT_EXPERIMENTAL) {
-        av_log_ask_for_sample(avctx, "unsupported (compression) type\n");
-=======
-    if (type == RT_FORMAT_TIFF || type == RT_FORMAT_IFF || type == RT_EXPERIMENTAL) {
         avpriv_request_sample(avctx, "TIFF/IFF/EXPERIMENTAL (compression) type");
->>>>>>> 6d97484d
         return AVERROR_PATCHWELCOME;
     }
     if (type > RT_FORMAT_IFF) {
