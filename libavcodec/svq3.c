/*
 * Copyright (c) 2003 The FFmpeg Project
 *
 * This file is part of FFmpeg.
 *
 * FFmpeg is free software; you can redistribute it and/or
 * modify it under the terms of the GNU Lesser General Public
 * License as published by the Free Software Foundation; either
 * version 2.1 of the License, or (at your option) any later version.
 *
 * FFmpeg is distributed in the hope that it will be useful,
 * but WITHOUT ANY WARRANTY; without even the implied warranty of
 * MERCHANTABILITY or FITNESS FOR A PARTICULAR PURPOSE.  See the GNU
 * Lesser General Public License for more details.
 *
 * You should have received a copy of the GNU Lesser General Public
 * License along with FFmpeg; if not, write to the Free Software
 * Foundation, Inc., 51 Franklin Street, Fifth Floor, Boston, MA 02110-1301 USA
 */

/*
 * How to use this decoder:
 * SVQ3 data is transported within Apple Quicktime files. Quicktime files
 * have stsd atoms to describe media trak properties. A stsd atom for a
 * video trak contains 1 or more ImageDescription atoms. These atoms begin
 * with the 4-byte length of the atom followed by the codec fourcc. Some
 * decoders need information in this atom to operate correctly. Such
 * is the case with SVQ3. In order to get the best use out of this decoder,
 * the calling app must make the SVQ3 ImageDescription atom available
 * via the AVCodecContext's extradata[_size] field:
 *
 * AVCodecContext.extradata = pointer to ImageDescription, first characters
 * are expected to be 'S', 'V', 'Q', and '3', NOT the 4-byte atom length
 * AVCodecContext.extradata_size = size of ImageDescription atom memory
 * buffer (which will be the same as the ImageDescription atom size field
 * from the QT file, minus 4 bytes since the length is missing)
 *
 * You will know you have these parameters passed correctly when the decoder
 * correctly decodes this file:
 *  http://samples.mplayerhq.hu/V-codecs/SVQ3/Vertical400kbit.sorenson3.mov
 */

#include <inttypes.h>

#include "libavutil/attributes.h"
#include "internal.h"
#include "avcodec.h"
#include "mpegutils.h"
#include "h264.h"
#include "h264_mvpred.h"
#include "h264data.h"
#include "golomb.h"
#include "hpeldsp.h"
#include "mathops.h"
#include "rectangle.h"
#include "tpeldsp.h"
#include "vdpau_internal.h"

#if CONFIG_ZLIB
#include <zlib.h>
#endif

#include "svq1.h"

/**
 * @file
 * svq3 decoder.
 */

typedef struct SVQ3Context {
    H264Context h;

    H264DSPContext  h264dsp;
    H264PredContext hpc;
    HpelDSPContext hdsp;
    TpelDSPContext tdsp;
    VideoDSPContext vdsp;

    H264Picture *cur_pic;
    H264Picture *next_pic;
    H264Picture *last_pic;
    GetBitContext gb;
    uint8_t *slice_buf;
    int slice_size;
    int halfpel_flag;
    int thirdpel_flag;
    int has_watermark;
    uint32_t watermark_key;
    uint8_t *buf;
    int buf_size;
    int adaptive_quant;
    int next_p_frame_damaged;
    int h_edge_pos;
    int v_edge_pos;
    int last_frame_output;

    int mb_x, mb_y;
    int mb_xy;

    uint32_t *mb2br_xy;

    int chroma_pred_mode;
    int intra16x16_pred_mode;

    int8_t   intra4x4_pred_mode_cache[5 * 8];
    int8_t (*intra4x4_pred_mode);

    unsigned int top_samples_available;
    unsigned int topright_samples_available;
    unsigned int left_samples_available;

    uint8_t *edge_emu_buffer;

    DECLARE_ALIGNED(16, int16_t, mv_cache)[2][5 * 8][2];
    DECLARE_ALIGNED(8,  int8_t, ref_cache)[2][5 * 8];
} SVQ3Context;

#define FULLPEL_MODE  1
#define HALFPEL_MODE  2
#define THIRDPEL_MODE 3
#define PREDICT_MODE  4

/* dual scan (from some older h264 draft)
 * o-->o-->o   o
 *         |  /|
 * o   o   o / o
 * | / |   |/  |
 * o   o   o   o
 *   /
 * o-->o-->o-->o
 */
static const uint8_t svq3_scan[16] = {
    0 + 0 * 4, 1 + 0 * 4, 2 + 0 * 4, 2 + 1 * 4,
    2 + 2 * 4, 3 + 0 * 4, 3 + 1 * 4, 3 + 2 * 4,
    0 + 1 * 4, 0 + 2 * 4, 1 + 1 * 4, 1 + 2 * 4,
    0 + 3 * 4, 1 + 3 * 4, 2 + 3 * 4, 3 + 3 * 4,
};

static const uint8_t luma_dc_zigzag_scan[16] = {
    0 * 16 + 0 * 64, 1 * 16 + 0 * 64, 2 * 16 + 0 * 64, 0 * 16 + 2 * 64,
    3 * 16 + 0 * 64, 0 * 16 + 1 * 64, 1 * 16 + 1 * 64, 2 * 16 + 1 * 64,
    1 * 16 + 2 * 64, 2 * 16 + 2 * 64, 3 * 16 + 2 * 64, 0 * 16 + 3 * 64,
    3 * 16 + 1 * 64, 1 * 16 + 3 * 64, 2 * 16 + 3 * 64, 3 * 16 + 3 * 64,
};

static const uint8_t svq3_pred_0[25][2] = {
    { 0, 0 },
    { 1, 0 }, { 0, 1 },
    { 0, 2 }, { 1, 1 }, { 2, 0 },
    { 3, 0 }, { 2, 1 }, { 1, 2 }, { 0, 3 },
    { 0, 4 }, { 1, 3 }, { 2, 2 }, { 3, 1 }, { 4, 0 },
    { 4, 1 }, { 3, 2 }, { 2, 3 }, { 1, 4 },
    { 2, 4 }, { 3, 3 }, { 4, 2 },
    { 4, 3 }, { 3, 4 },
    { 4, 4 }
};

static const int8_t svq3_pred_1[6][6][5] = {
    { { 2, -1, -1, -1, -1 }, { 2, 1, -1, -1, -1 }, { 1, 2, -1, -1, -1 },
      { 2,  1, -1, -1, -1 }, { 1, 2, -1, -1, -1 }, { 1, 2, -1, -1, -1 } },
    { { 0,  2, -1, -1, -1 }, { 0, 2,  1,  4,  3 }, { 0, 1,  2,  4,  3 },
      { 0,  2,  1,  4,  3 }, { 2, 0,  1,  3,  4 }, { 0, 4,  2,  1,  3 } },
    { { 2,  0, -1, -1, -1 }, { 2, 1,  0,  4,  3 }, { 1, 2,  4,  0,  3 },
      { 2,  1,  0,  4,  3 }, { 2, 1,  4,  3,  0 }, { 1, 2,  4,  0,  3 } },
    { { 2,  0, -1, -1, -1 }, { 2, 0,  1,  4,  3 }, { 1, 2,  0,  4,  3 },
      { 2,  1,  0,  4,  3 }, { 2, 1,  3,  4,  0 }, { 2, 4,  1,  0,  3 } },
    { { 0,  2, -1, -1, -1 }, { 0, 2,  1,  3,  4 }, { 1, 2,  3,  0,  4 },
      { 2,  0,  1,  3,  4 }, { 2, 1,  3,  0,  4 }, { 2, 0,  4,  3,  1 } },
    { { 0,  2, -1, -1, -1 }, { 0, 2,  4,  1,  3 }, { 1, 4,  2,  0,  3 },
      { 4,  2,  0,  1,  3 }, { 2, 0,  1,  4,  3 }, { 4, 2,  1,  0,  3 } },
};

static const struct {
    uint8_t run;
    uint8_t level;
} svq3_dct_tables[2][16] = {
    { { 0, 0 }, { 0, 1 }, { 1, 1 }, { 2, 1 }, { 0, 2 }, { 3, 1 }, { 4, 1 }, { 5, 1 },
      { 0, 3 }, { 1, 2 }, { 2, 2 }, { 6, 1 }, { 7, 1 }, { 8, 1 }, { 9, 1 }, { 0, 4 } },
    { { 0, 0 }, { 0, 1 }, { 1, 1 }, { 0, 2 }, { 2, 1 }, { 0, 3 }, { 0, 4 }, { 0, 5 },
      { 3, 1 }, { 4, 1 }, { 1, 2 }, { 1, 3 }, { 0, 6 }, { 0, 7 }, { 0, 8 }, { 0, 9 } }
};

static const uint32_t svq3_dequant_coeff[32] = {
     3881,  4351,  4890,  5481,   6154,   6914,   7761,   8718,
     9781, 10987, 12339, 13828,  15523,  17435,  19561,  21873,
    24552, 27656, 30847, 34870,  38807,  43747,  49103,  54683,
    61694, 68745, 77615, 89113, 100253, 109366, 126635, 141533
};

static int svq3_decode_end(AVCodecContext *avctx);

static void svq3_luma_dc_dequant_idct_c(int16_t *output, int16_t *input, int qp)
{
    const int qmul = svq3_dequant_coeff[qp];
#define stride 16
    int i;
    int temp[16];
    static const uint8_t x_offset[4] = { 0, 1 * stride, 4 * stride, 5 * stride };

    for (i = 0; i < 4; i++) {
        const int z0 = 13 * (input[4 * i + 0] +      input[4 * i + 2]);
        const int z1 = 13 * (input[4 * i + 0] -      input[4 * i + 2]);
        const int z2 =  7 *  input[4 * i + 1] - 17 * input[4 * i + 3];
        const int z3 = 17 *  input[4 * i + 1] +  7 * input[4 * i + 3];

        temp[4 * i + 0] = z0 + z3;
        temp[4 * i + 1] = z1 + z2;
        temp[4 * i + 2] = z1 - z2;
        temp[4 * i + 3] = z0 - z3;
    }

    for (i = 0; i < 4; i++) {
        const int offset = x_offset[i];
        const int z0     = 13 * (temp[4 * 0 + i] +      temp[4 * 2 + i]);
        const int z1     = 13 * (temp[4 * 0 + i] -      temp[4 * 2 + i]);
        const int z2     =  7 *  temp[4 * 1 + i] - 17 * temp[4 * 3 + i];
        const int z3     = 17 *  temp[4 * 1 + i] +  7 * temp[4 * 3 + i];

        output[stride *  0 + offset] = (z0 + z3) * qmul + 0x80000 >> 20;
        output[stride *  2 + offset] = (z1 + z2) * qmul + 0x80000 >> 20;
        output[stride *  8 + offset] = (z1 - z2) * qmul + 0x80000 >> 20;
        output[stride * 10 + offset] = (z0 - z3) * qmul + 0x80000 >> 20;
    }
}
#undef stride

static void svq3_add_idct_c(uint8_t *dst, int16_t *block,
                            int stride, int qp, int dc)
{
    const int qmul = svq3_dequant_coeff[qp];
    int i;

    if (dc) {
        dc       = 13 * 13 * (dc == 1 ? 1538 * block[0]
                                      : qmul * (block[0] >> 3) / 2);
        block[0] = 0;
    }

    for (i = 0; i < 4; i++) {
        const int z0 = 13 * (block[0 + 4 * i] +      block[2 + 4 * i]);
        const int z1 = 13 * (block[0 + 4 * i] -      block[2 + 4 * i]);
        const int z2 =  7 *  block[1 + 4 * i] - 17 * block[3 + 4 * i];
        const int z3 = 17 *  block[1 + 4 * i] +  7 * block[3 + 4 * i];

        block[0 + 4 * i] = z0 + z3;
        block[1 + 4 * i] = z1 + z2;
        block[2 + 4 * i] = z1 - z2;
        block[3 + 4 * i] = z0 - z3;
    }

    for (i = 0; i < 4; i++) {
        const int z0 = 13 * (block[i + 4 * 0] +      block[i + 4 * 2]);
        const int z1 = 13 * (block[i + 4 * 0] -      block[i + 4 * 2]);
        const int z2 =  7 *  block[i + 4 * 1] - 17 * block[i + 4 * 3];
        const int z3 = 17 *  block[i + 4 * 1] +  7 * block[i + 4 * 3];
        const int rr = (dc + 0x80000);

        dst[i + stride * 0] = av_clip_uint8(dst[i + stride * 0] + ((z0 + z3) * qmul + rr >> 20));
        dst[i + stride * 1] = av_clip_uint8(dst[i + stride * 1] + ((z1 + z2) * qmul + rr >> 20));
        dst[i + stride * 2] = av_clip_uint8(dst[i + stride * 2] + ((z1 - z2) * qmul + rr >> 20));
        dst[i + stride * 3] = av_clip_uint8(dst[i + stride * 3] + ((z0 - z3) * qmul + rr >> 20));
    }

    memset(block, 0, 16 * sizeof(int16_t));
}

static inline int svq3_decode_block(GetBitContext *gb, int16_t *block,
                                    int index, const int type)
{
    static const uint8_t *const scan_patterns[4] = {
        luma_dc_zigzag_scan, ff_zigzag_scan, svq3_scan, ff_h264_chroma_dc_scan
    };

    int run, level, sign, limit;
    unsigned vlc;
    const int intra           = 3 * type >> 2;
    const uint8_t *const scan = scan_patterns[type];

    for (limit = (16 >> intra); index < 16; index = limit, limit += 8) {
        for (; (vlc = svq3_get_ue_golomb(gb)) != 0; index++) {
            if ((int32_t)vlc < 0)
                return -1;

            sign     = (vlc & 1) ? 0 : -1;
            vlc      = vlc + 1 >> 1;

            if (type == 3) {
                if (vlc < 3) {
                    run   = 0;
                    level = vlc;
                } else if (vlc < 4) {
                    run   = 1;
                    level = 1;
                } else {
                    run   = vlc & 0x3;
                    level = (vlc + 9 >> 2) - run;
                }
            } else {
                if (vlc < 16U) {
                    run   = svq3_dct_tables[intra][vlc].run;
                    level = svq3_dct_tables[intra][vlc].level;
                } else if (intra) {
                    run   = vlc & 0x7;
                    level = (vlc >> 3) + ((run == 0) ? 8 : ((run < 2) ? 2 : ((run < 5) ? 0 : -1)));
                } else {
                    run   = vlc & 0xF;
                    level = (vlc >> 4) + ((run == 0) ? 4 : ((run < 3) ? 2 : ((run < 10) ? 1 : 0)));
                }
            }


            if ((index += run) >= limit)
                return -1;

            block[scan[index]] = (level ^ sign) - sign;
        }

        if (type != 2) {
            break;
        }
    }

    return 0;
}

static av_always_inline int
svq3_fetch_diagonal_mv(const SVQ3Context *s, const int16_t **C,
                       int i, int list, int part_width)
{
    const int topright_ref = s->ref_cache[list][i - 8 + part_width];

    if (topright_ref != PART_NOT_AVAILABLE) {
        *C = s->mv_cache[list][i - 8 + part_width];
        return topright_ref;
    } else {
        *C = s->mv_cache[list][i - 8 - 1];
        return s->ref_cache[list][i - 8 - 1];
    }
}

/**
 * Get the predicted MV.
 * @param n the block index
 * @param part_width the width of the partition (4, 8,16) -> (1, 2, 4)
 * @param mx the x component of the predicted motion vector
 * @param my the y component of the predicted motion vector
 */
static av_always_inline void svq3_pred_motion(const SVQ3Context *s, int n,
                                              int part_width, int list,
                                              int ref, int *const mx, int *const my)
{
    const int index8       = scan8[n];
    const int top_ref      = s->ref_cache[list][index8 - 8];
    const int left_ref     = s->ref_cache[list][index8 - 1];
    const int16_t *const A = s->mv_cache[list][index8 - 1];
    const int16_t *const B = s->mv_cache[list][index8 - 8];
    const int16_t *C;
    int diagonal_ref, match_count;

/* mv_cache
 * B . . A T T T T
 * U . . L . . , .
 * U . . L . . . .
 * U . . L . . , .
 * . . . L . . . .
 */

    diagonal_ref = svq3_fetch_diagonal_mv(s, &C, index8, list, part_width);
    match_count  = (diagonal_ref == ref) + (top_ref == ref) + (left_ref == ref);
    if (match_count > 1) { //most common
        *mx = mid_pred(A[0], B[0], C[0]);
        *my = mid_pred(A[1], B[1], C[1]);
    } else if (match_count == 1) {
        if (left_ref == ref) {
            *mx = A[0];
            *my = A[1];
        } else if (top_ref == ref) {
            *mx = B[0];
            *my = B[1];
        } else {
            *mx = C[0];
            *my = C[1];
        }
    } else {
        if (top_ref      == PART_NOT_AVAILABLE &&
            diagonal_ref == PART_NOT_AVAILABLE &&
            left_ref     != PART_NOT_AVAILABLE) {
            *mx = A[0];
            *my = A[1];
        } else {
            *mx = mid_pred(A[0], B[0], C[0]);
            *my = mid_pred(A[1], B[1], C[1]);
        }
    }
}

static inline void svq3_mc_dir_part(SVQ3Context *s,
                                    int x, int y, int width, int height,
                                    int mx, int my, int dxy,
                                    int thirdpel, int dir, int avg)
{
    H264Context *h = &s->h;
    H264SliceContext *sl = &h->slice_ctx[0];
    const H264Picture *pic = (dir == 0) ? s->last_pic : s->next_pic;
    uint8_t *src, *dest;
    int i, emu = 0;
    int blocksize = 2 - (width >> 3); // 16->0, 8->1, 4->2

    mx += x;
    my += y;

    if (mx < 0 || mx >= s->h_edge_pos - width  - 1 ||
        my < 0 || my >= s->v_edge_pos - height - 1) {
        emu = 1;
        mx = av_clip(mx, -16, s->h_edge_pos - width  + 15);
        my = av_clip(my, -16, s->v_edge_pos - height + 15);
    }

    /* form component predictions */
    dest = h->cur_pic.f->data[0] + x + y * sl->linesize;
    src  = pic->f->data[0] + mx + my * sl->linesize;

    if (emu) {
        s->vdsp.emulated_edge_mc(s->edge_emu_buffer, src,
                                 sl->linesize, sl->linesize,
                                 width + 1, height + 1,
                                 mx, my, s->h_edge_pos, s->v_edge_pos);
        src = s->edge_emu_buffer;
    }
    if (thirdpel)
        (avg ? s->tdsp.avg_tpel_pixels_tab
             : s->tdsp.put_tpel_pixels_tab)[dxy](dest, src, sl->linesize,
                                                 width, height);
    else
        (avg ? s->hdsp.avg_pixels_tab
             : s->hdsp.put_pixels_tab)[blocksize][dxy](dest, src, sl->linesize,
                                                       height);

    if (!(h->flags & AV_CODEC_FLAG_GRAY)) {
        mx     = mx + (mx < (int) x) >> 1;
        my     = my + (my < (int) y) >> 1;
        width  = width  >> 1;
        height = height >> 1;
        blocksize++;

        for (i = 1; i < 3; i++) {
            dest = h->cur_pic.f->data[i] + (x >> 1) + (y >> 1) * sl->uvlinesize;
            src  = pic->f->data[i] + mx + my * sl->uvlinesize;

            if (emu) {
                s->vdsp.emulated_edge_mc(s->edge_emu_buffer, src,
                                         sl->uvlinesize, sl->uvlinesize,
                                         width + 1, height + 1,
                                         mx, my, (s->h_edge_pos >> 1),
                                         s->v_edge_pos >> 1);
                src = s->edge_emu_buffer;
            }
            if (thirdpel)
                (avg ? s->tdsp.avg_tpel_pixels_tab
                     : s->tdsp.put_tpel_pixels_tab)[dxy](dest, src,
                                                         sl->uvlinesize,
                                                         width, height);
            else
                (avg ? s->hdsp.avg_pixels_tab
                     : s->hdsp.put_pixels_tab)[blocksize][dxy](dest, src,
                                                               sl->uvlinesize,
                                                               height);
        }
    }
}

static inline int svq3_mc_dir(SVQ3Context *s, int size, int mode,
                              int dir, int avg)
{
    int i, j, k, mx, my, dx, dy, x, y;
    H264Context *h          = &s->h;
    const int part_width    = ((size & 5) == 4) ? 4 : 16 >> (size & 1);
    const int part_height   = 16 >> ((unsigned)(size + 1) / 3);
    const int extra_width   = (mode == PREDICT_MODE) ? -16 * 6 : 0;
    const int h_edge_pos    = 6 * (s->h_edge_pos - part_width)  - extra_width;
    const int v_edge_pos    = 6 * (s->v_edge_pos - part_height) - extra_width;

    for (i = 0; i < 16; i += part_height)
        for (j = 0; j < 16; j += part_width) {
            const int b_xy = (4 * s->mb_x + (j >> 2)) +
                             (4 * s->mb_y + (i >> 2)) * h->b_stride;
            int dxy;
            x = 16 * s->mb_x + j;
            y = 16 * s->mb_y + i;
            k = (j >> 2 & 1) + (i >> 1 & 2) +
                (j >> 1 & 4) + (i      & 8);

            if (mode != PREDICT_MODE) {
                svq3_pred_motion(s, k, part_width >> 2, dir, 1, &mx, &my);
            } else {
                mx = s->next_pic->motion_val[0][b_xy][0] << 1;
                my = s->next_pic->motion_val[0][b_xy][1] << 1;

                if (dir == 0) {
                    mx = mx * h->frame_num_offset /
                         h->prev_frame_num_offset + 1 >> 1;
                    my = my * h->frame_num_offset /
                         h->prev_frame_num_offset + 1 >> 1;
                } else {
                    mx = mx * (h->frame_num_offset - h->prev_frame_num_offset) /
                         h->prev_frame_num_offset + 1 >> 1;
                    my = my * (h->frame_num_offset - h->prev_frame_num_offset) /
                         h->prev_frame_num_offset + 1 >> 1;
                }
            }

            /* clip motion vector prediction to frame border */
            mx = av_clip(mx, extra_width - 6 * x, h_edge_pos - 6 * x);
            my = av_clip(my, extra_width - 6 * y, v_edge_pos - 6 * y);

            /* get (optional) motion vector differential */
            if (mode == PREDICT_MODE) {
                dx = dy = 0;
            } else {
                dy = svq3_get_se_golomb(&h->gb);
                dx = svq3_get_se_golomb(&h->gb);

                if (dx == INVALID_VLC || dy == INVALID_VLC) {
                    av_log(h->avctx, AV_LOG_ERROR, "invalid MV vlc\n");
                    return -1;
                }
            }

            /* compute motion vector */
            if (mode == THIRDPEL_MODE) {
                int fx, fy;
                mx  = (mx + 1 >> 1) + dx;
                my  = (my + 1 >> 1) + dy;
                fx  = (unsigned)(mx + 0x3000) / 3 - 0x1000;
                fy  = (unsigned)(my + 0x3000) / 3 - 0x1000;
                dxy = (mx - 3 * fx) + 4 * (my - 3 * fy);

                svq3_mc_dir_part(s, x, y, part_width, part_height,
                                 fx, fy, dxy, 1, dir, avg);
                mx += mx;
                my += my;
            } else if (mode == HALFPEL_MODE || mode == PREDICT_MODE) {
                mx  = (unsigned)(mx + 1 + 0x3000) / 3 + dx - 0x1000;
                my  = (unsigned)(my + 1 + 0x3000) / 3 + dy - 0x1000;
                dxy = (mx & 1) + 2 * (my & 1);

                svq3_mc_dir_part(s, x, y, part_width, part_height,
                                 mx >> 1, my >> 1, dxy, 0, dir, avg);
                mx *= 3;
                my *= 3;
            } else {
                mx = (unsigned)(mx + 3 + 0x6000) / 6 + dx - 0x1000;
                my = (unsigned)(my + 3 + 0x6000) / 6 + dy - 0x1000;

                svq3_mc_dir_part(s, x, y, part_width, part_height,
                                 mx, my, 0, 0, dir, avg);
                mx *= 6;
                my *= 6;
            }

            /* update mv_cache */
            if (mode != PREDICT_MODE) {
                int32_t mv = pack16to32(mx, my);

                if (part_height == 8 && i < 8) {
                    AV_WN32A(s->mv_cache[dir][scan8[k] + 1 * 8], mv);

                    if (part_width == 8 && j < 8)
                        AV_WN32A(s->mv_cache[dir][scan8[k] + 1 + 1 * 8], mv);
                }
                if (part_width == 8 && j < 8)
                    AV_WN32A(s->mv_cache[dir][scan8[k] + 1], mv);
                if (part_width == 4 || part_height == 4)
                    AV_WN32A(s->mv_cache[dir][scan8[k]], mv);
            }

            /* write back motion vectors */
            fill_rectangle(h->cur_pic.motion_val[dir][b_xy],
                           part_width >> 2, part_height >> 2, h->b_stride,
                           pack16to32(mx, my), 4);
        }

    return 0;
}

static av_always_inline void hl_decode_mb_idct_luma(const H264Context *h, H264SliceContext *sl,
                                                    int mb_type, const int *block_offset,
                                                    int linesize, uint8_t *dest_y)
{
    int i;
    if (!IS_INTRA4x4(mb_type)) {
        for (i = 0; i < 16; i++)
            if (sl->non_zero_count_cache[scan8[i]] || sl->mb[i * 16]) {
                uint8_t *const ptr = dest_y + block_offset[i];
                svq3_add_idct_c(ptr, sl->mb + i * 16, linesize,
                                sl->qscale, IS_INTRA(mb_type) ? 1 : 0);
            }
    }
}

static av_always_inline int dctcoef_get(int16_t *mb, int index)
{
    return AV_RN16A(mb + index);
}

static av_always_inline void hl_decode_mb_predict_luma(SVQ3Context *s,
                                                       const H264Context *h,
                                                       H264SliceContext *sl,
                                                       int mb_type,
                                                       const int *block_offset,
                                                       int linesize,
                                                       uint8_t *dest_y)
{
    int i;
    int qscale = sl->qscale;

    if (IS_INTRA4x4(mb_type)) {
        for (i = 0; i < 16; i++) {
            uint8_t *const ptr = dest_y + block_offset[i];
            const int dir      = s->intra4x4_pred_mode_cache[scan8[i]];

            uint8_t *topright;
            int nnz, tr;
            if (dir == DIAG_DOWN_LEFT_PRED || dir == VERT_LEFT_PRED) {
                const int topright_avail = (s->topright_samples_available << i) & 0x8000;
                av_assert2(s->mb_y || linesize <= block_offset[i]);
                if (!topright_avail) {
                    tr       = ptr[3 - linesize] * 0x01010101u;
                    topright = (uint8_t *)&tr;
                } else
                    topright = ptr + 4 - linesize;
            } else
                topright = NULL;

            s->hpc.pred4x4[dir](ptr, topright, linesize);
            nnz = sl->non_zero_count_cache[scan8[i]];
            if (nnz) {
                svq3_add_idct_c(ptr, sl->mb + i * 16, linesize, qscale, 0);
            }
        }
    } else {
        s->hpc.pred16x16[s->intra16x16_pred_mode](dest_y, linesize);
        svq3_luma_dc_dequant_idct_c(sl->mb, sl->mb_luma_dc[0], qscale);
    }
}

static void hl_decode_mb(SVQ3Context *s, const H264Context *h, H264SliceContext *sl)
{
    const int mb_x    = s->mb_x;
    const int mb_y    = s->mb_y;
    const int mb_xy   = s->mb_xy;
    const int mb_type = h->cur_pic.mb_type[mb_xy];
    uint8_t *dest_y, *dest_cb, *dest_cr;
    int linesize, uvlinesize;
    int i, j;
    const int *block_offset = &h->block_offset[0];
    const int block_h   = 16 >> h->chroma_y_shift;

    dest_y  = h->cur_pic.f->data[0] + (mb_x     + mb_y * sl->linesize)  * 16;
    dest_cb = h->cur_pic.f->data[1] +  mb_x * 8 + mb_y * sl->uvlinesize * block_h;
    dest_cr = h->cur_pic.f->data[2] +  mb_x * 8 + mb_y * sl->uvlinesize * block_h;

    s->vdsp.prefetch(dest_y  + (s->mb_x & 3) * 4 * sl->linesize   + 64, sl->linesize,      4);
    s->vdsp.prefetch(dest_cb + (s->mb_x & 7)     * sl->uvlinesize + 64, dest_cr - dest_cb, 2);

    h->list_counts[mb_xy] = sl->list_count;

    linesize   = sl->mb_linesize   = sl->linesize;
    uvlinesize = sl->mb_uvlinesize = sl->uvlinesize;

    if (IS_INTRA(mb_type)) {
        s->hpc.pred8x8[s->chroma_pred_mode](dest_cb, uvlinesize);
        s->hpc.pred8x8[s->chroma_pred_mode](dest_cr, uvlinesize);

        hl_decode_mb_predict_luma(s, h, sl, mb_type, block_offset, linesize, dest_y);
    }

    hl_decode_mb_idct_luma(h, sl, mb_type, block_offset, linesize, dest_y);

    if (sl->cbp & 0x30) {
        uint8_t *dest[2] = { dest_cb, dest_cr };
        s->h264dsp.h264_chroma_dc_dequant_idct(sl->mb + 16 * 16 * 1,
                                               h->dequant4_coeff[IS_INTRA(mb_type) ? 1 : 4][sl->chroma_qp[0]][0]);
        s->h264dsp.h264_chroma_dc_dequant_idct(sl->mb + 16 * 16 * 2,
                                               h->dequant4_coeff[IS_INTRA(mb_type) ? 2 : 5][sl->chroma_qp[1]][0]);
        for (j = 1; j < 3; j++) {
            for (i = j * 16; i < j * 16 + 4; i++)
                if (sl->non_zero_count_cache[scan8[i]] || sl->mb[i * 16]) {
                    uint8_t *const ptr = dest[j - 1] + block_offset[i];
                    svq3_add_idct_c(ptr, sl->mb + i * 16,
                                    uvlinesize, ff_h264_chroma_qp[0][sl->qscale + 12] - 12, 2);
                }
        }
    }
}

static int svq3_decode_mb(SVQ3Context *s, unsigned int mb_type)
{
    H264Context *h = &s->h;
    H264SliceContext *sl = &h->slice_ctx[0];
    int i, j, k, m, dir, mode;
    int cbp = 0;
    uint32_t vlc;
    int8_t *top, *left;
    const int mb_xy = s->mb_xy;
    const int b_xy  = 4 * s->mb_x + 4 * s->mb_y * h->b_stride;

    s->top_samples_available      = (s->mb_y == 0) ? 0x33FF : 0xFFFF;
    s->left_samples_available     = (s->mb_x == 0) ? 0x5F5F : 0xFFFF;
    s->topright_samples_available = 0xFFFF;

    if (mb_type == 0) {           /* SKIP */
        if (h->pict_type == AV_PICTURE_TYPE_P ||
            s->next_pic->mb_type[mb_xy] == -1) {
            svq3_mc_dir_part(s, 16 * s->mb_x, 16 * s->mb_y, 16, 16,
                             0, 0, 0, 0, 0, 0);

            if (h->pict_type == AV_PICTURE_TYPE_B)
                svq3_mc_dir_part(s, 16 * s->mb_x, 16 * s->mb_y, 16, 16,
                                 0, 0, 0, 0, 1, 1);

            mb_type = MB_TYPE_SKIP;
        } else {
            mb_type = FFMIN(s->next_pic->mb_type[mb_xy], 6);
            if (svq3_mc_dir(s, mb_type, PREDICT_MODE, 0, 0) < 0)
                return -1;
            if (svq3_mc_dir(s, mb_type, PREDICT_MODE, 1, 1) < 0)
                return -1;

            mb_type = MB_TYPE_16x16;
        }
    } else if (mb_type < 8) {     /* INTER */
        if (s->thirdpel_flag && s->halfpel_flag == !get_bits1(&h->gb))
            mode = THIRDPEL_MODE;
        else if (s->halfpel_flag &&
                 s->thirdpel_flag == !get_bits1(&h->gb))
            mode = HALFPEL_MODE;
        else
            mode = FULLPEL_MODE;

        /* fill caches */
        /* note ref_cache should contain here:
         *  ????????
         *  ???11111
         *  N??11111
         *  N??11111
         *  N??11111
         */

        for (m = 0; m < 2; m++) {
            if (s->mb_x > 0 && s->intra4x4_pred_mode[s->mb2br_xy[mb_xy - 1] + 6] != -1) {
                for (i = 0; i < 4; i++)
                    AV_COPY32(s->mv_cache[m][scan8[0] - 1 + i * 8],
                              h->cur_pic.motion_val[m][b_xy - 1 + i * h->b_stride]);
            } else {
                for (i = 0; i < 4; i++)
                    AV_ZERO32(s->mv_cache[m][scan8[0] - 1 + i * 8]);
            }
            if (s->mb_y > 0) {
                memcpy(s->mv_cache[m][scan8[0] - 1 * 8],
                       h->cur_pic.motion_val[m][b_xy - h->b_stride],
                       4 * 2 * sizeof(int16_t));
                memset(&s->ref_cache[m][scan8[0] - 1 * 8],
                       (s->intra4x4_pred_mode[s->mb2br_xy[mb_xy - h->mb_stride]] == -1) ? PART_NOT_AVAILABLE : 1, 4);

                if (s->mb_x < h->mb_width - 1) {
                    AV_COPY32(s->mv_cache[m][scan8[0] + 4 - 1 * 8],
                              h->cur_pic.motion_val[m][b_xy - h->b_stride + 4]);
                    s->ref_cache[m][scan8[0] + 4 - 1 * 8] =
                        (s->intra4x4_pred_mode[s->mb2br_xy[mb_xy - h->mb_stride + 1] + 6] == -1 ||
                         s->intra4x4_pred_mode[s->mb2br_xy[mb_xy - h->mb_stride]] == -1) ? PART_NOT_AVAILABLE : 1;
                } else
                    s->ref_cache[m][scan8[0] + 4 - 1 * 8] = PART_NOT_AVAILABLE;
                if (s->mb_x > 0) {
                    AV_COPY32(s->mv_cache[m][scan8[0] - 1 - 1 * 8],
                              h->cur_pic.motion_val[m][b_xy - h->b_stride - 1]);
                    s->ref_cache[m][scan8[0] - 1 - 1 * 8] =
                        (s->intra4x4_pred_mode[s->mb2br_xy[mb_xy - h->mb_stride - 1] + 3] == -1) ? PART_NOT_AVAILABLE : 1;
                } else
                    s->ref_cache[m][scan8[0] - 1 - 1 * 8] = PART_NOT_AVAILABLE;
            } else
                memset(&s->ref_cache[m][scan8[0] - 1 * 8 - 1],
                       PART_NOT_AVAILABLE, 8);

            if (h->pict_type != AV_PICTURE_TYPE_B)
                break;
        }

        /* decode motion vector(s) and form prediction(s) */
        if (h->pict_type == AV_PICTURE_TYPE_P) {
            if (svq3_mc_dir(s, mb_type - 1, mode, 0, 0) < 0)
                return -1;
        } else {        /* AV_PICTURE_TYPE_B */
            if (mb_type != 2) {
                if (svq3_mc_dir(s, 0, mode, 0, 0) < 0)
                    return -1;
            } else {
                for (i = 0; i < 4; i++)
                    memset(h->cur_pic.motion_val[0][b_xy + i * h->b_stride],
                           0, 4 * 2 * sizeof(int16_t));
            }
            if (mb_type != 1) {
                if (svq3_mc_dir(s, 0, mode, 1, mb_type == 3) < 0)
                    return -1;
            } else {
                for (i = 0; i < 4; i++)
                    memset(h->cur_pic.motion_val[1][b_xy + i * h->b_stride],
                           0, 4 * 2 * sizeof(int16_t));
            }
        }

        mb_type = MB_TYPE_16x16;
    } else if (mb_type == 8 || mb_type == 33) {   /* INTRA4x4 */
        int8_t *i4x4       = s->intra4x4_pred_mode + s->mb2br_xy[s->mb_xy];
        int8_t *i4x4_cache = s->intra4x4_pred_mode_cache;

        memset(s->intra4x4_pred_mode_cache, -1, 8 * 5 * sizeof(int8_t));

        if (mb_type == 8) {
            if (s->mb_x > 0) {
                for (i = 0; i < 4; i++)
                    s->intra4x4_pred_mode_cache[scan8[0] - 1 + i * 8] = s->intra4x4_pred_mode[s->mb2br_xy[mb_xy - 1] + 6 - i];
                if (s->intra4x4_pred_mode_cache[scan8[0] - 1] == -1)
                    s->left_samples_available = 0x5F5F;
            }
            if (s->mb_y > 0) {
                s->intra4x4_pred_mode_cache[4 + 8 * 0] = s->intra4x4_pred_mode[s->mb2br_xy[mb_xy - h->mb_stride] + 0];
                s->intra4x4_pred_mode_cache[5 + 8 * 0] = s->intra4x4_pred_mode[s->mb2br_xy[mb_xy - h->mb_stride] + 1];
                s->intra4x4_pred_mode_cache[6 + 8 * 0] = s->intra4x4_pred_mode[s->mb2br_xy[mb_xy - h->mb_stride] + 2];
                s->intra4x4_pred_mode_cache[7 + 8 * 0] = s->intra4x4_pred_mode[s->mb2br_xy[mb_xy - h->mb_stride] + 3];

                if (s->intra4x4_pred_mode_cache[4 + 8 * 0] == -1)
                    s->top_samples_available = 0x33FF;
            }

            /* decode prediction codes for luma blocks */
            for (i = 0; i < 16; i += 2) {
                vlc = svq3_get_ue_golomb(&h->gb);

                if (vlc >= 25U) {
                    av_log(h->avctx, AV_LOG_ERROR,
                           "luma prediction:%"PRIu32"\n", vlc);
                    return -1;
                }

                left = &s->intra4x4_pred_mode_cache[scan8[i] - 1];
                top  = &s->intra4x4_pred_mode_cache[scan8[i] - 8];

                left[1] = svq3_pred_1[top[0] + 1][left[0] + 1][svq3_pred_0[vlc][0]];
                left[2] = svq3_pred_1[top[1] + 1][left[1] + 1][svq3_pred_0[vlc][1]];

                if (left[1] == -1 || left[2] == -1) {
                    av_log(h->avctx, AV_LOG_ERROR, "weird prediction\n");
                    return -1;
                }
            }
        } else {    /* mb_type == 33, DC_128_PRED block type */
            for (i = 0; i < 4; i++)
                memset(&s->intra4x4_pred_mode_cache[scan8[0] + 8 * i], DC_PRED, 4);
        }

        AV_COPY32(i4x4, i4x4_cache + 4 + 8 * 4);
        i4x4[4] = i4x4_cache[7 + 8 * 3];
        i4x4[5] = i4x4_cache[7 + 8 * 2];
        i4x4[6] = i4x4_cache[7 + 8 * 1];

        if (mb_type == 8) {
            ff_h264_check_intra4x4_pred_mode(s->intra4x4_pred_mode_cache,
                                             h->avctx, s->top_samples_available,
                                             s->left_samples_available);

            s->top_samples_available  = (s->mb_y == 0) ? 0x33FF : 0xFFFF;
            s->left_samples_available = (s->mb_x == 0) ? 0x5F5F : 0xFFFF;
        } else {
            for (i = 0; i < 4; i++)
                memset(&s->intra4x4_pred_mode_cache[scan8[0] + 8 * i], DC_128_PRED, 4);

            s->top_samples_available  = 0x33FF;
            s->left_samples_available = 0x5F5F;
        }

        mb_type = MB_TYPE_INTRA4x4;
    } else {                      /* INTRA16x16 */
        dir = ff_h264_i_mb_type_info[mb_type - 8].pred_mode;
        dir = (dir >> 1) ^ 3 * (dir & 1) ^ 1;

        if ((s->intra16x16_pred_mode = ff_h264_check_intra_pred_mode(h->avctx, s->top_samples_available,
                                                                     s->left_samples_available, dir, 0)) < 0) {
            av_log(h->avctx, AV_LOG_ERROR, "ff_h264_check_intra_pred_mode < 0\n");
            return s->intra16x16_pred_mode;
        }

        cbp     = ff_h264_i_mb_type_info[mb_type - 8].cbp;
        mb_type = MB_TYPE_INTRA16x16;
    }

    if (!IS_INTER(mb_type) && h->pict_type != AV_PICTURE_TYPE_I) {
        for (i = 0; i < 4; i++)
            memset(h->cur_pic.motion_val[0][b_xy + i * h->b_stride],
                   0, 4 * 2 * sizeof(int16_t));
        if (h->pict_type == AV_PICTURE_TYPE_B) {
            for (i = 0; i < 4; i++)
                memset(h->cur_pic.motion_val[1][b_xy + i * h->b_stride],
                       0, 4 * 2 * sizeof(int16_t));
        }
    }
    if (!IS_INTRA4x4(mb_type)) {
        memset(s->intra4x4_pred_mode + s->mb2br_xy[mb_xy], DC_PRED, 8);
    }
    if (!IS_SKIP(mb_type) || h->pict_type == AV_PICTURE_TYPE_B) {
        memset(sl->non_zero_count_cache + 8, 0, 14 * 8 * sizeof(uint8_t));
    }

    if (!IS_INTRA16x16(mb_type) &&
        (!IS_SKIP(mb_type) || h->pict_type == AV_PICTURE_TYPE_B)) {
        if ((vlc = svq3_get_ue_golomb(&h->gb)) >= 48U){
            av_log(h->avctx, AV_LOG_ERROR, "cbp_vlc=%"PRIu32"\n", vlc);
            return -1;
        }

        cbp = IS_INTRA(mb_type) ? ff_h264_golomb_to_intra4x4_cbp[vlc]
                                : ff_h264_golomb_to_inter_cbp[vlc];
    }
    if (IS_INTRA16x16(mb_type) ||
        (h->pict_type != AV_PICTURE_TYPE_I && s->adaptive_quant && cbp)) {
        sl->qscale += svq3_get_se_golomb(&h->gb);

        if (sl->qscale > 31u) {
            av_log(h->avctx, AV_LOG_ERROR, "qscale:%d\n", sl->qscale);
            return -1;
        }
    }
    if (IS_INTRA16x16(mb_type)) {
        AV_ZERO128(sl->mb_luma_dc[0] + 0);
        AV_ZERO128(sl->mb_luma_dc[0] + 8);
        if (svq3_decode_block(&h->gb, sl->mb_luma_dc[0], 0, 1)) {
            av_log(h->avctx, AV_LOG_ERROR,
                   "error while decoding intra luma dc\n");
            return -1;
        }
    }

    if (cbp) {
        const int index = IS_INTRA16x16(mb_type) ? 1 : 0;
        const int type  = ((sl->qscale < 24 && IS_INTRA4x4(mb_type)) ? 2 : 1);

        for (i = 0; i < 4; i++)
            if ((cbp & (1 << i))) {
                for (j = 0; j < 4; j++) {
                    k = index ? (1 * (j & 1) + 2 * (i & 1) +
                                 2 * (j & 2) + 4 * (i & 2))
                              : (4 * i + j);
                    sl->non_zero_count_cache[scan8[k]] = 1;

                    if (svq3_decode_block(&h->gb, &sl->mb[16 * k], index, type)) {
                        av_log(h->avctx, AV_LOG_ERROR,
                               "error while decoding block\n");
                        return -1;
                    }
                }
            }

        if ((cbp & 0x30)) {
            for (i = 1; i < 3; ++i)
                if (svq3_decode_block(&h->gb, &sl->mb[16 * 16 * i], 0, 3)) {
                    av_log(h->avctx, AV_LOG_ERROR,
                           "error while decoding chroma dc block\n");
                    return -1;
                }

            if ((cbp & 0x20)) {
                for (i = 1; i < 3; i++) {
                    for (j = 0; j < 4; j++) {
                        k                                 = 16 * i + j;
                        sl->non_zero_count_cache[scan8[k]] = 1;

                        if (svq3_decode_block(&h->gb, &sl->mb[16 * k], 1, 1)) {
                            av_log(h->avctx, AV_LOG_ERROR,
                                   "error while decoding chroma ac block\n");
                            return -1;
                        }
                    }
                }
            }
        }
    }

    sl->cbp                   = cbp;
    h->cur_pic.mb_type[mb_xy] = mb_type;

    if (IS_INTRA(mb_type))
        s->chroma_pred_mode = ff_h264_check_intra_pred_mode(h->avctx, s->top_samples_available,
                                                            s->left_samples_available, DC_PRED8x8, 1);

    return 0;
}

static int svq3_decode_slice_header(AVCodecContext *avctx)
{
    SVQ3Context *s = avctx->priv_data;
    H264Context *h    = &s->h;
    H264SliceContext *sl = &h->slice_ctx[0];
    const int mb_xy   = s->mb_xy;
    int i, header;
    unsigned slice_id;

    header = get_bits(&s->gb, 8);

    if (((header & 0x9F) != 1 && (header & 0x9F) != 2) || (header & 0x60) == 0) {
        /* TODO: what? */
        av_log(avctx, AV_LOG_ERROR, "unsupported slice header (%02X)\n", header);
        return -1;
    } else {
        int slice_bits, slice_bytes, slice_length;
        int length = header >> 5 & 3;

        slice_length = show_bits(&s->gb, 8 * length);
        slice_bits   = slice_length * 8;
        slice_bytes  = slice_length + length - 1;

        if (slice_bytes > get_bits_left(&s->gb)) {
            av_log(avctx, AV_LOG_ERROR, "slice after bitstream end\n");
            return -1;
        }

        skip_bits(&s->gb, 8);

        av_fast_malloc(&s->slice_buf, &s->slice_size, slice_bytes + AV_INPUT_BUFFER_PADDING_SIZE);
        if (!s->slice_buf)
            return AVERROR(ENOMEM);

        memcpy(s->slice_buf, s->gb.buffer + s->gb.index / 8, slice_bytes);

        init_get_bits(&h->gb, s->slice_buf, slice_bits);

        if (s->watermark_key) {
            uint32_t header = AV_RL32(&h->gb.buffer[1]);
            AV_WL32(&h->gb.buffer[1], header ^ s->watermark_key);
        }
        if (length > 0) {
            memmove(s->slice_buf, &s->slice_buf[slice_length], length - 1);
        }
        skip_bits_long(&s->gb, slice_bytes * 8);
    }

    if ((slice_id = svq3_get_ue_golomb(&h->gb)) >= 3) {
        av_log(h->avctx, AV_LOG_ERROR, "illegal slice type %u \n", slice_id);
        return -1;
    }

    sl->slice_type = ff_h264_golomb_to_pict_type[slice_id];

    if ((header & 0x9F) == 2) {
        i              = (h->mb_num < 64) ? 6 : (1 + av_log2(h->mb_num - 1));
        sl->mb_skip_run = get_bits(&h->gb, i) -
                         (s->mb_y * h->mb_width + s->mb_x);
    } else {
        skip_bits1(&h->gb);
        sl->mb_skip_run = 0;
    }

    sl->slice_num     = get_bits(&h->gb, 8);
    sl->qscale        = get_bits(&h->gb, 5);
    s->adaptive_quant = get_bits1(&h->gb);

    /* unknown fields */
    skip_bits1(&h->gb);

    if (s->has_watermark)
        skip_bits1(&h->gb);

    skip_bits1(&h->gb);
    skip_bits(&h->gb, 2);

    if (skip_1stop_8data_bits(&h->gb) < 0)
        return AVERROR_INVALIDDATA;

    /* reset intra predictors and invalidate motion vector references */
    if (s->mb_x > 0) {
        memset(s->intra4x4_pred_mode + s->mb2br_xy[mb_xy - 1] + 3,
               -1, 4 * sizeof(int8_t));
        memset(s->intra4x4_pred_mode + s->mb2br_xy[mb_xy - s->mb_x],
               -1, 8 * sizeof(int8_t) * s->mb_x);
    }
    if (s->mb_y > 0) {
        memset(s->intra4x4_pred_mode + s->mb2br_xy[mb_xy - h->mb_stride],
               -1, 8 * sizeof(int8_t) * (h->mb_width - s->mb_x));

        if (s->mb_x > 0)
            s->intra4x4_pred_mode[s->mb2br_xy[mb_xy - h->mb_stride - 1] + 3] = -1;
    }

    return 0;
}

static av_cold int svq3_decode_init(AVCodecContext *avctx)
{
    SVQ3Context *s = avctx->priv_data;
    H264Context *h = &s->h;
    H264SliceContext *sl;
    int m, x, y;
    unsigned char *extradata;
    unsigned char *extradata_end;
    unsigned int size;
    int marker_found = 0;
    int ret;

    s->cur_pic  = av_mallocz(sizeof(*s->cur_pic));
    s->last_pic = av_mallocz(sizeof(*s->last_pic));
    s->next_pic = av_mallocz(sizeof(*s->next_pic));
    if (!s->next_pic || !s->last_pic || !s->cur_pic) {
        ret = AVERROR(ENOMEM);
        goto fail;
    }

    s->cur_pic->f  = av_frame_alloc();
    s->last_pic->f = av_frame_alloc();
    s->next_pic->f = av_frame_alloc();
    if (!s->cur_pic->f || !s->last_pic->f || !s->next_pic->f)
        return AVERROR(ENOMEM);

    if ((ret = ff_h264_decode_init(avctx)) < 0)
        goto fail;

    // we will overwrite it later during decoding
    av_frame_free(&h->cur_pic.f);

    av_frame_free(&h->last_pic_for_ec.f);

    ff_h264dsp_init(&s->h264dsp, 8, 1);
    av_assert0(h->sps.bit_depth_chroma == 0);
    ff_h264_pred_init(&s->hpc, AV_CODEC_ID_SVQ3, 8, 1);
    ff_videodsp_init(&s->vdsp, 8);

    memset(h->pps.scaling_matrix4, 16, 6 * 16 * sizeof(uint8_t));
    memset(h->pps.scaling_matrix8, 16, 2 * 64 * sizeof(uint8_t));

    avctx->bits_per_raw_sample = 8;
    h->sps.bit_depth_luma = 8;
    h->chroma_format_idc = 1;

    ff_hpeldsp_init(&s->hdsp, avctx->flags);
    ff_tpeldsp_init(&s->tdsp);

    sl = h->slice_ctx;

    h->flags           = avctx->flags;
    sl->is_complex     = 1;
    h->sps.chroma_format_idc = 1;
    h->picture_structure = PICT_FRAME;
    avctx->pix_fmt     = AV_PIX_FMT_YUVJ420P;
    avctx->color_range = AVCOL_RANGE_JPEG;

    h->slice_ctx[0].chroma_qp[0] = h->slice_ctx[0].chroma_qp[1] = 4;
    h->chroma_x_shift = h->chroma_y_shift = 1;

    s->halfpel_flag  = 1;
    s->thirdpel_flag = 1;
    s->has_watermark = 0;

    /* prowl for the "SEQH" marker in the extradata */
    extradata     = (unsigned char *)avctx->extradata;
    extradata_end = avctx->extradata + avctx->extradata_size;
    if (extradata) {
        for (m = 0; m + 8 < avctx->extradata_size; m++) {
            if (!memcmp(extradata, "SEQH", 4)) {
                marker_found = 1;
                break;
            }
            extradata++;
        }
    }

    /* if a match was found, parse the extra data */
    if (marker_found) {
        GetBitContext gb;
        int frame_size_code;
        int unk0, unk1, unk2, unk3, unk4;

        size = AV_RB32(&extradata[4]);
        if (size > extradata_end - extradata - 8) {
            ret = AVERROR_INVALIDDATA;
            goto fail;
        }
        init_get_bits(&gb, extradata + 8, size * 8);

        /* 'frame size code' and optional 'width, height' */
        frame_size_code = get_bits(&gb, 3);
        switch (frame_size_code) {
        case 0:
            avctx->width  = 160;
            avctx->height = 120;
            break;
        case 1:
            avctx->width  = 128;
            avctx->height =  96;
            break;
        case 2:
            avctx->width  = 176;
            avctx->height = 144;
            break;
        case 3:
            avctx->width  = 352;
            avctx->height = 288;
            break;
        case 4:
            avctx->width  = 704;
            avctx->height = 576;
            break;
        case 5:
            avctx->width  = 240;
            avctx->height = 180;
            break;
        case 6:
            avctx->width  = 320;
            avctx->height = 240;
            break;
        case 7:
            avctx->width  = get_bits(&gb, 12);
            avctx->height = get_bits(&gb, 12);
            break;
        }

        s->halfpel_flag  = get_bits1(&gb);
        s->thirdpel_flag = get_bits1(&gb);

        /* unknown fields */
        unk0 = get_bits1(&gb);
        unk1 = get_bits1(&gb);
        unk2 = get_bits1(&gb);
        unk3 = get_bits1(&gb);

        h->low_delay = get_bits1(&gb);

        /* unknown field */
        unk4 = get_bits1(&gb);

        av_log(avctx, AV_LOG_DEBUG, "Unknown fields %d %d %d %d %d\n",
               unk0, unk1, unk2, unk3, unk4);

        if (skip_1stop_8data_bits(&gb) < 0) {
            ret = AVERROR_INVALIDDATA;
            goto fail;
        }

        s->has_watermark  = get_bits1(&gb);
        avctx->has_b_frames = !h->low_delay;
        if (s->has_watermark) {
#if CONFIG_ZLIB
            unsigned watermark_width  = svq3_get_ue_golomb(&gb);
            unsigned watermark_height = svq3_get_ue_golomb(&gb);
            int u1                    = svq3_get_ue_golomb(&gb);
            int u2                    = get_bits(&gb, 8);
            int u3                    = get_bits(&gb, 2);
            int u4                    = svq3_get_ue_golomb(&gb);
            unsigned long buf_len     = watermark_width *
                                        watermark_height * 4;
            int offset                = get_bits_count(&gb) + 7 >> 3;
            uint8_t *buf;

            if (watermark_height <= 0 ||
                (uint64_t)watermark_width * 4 > UINT_MAX / watermark_height) {
                ret = -1;
                goto fail;
            }

            buf = av_malloc(buf_len);
            if (!buf) {
                ret = AVERROR(ENOMEM);
                goto fail;
            }
            av_log(avctx, AV_LOG_DEBUG, "watermark size: %ux%u\n",
                   watermark_width, watermark_height);
            av_log(avctx, AV_LOG_DEBUG,
                   "u1: %x u2: %x u3: %x compressed data size: %d offset: %d\n",
                   u1, u2, u3, u4, offset);
            if (uncompress(buf, &buf_len, extradata + 8 + offset,
                           size - offset) != Z_OK) {
                av_log(avctx, AV_LOG_ERROR,
                       "could not uncompress watermark logo\n");
                av_free(buf);
                ret = -1;
                goto fail;
            }
            s->watermark_key = ff_svq1_packet_checksum(buf, buf_len, 0);
            s->watermark_key = s->watermark_key << 16 | s->watermark_key;
            av_log(avctx, AV_LOG_DEBUG,
                   "watermark key %#"PRIx32"\n", s->watermark_key);
            av_free(buf);
#else
            av_log(avctx, AV_LOG_ERROR,
                   "this svq3 file contains watermark which need zlib support compiled in\n");
            ret = -1;
            goto fail;
#endif
        }
    }

    h->width  = avctx->width;
    h->height = avctx->height;
    h->mb_width  = (h->width + 15) / 16;
    h->mb_height = (h->height + 15) / 16;
    h->mb_stride = h->mb_width + 1;
    h->mb_num    = h->mb_width * h->mb_height;
    h->b_stride = 4 * h->mb_width;
    s->h_edge_pos = h->mb_width * 16;
    s->v_edge_pos = h->mb_height * 16;

<<<<<<< HEAD
    if ((ret = ff_h264_alloc_tables(h)) < 0) {
=======
    s->intra4x4_pred_mode = av_mallocz(h->mb_stride * 2 * 8);
    if (!s->intra4x4_pred_mode)
        return AVERROR(ENOMEM);

    s->mb2br_xy = av_mallocz(h->mb_stride * (h->mb_height + 1) *
                             sizeof(*s->mb2br_xy));
    if (!s->mb2br_xy)
        return AVERROR(ENOMEM);

    for (y = 0; y < h->mb_height; y++)
        for (x = 0; x < h->mb_width; x++) {
            const int mb_xy = x + y * h->mb_stride;

            s->mb2br_xy[mb_xy] = 8 * (mb_xy % (2 * h->mb_stride));
        }

    if (ff_h264_alloc_tables(h) < 0) {
>>>>>>> 549fc772
        av_log(avctx, AV_LOG_ERROR, "svq3 memory allocation failed\n");
        goto fail;
    }

    return 0;
fail:
    svq3_decode_end(avctx);
    return ret;
}

static void free_picture(AVCodecContext *avctx, H264Picture *pic)
{
    int i;
    for (i = 0; i < 2; i++) {
        av_buffer_unref(&pic->motion_val_buf[i]);
        av_buffer_unref(&pic->ref_index_buf[i]);
    }
    av_buffer_unref(&pic->mb_type_buf);

    av_frame_unref(pic->f);
}

static int get_buffer(AVCodecContext *avctx, H264Picture *pic)
{
    SVQ3Context *s = avctx->priv_data;
    H264Context *h = &s->h;
    H264SliceContext *sl = &h->slice_ctx[0];
    const int big_mb_num    = h->mb_stride * (h->mb_height + 1) + 1;
    const int mb_array_size = h->mb_stride * h->mb_height;
    const int b4_stride     = h->mb_width * 4 + 1;
    const int b4_array_size = b4_stride * h->mb_height * 4;
    int ret;

    if (!pic->motion_val_buf[0]) {
        int i;

        pic->mb_type_buf = av_buffer_allocz((big_mb_num + h->mb_stride) * sizeof(uint32_t));
        if (!pic->mb_type_buf)
            return AVERROR(ENOMEM);
        pic->mb_type = (uint32_t*)pic->mb_type_buf->data + 2 * h->mb_stride + 1;

        for (i = 0; i < 2; i++) {
            pic->motion_val_buf[i] = av_buffer_allocz(2 * (b4_array_size + 4) * sizeof(int16_t));
            pic->ref_index_buf[i]  = av_buffer_allocz(4 * mb_array_size);
            if (!pic->motion_val_buf[i] || !pic->ref_index_buf[i]) {
                ret = AVERROR(ENOMEM);
                goto fail;
            }

            pic->motion_val[i] = (int16_t (*)[2])pic->motion_val_buf[i]->data + 4;
            pic->ref_index[i]  = pic->ref_index_buf[i]->data;
        }
    }
    pic->reference = !(h->pict_type == AV_PICTURE_TYPE_B);

    ret = ff_get_buffer(avctx, pic->f,
                        pic->reference ? AV_GET_BUFFER_FLAG_REF : 0);
    if (ret < 0)
        goto fail;

    if (!s->edge_emu_buffer) {
        s->edge_emu_buffer = av_mallocz_array(pic->f->linesize[0], 17);
        if (!s->edge_emu_buffer)
            return AVERROR(ENOMEM);
    }

    sl->linesize   = pic->f->linesize[0];
    sl->uvlinesize = pic->f->linesize[1];

    return 0;
fail:
    free_picture(avctx, pic);
    return ret;
}

static int svq3_decode_frame(AVCodecContext *avctx, void *data,
                             int *got_frame, AVPacket *avpkt)
{
    SVQ3Context *s     = avctx->priv_data;
    H264Context *h     = &s->h;
    H264SliceContext *sl = &h->slice_ctx[0];
    int buf_size       = avpkt->size;
    int left;
    uint8_t *buf;
    int ret, m, i;

    /* special case for last picture */
    if (buf_size == 0) {
        if (s->next_pic->f->data[0] && !h->low_delay && !s->last_frame_output) {
            ret = av_frame_ref(data, s->next_pic->f);
            if (ret < 0)
                return ret;
            s->last_frame_output = 1;
            *got_frame          = 1;
        }
        return 0;
    }

    sl->mb_x = sl->mb_y = sl->mb_xy = 0;

    if (s->watermark_key) {
        av_fast_padded_malloc(&s->buf, &s->buf_size, buf_size);
        if (!s->buf)
            return AVERROR(ENOMEM);
        memcpy(s->buf, avpkt->data, buf_size);
        buf = s->buf;
    } else {
        buf = avpkt->data;
    }

    ret = init_get_bits(&s->gb, buf, 8 * buf_size);
    if (ret < 0)
        return ret;

    if (svq3_decode_slice_header(avctx))
        return -1;

    h->pict_type = sl->slice_type;

    if (h->pict_type != AV_PICTURE_TYPE_B)
        FFSWAP(H264Picture*, s->next_pic, s->last_pic);

    av_frame_unref(s->cur_pic->f);

    /* for skipping the frame */
    s->cur_pic->f->pict_type = h->pict_type;
    s->cur_pic->f->key_frame = (h->pict_type == AV_PICTURE_TYPE_I);

    ret = get_buffer(avctx, s->cur_pic);
    if (ret < 0)
        return ret;

    h->cur_pic_ptr = s->cur_pic;
    h->cur_pic     = *s->cur_pic;

    for (i = 0; i < 16; i++) {
        h->block_offset[i]           = (4 * ((scan8[i] - scan8[0]) & 7)) + 4 * sl->linesize * ((scan8[i] - scan8[0]) >> 3);
        h->block_offset[48 + i]      = (4 * ((scan8[i] - scan8[0]) & 7)) + 8 * sl->linesize * ((scan8[i] - scan8[0]) >> 3);
    }
    for (i = 0; i < 16; i++) {
        h->block_offset[16 + i]      =
        h->block_offset[32 + i]      = (4 * ((scan8[i] - scan8[0]) & 7)) + 4 * sl->uvlinesize * ((scan8[i] - scan8[0]) >> 3);
        h->block_offset[48 + 16 + i] =
        h->block_offset[48 + 32 + i] = (4 * ((scan8[i] - scan8[0]) & 7)) + 8 * sl->uvlinesize * ((scan8[i] - scan8[0]) >> 3);
    }

    if (h->pict_type != AV_PICTURE_TYPE_I) {
        if (!s->last_pic->f->data[0]) {
            av_log(avctx, AV_LOG_ERROR, "Missing reference frame.\n");
            av_frame_unref(s->last_pic->f);
            ret = get_buffer(avctx, s->last_pic);
            if (ret < 0)
                return ret;
            memset(s->last_pic->f->data[0], 0, avctx->height * s->last_pic->f->linesize[0]);
            memset(s->last_pic->f->data[1], 0x80, (avctx->height / 2) *
                   s->last_pic->f->linesize[1]);
            memset(s->last_pic->f->data[2], 0x80, (avctx->height / 2) *
                   s->last_pic->f->linesize[2]);
        }

        if (h->pict_type == AV_PICTURE_TYPE_B && !s->next_pic->f->data[0]) {
            av_log(avctx, AV_LOG_ERROR, "Missing reference frame.\n");
            av_frame_unref(s->next_pic->f);
            ret = get_buffer(avctx, s->next_pic);
            if (ret < 0)
                return ret;
            memset(s->next_pic->f->data[0], 0, avctx->height * s->next_pic->f->linesize[0]);
            memset(s->next_pic->f->data[1], 0x80, (avctx->height / 2) *
                   s->next_pic->f->linesize[1]);
            memset(s->next_pic->f->data[2], 0x80, (avctx->height / 2) *
                   s->next_pic->f->linesize[2]);
        }
    }

    if (avctx->debug & FF_DEBUG_PICT_INFO)
        av_log(h->avctx, AV_LOG_DEBUG,
               "%c hpel:%d, tpel:%d aqp:%d qp:%d, slice_num:%02X\n",
               av_get_picture_type_char(h->pict_type),
               s->halfpel_flag, s->thirdpel_flag,
               s->adaptive_quant, h->slice_ctx[0].qscale, sl->slice_num);

    if (avctx->skip_frame >= AVDISCARD_NONREF && h->pict_type == AV_PICTURE_TYPE_B ||
        avctx->skip_frame >= AVDISCARD_NONKEY && h->pict_type != AV_PICTURE_TYPE_I ||
        avctx->skip_frame >= AVDISCARD_ALL)
        return 0;

    if (s->next_p_frame_damaged) {
        if (h->pict_type == AV_PICTURE_TYPE_B)
            return 0;
        else
            s->next_p_frame_damaged = 0;
    }

    if (h->pict_type == AV_PICTURE_TYPE_B) {
        h->frame_num_offset = sl->slice_num - h->prev_frame_num;

        if (h->frame_num_offset < 0)
            h->frame_num_offset += 256;
        if (h->frame_num_offset == 0 ||
            h->frame_num_offset >= h->prev_frame_num_offset) {
            av_log(h->avctx, AV_LOG_ERROR, "error in B-frame picture id\n");
            return -1;
        }
    } else {
        h->prev_frame_num        = h->frame_num;
        h->frame_num             = sl->slice_num;
        h->prev_frame_num_offset = h->frame_num - h->prev_frame_num;

        if (h->prev_frame_num_offset < 0)
            h->prev_frame_num_offset += 256;
    }

    for (m = 0; m < 2; m++) {
        int i;
        for (i = 0; i < 4; i++) {
            int j;
            for (j = -1; j < 4; j++)
                s->ref_cache[m][scan8[0] + 8 * i + j] = 1;
            if (i < 3)
                s->ref_cache[m][scan8[0] + 8 * i + j] = PART_NOT_AVAILABLE;
        }
    }

    for (s->mb_y = 0; s->mb_y < h->mb_height; s->mb_y++) {
        for (s->mb_x = 0; s->mb_x < h->mb_width; s->mb_x++) {
            unsigned mb_type;
            s->mb_xy = s->mb_x + s->mb_y * h->mb_stride;

            if ((get_bits_left(&h->gb)) <= 7) {
                if (((get_bits_count(&h->gb) & 7) == 0 ||
                    show_bits(&h->gb, get_bits_left(&h->gb) & 7) == 0)) {

                    if (svq3_decode_slice_header(avctx))
                        return -1;
                }
                /* TODO: support s->mb_skip_run */
            }

            mb_type = svq3_get_ue_golomb(&h->gb);

            if (h->pict_type == AV_PICTURE_TYPE_I)
                mb_type += 8;
            else if (h->pict_type == AV_PICTURE_TYPE_B && mb_type >= 4)
                mb_type += 4;
            if (mb_type > 33 || svq3_decode_mb(s, mb_type)) {
                av_log(h->avctx, AV_LOG_ERROR,
                       "error while decoding MB %d %d\n", s->mb_x, s->mb_y);
                return -1;
            }

            if (mb_type != 0 || sl->cbp)
                hl_decode_mb(s, h, &h->slice_ctx[0]);

            if (h->pict_type != AV_PICTURE_TYPE_B && !h->low_delay)
                h->cur_pic.mb_type[s->mb_x + s->mb_y * h->mb_stride] =
                    (h->pict_type == AV_PICTURE_TYPE_P && mb_type < 8) ? (mb_type - 1) : -1;
        }

        ff_draw_horiz_band(avctx, s->cur_pic->f,
                           s->last_pic->f->data[0] ? s->last_pic->f : NULL,
                           16 * s->mb_y, 16, h->picture_structure, 0,
                           h->low_delay);
    }

    left = buf_size*8 - get_bits_count(&h->gb);

    if (sl->mb_y != h->mb_height || sl->mb_x != h->mb_width) {
        av_log(avctx, AV_LOG_INFO, "frame num %d incomplete pic x %d y %d left %d\n", avctx->frame_number, sl->mb_y, sl->mb_x, left);
        //av_hex_dump(stderr, buf+buf_size-8, 8);
    }

    if (left < 0) {
        av_log(avctx, AV_LOG_ERROR, "frame num %d left %d\n", avctx->frame_number, left);
        return -1;
    }

    if (h->pict_type == AV_PICTURE_TYPE_B || h->low_delay)
        ret = av_frame_ref(data, s->cur_pic->f);
    else if (s->last_pic->f->data[0])
        ret = av_frame_ref(data, s->last_pic->f);
    if (ret < 0)
        return ret;

    /* Do not output the last pic after seeking. */
    if (s->last_pic->f->data[0] || h->low_delay)
        *got_frame = 1;

    if (h->pict_type != AV_PICTURE_TYPE_B) {
        FFSWAP(H264Picture*, s->cur_pic, s->next_pic);
    } else {
        av_frame_unref(s->cur_pic->f);
    }

    return buf_size;
}

static av_cold int svq3_decode_end(AVCodecContext *avctx)
{
    SVQ3Context *s = avctx->priv_data;
    H264Context *h = &s->h;

    free_picture(avctx, s->cur_pic);
    free_picture(avctx, s->next_pic);
    free_picture(avctx, s->last_pic);
    av_frame_free(&s->cur_pic->f);
    av_frame_free(&s->next_pic->f);
    av_frame_free(&s->last_pic->f);
    av_freep(&s->cur_pic);
    av_freep(&s->next_pic);
    av_freep(&s->last_pic);
    av_freep(&s->slice_buf);
    av_freep(&s->intra4x4_pred_mode);
    av_freep(&s->edge_emu_buffer);
    av_freep(&s->mb2br_xy);

    memset(&h->cur_pic, 0, sizeof(h->cur_pic));

    ff_h264_free_context(h);

    av_freep(&s->buf);
    s->buf_size = 0;

    return 0;
}

AVCodec ff_svq3_decoder = {
    .name           = "svq3",
    .long_name      = NULL_IF_CONFIG_SMALL("Sorenson Vector Quantizer 3 / Sorenson Video 3 / SVQ3"),
    .type           = AVMEDIA_TYPE_VIDEO,
    .id             = AV_CODEC_ID_SVQ3,
    .priv_data_size = sizeof(SVQ3Context),
    .init           = svq3_decode_init,
    .close          = svq3_decode_end,
    .decode         = svq3_decode_frame,
    .capabilities   = AV_CODEC_CAP_DRAW_HORIZ_BAND |
                      AV_CODEC_CAP_DR1             |
                      AV_CODEC_CAP_DELAY,
    .pix_fmts       = (const enum AVPixelFormat[]) { AV_PIX_FMT_YUVJ420P,
                                                     AV_PIX_FMT_NONE},
};<|MERGE_RESOLUTION|>--- conflicted
+++ resolved
@@ -1306,9 +1306,6 @@
     s->h_edge_pos = h->mb_width * 16;
     s->v_edge_pos = h->mb_height * 16;
 
-<<<<<<< HEAD
-    if ((ret = ff_h264_alloc_tables(h)) < 0) {
-=======
     s->intra4x4_pred_mode = av_mallocz(h->mb_stride * 2 * 8);
     if (!s->intra4x4_pred_mode)
         return AVERROR(ENOMEM);
@@ -1325,8 +1322,7 @@
             s->mb2br_xy[mb_xy] = 8 * (mb_xy % (2 * h->mb_stride));
         }
 
-    if (ff_h264_alloc_tables(h) < 0) {
->>>>>>> 549fc772
+    if ((ret = ff_h264_alloc_tables(h)) < 0) {
         av_log(avctx, AV_LOG_ERROR, "svq3 memory allocation failed\n");
         goto fail;
     }
