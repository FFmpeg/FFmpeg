/*
 * H.26L/H.264/AVC/JVT/14496-10/... decoder
 * Copyright (c) 2003 Michael Niedermayer <michaelni@gmx.at>
 *
 * This file is part of FFmpeg.
 *
 * FFmpeg is free software; you can redistribute it and/or
 * modify it under the terms of the GNU Lesser General Public
 * License as published by the Free Software Foundation; either
 * version 2.1 of the License, or (at your option) any later version.
 *
 * FFmpeg is distributed in the hope that it will be useful,
 * but WITHOUT ANY WARRANTY; without even the implied warranty of
 * MERCHANTABILITY or FITNESS FOR A PARTICULAR PURPOSE.  See the GNU
 * Lesser General Public License for more details.
 *
 * You should have received a copy of the GNU Lesser General Public
 * License along with FFmpeg; if not, write to the Free Software
 * Foundation, Inc., 51 Franklin Street, Fifth Floor, Boston, MA 02110-1301 USA
 */

/**
 * @file
 * H.264 / AVC / MPEG4 part10 codec.
 * @author Michael Niedermayer <michaelni@gmx.at>
 */

#include "libavutil/avassert.h"
#include "libavutil/imgutils.h"
#include "libavutil/timer.h"
#include "internal.h"
#include "cabac.h"
#include "cabac_functions.h"
#include "error_resilience.h"
#include "avcodec.h"
#include "h264.h"
#include "h264data.h"
#include "h264chroma.h"
#include "h264_mvpred.h"
#include "golomb.h"
#include "mathops.h"
#include "mpegutils.h"
#include "rectangle.h"
#include "thread.h"

static const uint8_t field_scan[16+1] = {
    0 + 0 * 4, 0 + 1 * 4, 1 + 0 * 4, 0 + 2 * 4,
    0 + 3 * 4, 1 + 1 * 4, 1 + 2 * 4, 1 + 3 * 4,
    2 + 0 * 4, 2 + 1 * 4, 2 + 2 * 4, 2 + 3 * 4,
    3 + 0 * 4, 3 + 1 * 4, 3 + 2 * 4, 3 + 3 * 4,
};

static const uint8_t field_scan8x8[64+1] = {
    0 + 0 * 8, 0 + 1 * 8, 0 + 2 * 8, 1 + 0 * 8,
    1 + 1 * 8, 0 + 3 * 8, 0 + 4 * 8, 1 + 2 * 8,
    2 + 0 * 8, 1 + 3 * 8, 0 + 5 * 8, 0 + 6 * 8,
    0 + 7 * 8, 1 + 4 * 8, 2 + 1 * 8, 3 + 0 * 8,
    2 + 2 * 8, 1 + 5 * 8, 1 + 6 * 8, 1 + 7 * 8,
    2 + 3 * 8, 3 + 1 * 8, 4 + 0 * 8, 3 + 2 * 8,
    2 + 4 * 8, 2 + 5 * 8, 2 + 6 * 8, 2 + 7 * 8,
    3 + 3 * 8, 4 + 1 * 8, 5 + 0 * 8, 4 + 2 * 8,
    3 + 4 * 8, 3 + 5 * 8, 3 + 6 * 8, 3 + 7 * 8,
    4 + 3 * 8, 5 + 1 * 8, 6 + 0 * 8, 5 + 2 * 8,
    4 + 4 * 8, 4 + 5 * 8, 4 + 6 * 8, 4 + 7 * 8,
    5 + 3 * 8, 6 + 1 * 8, 6 + 2 * 8, 5 + 4 * 8,
    5 + 5 * 8, 5 + 6 * 8, 5 + 7 * 8, 6 + 3 * 8,
    7 + 0 * 8, 7 + 1 * 8, 6 + 4 * 8, 6 + 5 * 8,
    6 + 6 * 8, 6 + 7 * 8, 7 + 2 * 8, 7 + 3 * 8,
    7 + 4 * 8, 7 + 5 * 8, 7 + 6 * 8, 7 + 7 * 8,
};

static const uint8_t field_scan8x8_cavlc[64+1] = {
    0 + 0 * 8, 1 + 1 * 8, 2 + 0 * 8, 0 + 7 * 8,
    2 + 2 * 8, 2 + 3 * 8, 2 + 4 * 8, 3 + 3 * 8,
    3 + 4 * 8, 4 + 3 * 8, 4 + 4 * 8, 5 + 3 * 8,
    5 + 5 * 8, 7 + 0 * 8, 6 + 6 * 8, 7 + 4 * 8,
    0 + 1 * 8, 0 + 3 * 8, 1 + 3 * 8, 1 + 4 * 8,
    1 + 5 * 8, 3 + 1 * 8, 2 + 5 * 8, 4 + 1 * 8,
    3 + 5 * 8, 5 + 1 * 8, 4 + 5 * 8, 6 + 1 * 8,
    5 + 6 * 8, 7 + 1 * 8, 6 + 7 * 8, 7 + 5 * 8,
    0 + 2 * 8, 0 + 4 * 8, 0 + 5 * 8, 2 + 1 * 8,
    1 + 6 * 8, 4 + 0 * 8, 2 + 6 * 8, 5 + 0 * 8,
    3 + 6 * 8, 6 + 0 * 8, 4 + 6 * 8, 6 + 2 * 8,
    5 + 7 * 8, 6 + 4 * 8, 7 + 2 * 8, 7 + 6 * 8,
    1 + 0 * 8, 1 + 2 * 8, 0 + 6 * 8, 3 + 0 * 8,
    1 + 7 * 8, 3 + 2 * 8, 2 + 7 * 8, 4 + 2 * 8,
    3 + 7 * 8, 5 + 2 * 8, 4 + 7 * 8, 5 + 4 * 8,
    6 + 3 * 8, 6 + 5 * 8, 7 + 3 * 8, 7 + 7 * 8,
};

// zigzag_scan8x8_cavlc[i] = zigzag_scan8x8[(i/4) + 16*(i%4)]
static const uint8_t zigzag_scan8x8_cavlc[64+1] = {
    0 + 0 * 8, 1 + 1 * 8, 1 + 2 * 8, 2 + 2 * 8,
    4 + 1 * 8, 0 + 5 * 8, 3 + 3 * 8, 7 + 0 * 8,
    3 + 4 * 8, 1 + 7 * 8, 5 + 3 * 8, 6 + 3 * 8,
    2 + 7 * 8, 6 + 4 * 8, 5 + 6 * 8, 7 + 5 * 8,
    1 + 0 * 8, 2 + 0 * 8, 0 + 3 * 8, 3 + 1 * 8,
    3 + 2 * 8, 0 + 6 * 8, 4 + 2 * 8, 6 + 1 * 8,
    2 + 5 * 8, 2 + 6 * 8, 6 + 2 * 8, 5 + 4 * 8,
    3 + 7 * 8, 7 + 3 * 8, 4 + 7 * 8, 7 + 6 * 8,
    0 + 1 * 8, 3 + 0 * 8, 0 + 4 * 8, 4 + 0 * 8,
    2 + 3 * 8, 1 + 5 * 8, 5 + 1 * 8, 5 + 2 * 8,
    1 + 6 * 8, 3 + 5 * 8, 7 + 1 * 8, 4 + 5 * 8,
    4 + 6 * 8, 7 + 4 * 8, 5 + 7 * 8, 6 + 7 * 8,
    0 + 2 * 8, 2 + 1 * 8, 1 + 3 * 8, 5 + 0 * 8,
    1 + 4 * 8, 2 + 4 * 8, 6 + 0 * 8, 4 + 3 * 8,
    0 + 7 * 8, 4 + 4 * 8, 7 + 2 * 8, 3 + 6 * 8,
    5 + 5 * 8, 6 + 5 * 8, 6 + 6 * 8, 7 + 7 * 8,
};

static void release_unused_pictures(H264Context *h, int remove_current)
{
    int i;

    /* release non reference frames */
    for (i = 0; i < H264_MAX_PICTURE_COUNT; i++) {
        if (h->DPB[i].f->buf[0] && !h->DPB[i].reference &&
            (remove_current || &h->DPB[i] != h->cur_pic_ptr)) {
            ff_h264_unref_picture(h, &h->DPB[i]);
        }
    }
}

static int alloc_scratch_buffers(H264SliceContext *sl, int linesize)
{
    const H264Context *h = sl->h264;
    int alloc_size = FFALIGN(FFABS(linesize) + 32, 32);

    av_fast_malloc(&sl->bipred_scratchpad, &sl->bipred_scratchpad_allocated, 16 * 6 * alloc_size);
    // edge emu needs blocksize + filter length - 1
    // (= 21x21 for  h264)
    av_fast_malloc(&sl->edge_emu_buffer, &sl->edge_emu_buffer_allocated, alloc_size * 2 * 21);

    av_fast_mallocz(&sl->top_borders[0], &sl->top_borders_allocated[0],
                   h->mb_width * 16 * 3 * sizeof(uint8_t) * 2);
    av_fast_mallocz(&sl->top_borders[1], &sl->top_borders_allocated[1],
                   h->mb_width * 16 * 3 * sizeof(uint8_t) * 2);

    if (!sl->bipred_scratchpad || !sl->edge_emu_buffer ||
        !sl->top_borders[0]    || !sl->top_borders[1]) {
        av_freep(&sl->bipred_scratchpad);
        av_freep(&sl->edge_emu_buffer);
        av_freep(&sl->top_borders[0]);
        av_freep(&sl->top_borders[1]);

        sl->bipred_scratchpad_allocated = 0;
        sl->edge_emu_buffer_allocated   = 0;
        sl->top_borders_allocated[0]    = 0;
        sl->top_borders_allocated[1]    = 0;
        return AVERROR(ENOMEM);
    }

    return 0;
}

static int init_table_pools(H264Context *h)
{
    const int big_mb_num    = h->mb_stride * (h->mb_height + 1) + 1;
    const int mb_array_size = h->mb_stride * h->mb_height;
    const int b4_stride     = h->mb_width * 4 + 1;
    const int b4_array_size = b4_stride * h->mb_height * 4;

    h->qscale_table_pool = av_buffer_pool_init(big_mb_num + h->mb_stride,
                                               av_buffer_allocz);
    h->mb_type_pool      = av_buffer_pool_init((big_mb_num + h->mb_stride) *
                                               sizeof(uint32_t), av_buffer_allocz);
    h->motion_val_pool   = av_buffer_pool_init(2 * (b4_array_size + 4) *
                                               sizeof(int16_t), av_buffer_allocz);
    h->ref_index_pool    = av_buffer_pool_init(4 * mb_array_size, av_buffer_allocz);

    if (!h->qscale_table_pool || !h->mb_type_pool || !h->motion_val_pool ||
        !h->ref_index_pool) {
        av_buffer_pool_uninit(&h->qscale_table_pool);
        av_buffer_pool_uninit(&h->mb_type_pool);
        av_buffer_pool_uninit(&h->motion_val_pool);
        av_buffer_pool_uninit(&h->ref_index_pool);
        return AVERROR(ENOMEM);
    }

    return 0;
}

static int alloc_picture(H264Context *h, H264Picture *pic)
{
    int i, ret = 0;

    av_assert0(!pic->f->data[0]);

    pic->tf.f = pic->f;
    ret = ff_thread_get_buffer(h->avctx, &pic->tf, pic->reference ?
                                                   AV_GET_BUFFER_FLAG_REF : 0);
    if (ret < 0)
        goto fail;

    pic->crop     = h->ps.sps->crop;
    pic->crop_top = h->ps.sps->crop_top;
    pic->crop_left= h->ps.sps->crop_left;

    if (h->avctx->hwaccel) {
        const AVHWAccel *hwaccel = h->avctx->hwaccel;
        av_assert0(!pic->hwaccel_picture_private);
        if (hwaccel->frame_priv_data_size) {
            pic->hwaccel_priv_buf = av_buffer_allocz(hwaccel->frame_priv_data_size);
            if (!pic->hwaccel_priv_buf)
                return AVERROR(ENOMEM);
            pic->hwaccel_picture_private = pic->hwaccel_priv_buf->data;
        }
    }
    if (CONFIG_GRAY && !h->avctx->hwaccel && h->flags & AV_CODEC_FLAG_GRAY && pic->f->data[2]) {
        int h_chroma_shift, v_chroma_shift;
        av_pix_fmt_get_chroma_sub_sample(pic->f->format,
                                         &h_chroma_shift, &v_chroma_shift);

        for(i=0; i<AV_CEIL_RSHIFT(pic->f->height, v_chroma_shift); i++) {
            memset(pic->f->data[1] + pic->f->linesize[1]*i,
                   0x80, AV_CEIL_RSHIFT(pic->f->width, h_chroma_shift));
            memset(pic->f->data[2] + pic->f->linesize[2]*i,
                   0x80, AV_CEIL_RSHIFT(pic->f->width, h_chroma_shift));
        }
    }

    if (!h->qscale_table_pool) {
        ret = init_table_pools(h);
        if (ret < 0)
            goto fail;
    }

    pic->qscale_table_buf = av_buffer_pool_get(h->qscale_table_pool);
    pic->mb_type_buf      = av_buffer_pool_get(h->mb_type_pool);
    if (!pic->qscale_table_buf || !pic->mb_type_buf)
        goto fail;

    pic->mb_type      = (uint32_t*)pic->mb_type_buf->data + 2 * h->mb_stride + 1;
    pic->qscale_table = pic->qscale_table_buf->data + 2 * h->mb_stride + 1;

    for (i = 0; i < 2; i++) {
        pic->motion_val_buf[i] = av_buffer_pool_get(h->motion_val_pool);
        pic->ref_index_buf[i]  = av_buffer_pool_get(h->ref_index_pool);
        if (!pic->motion_val_buf[i] || !pic->ref_index_buf[i])
            goto fail;

        pic->motion_val[i] = (int16_t (*)[2])pic->motion_val_buf[i]->data + 4;
        pic->ref_index[i]  = pic->ref_index_buf[i]->data;
    }

    return 0;
fail:
    ff_h264_unref_picture(h, pic);
    return (ret < 0) ? ret : AVERROR(ENOMEM);
}

static inline int pic_is_unused(H264Context *h, H264Picture *pic)
{
    if (!pic->f->buf[0])
        return 1;
    return 0;
}

static int find_unused_picture(H264Context *h)
{
    int i;

    for (i = 0; i < H264_MAX_PICTURE_COUNT; i++) {
        if (pic_is_unused(h, &h->DPB[i]))
            break;
    }
    if (i == H264_MAX_PICTURE_COUNT)
        return AVERROR_INVALIDDATA;

    return i;
}


#define IN_RANGE(a, b, size) (((void*)(a) >= (void*)(b)) && ((void*)(a) < (void*)((b) + (size))))

#define REBASE_PICTURE(pic, new_ctx, old_ctx)             \
    (((pic) && (pic) >= (old_ctx)->DPB &&                       \
      (pic) < (old_ctx)->DPB + H264_MAX_PICTURE_COUNT) ?          \
     &(new_ctx)->DPB[(pic) - (old_ctx)->DPB] : NULL)

static void copy_picture_range(H264Picture **to, H264Picture **from, int count,
                               H264Context *new_base,
                               H264Context *old_base)
{
    int i;

    for (i = 0; i < count; i++) {
        av_assert1(!from[i] ||
                   IN_RANGE(from[i], old_base, 1) ||
                   IN_RANGE(from[i], old_base->DPB, H264_MAX_PICTURE_COUNT));
        to[i] = REBASE_PICTURE(from[i], new_base, old_base);
    }
}

static int h264_slice_header_init(H264Context *h);

int ff_h264_update_thread_context(AVCodecContext *dst,
                                  const AVCodecContext *src)
{
    H264Context *h = dst->priv_data, *h1 = src->priv_data;
    int inited = h->context_initialized, err = 0;
    int need_reinit = 0;
    int i, ret;

    if (dst == src)
        return 0;

    // We can't fail if SPS isn't set at it breaks current skip_frame code
    //if (!h1->ps.sps)
    //    return AVERROR_INVALIDDATA;

    if (inited &&
        (h->width                 != h1->width                 ||
         h->height                != h1->height                ||
         h->mb_width              != h1->mb_width              ||
         h->mb_height             != h1->mb_height             ||
         !h->ps.sps                                            ||
         h->ps.sps->bit_depth_luma    != h1->ps.sps->bit_depth_luma    ||
         h->ps.sps->chroma_format_idc != h1->ps.sps->chroma_format_idc ||
         h->ps.sps->colorspace        != h1->ps.sps->colorspace)) {
        need_reinit = 1;
    }

    /* copy block_offset since frame_start may not be called */
    memcpy(h->block_offset, h1->block_offset, sizeof(h->block_offset));

    // SPS/PPS
    for (i = 0; i < FF_ARRAY_ELEMS(h->ps.sps_list); i++) {
        av_buffer_unref(&h->ps.sps_list[i]);
        if (h1->ps.sps_list[i]) {
            h->ps.sps_list[i] = av_buffer_ref(h1->ps.sps_list[i]);
            if (!h->ps.sps_list[i])
                return AVERROR(ENOMEM);
        }
    }
    for (i = 0; i < FF_ARRAY_ELEMS(h->ps.pps_list); i++) {
        av_buffer_unref(&h->ps.pps_list[i]);
        if (h1->ps.pps_list[i]) {
            h->ps.pps_list[i] = av_buffer_ref(h1->ps.pps_list[i]);
            if (!h->ps.pps_list[i])
                return AVERROR(ENOMEM);
        }
    }

    av_buffer_unref(&h->ps.pps_ref);
    av_buffer_unref(&h->ps.sps_ref);
    h->ps.pps = NULL;
    h->ps.sps = NULL;
    if (h1->ps.pps_ref) {
        h->ps.pps_ref = av_buffer_ref(h1->ps.pps_ref);
        if (!h->ps.pps_ref)
            return AVERROR(ENOMEM);
        h->ps.pps = (const PPS*)h->ps.pps_ref->data;
    }
    if (h1->ps.sps_ref) {
        h->ps.sps_ref = av_buffer_ref(h1->ps.sps_ref);
        if (!h->ps.sps_ref)
            return AVERROR(ENOMEM);
        h->ps.sps = (SPS*)h->ps.sps_ref->data;
    }

    if (need_reinit || !inited) {
        h->width     = h1->width;
        h->height    = h1->height;
        h->mb_height = h1->mb_height;
        h->mb_width  = h1->mb_width;
        h->mb_num    = h1->mb_num;
        h->mb_stride = h1->mb_stride;
        h->b_stride  = h1->b_stride;

        if (h->context_initialized || h1->context_initialized) {
            if ((err = h264_slice_header_init(h)) < 0) {
                av_log(h->avctx, AV_LOG_ERROR, "h264_slice_header_init() failed");
                return err;
            }
        }
        /* copy block_offset since frame_start may not be called */
        memcpy(h->block_offset, h1->block_offset, sizeof(h->block_offset));
    }

    h->avctx->coded_height  = h1->avctx->coded_height;
    h->avctx->coded_width   = h1->avctx->coded_width;
    h->avctx->width         = h1->avctx->width;
    h->avctx->height        = h1->avctx->height;
    h->coded_picture_number = h1->coded_picture_number;
    h->first_field          = h1->first_field;
    h->picture_structure    = h1->picture_structure;
    h->droppable            = h1->droppable;
    h->backup_width         = h1->backup_width;
    h->backup_height        = h1->backup_height;
    h->backup_pix_fmt       = h1->backup_pix_fmt;

    for (i = 0; i < H264_MAX_PICTURE_COUNT; i++) {
        ff_h264_unref_picture(h, &h->DPB[i]);
        if (h1->DPB[i].f->buf[0] &&
            (ret = ff_h264_ref_picture(h, &h->DPB[i], &h1->DPB[i])) < 0)
            return ret;
    }

    h->cur_pic_ptr = REBASE_PICTURE(h1->cur_pic_ptr, h, h1);
    ff_h264_unref_picture(h, &h->cur_pic);
    if (h1->cur_pic.f->buf[0]) {
        ret = ff_h264_ref_picture(h, &h->cur_pic, &h1->cur_pic);
        if (ret < 0)
            return ret;
    }

    h->enable_er       = h1->enable_er;
    h->workaround_bugs = h1->workaround_bugs;
    h->droppable       = h1->droppable;

    // extradata/NAL handling
    h->is_avc = h1->is_avc;
    h->nal_length_size = h1->nal_length_size;
    h->sei.unregistered.x264_build = h1->sei.unregistered.x264_build;

    memcpy(&h->poc,        &h1->poc,        sizeof(h->poc));

    h->curr_pic_num      = h1->curr_pic_num;
    h->max_pic_num       = h1->max_pic_num;

    memcpy(h->default_ref, h1->default_ref, sizeof(h->default_ref));
    memcpy(h->short_ref,   h1->short_ref,   sizeof(h->short_ref));
    memcpy(h->long_ref,    h1->long_ref,    sizeof(h->long_ref));
    memcpy(h->delayed_pic, h1->delayed_pic, sizeof(h->delayed_pic));
    memcpy(h->last_pocs,   h1->last_pocs,   sizeof(h->last_pocs));

    h->next_output_pic   = h1->next_output_pic;
    h->next_outputed_poc = h1->next_outputed_poc;

    memcpy(h->mmco, h1->mmco, sizeof(h->mmco));
    h->mmco_index      = h1->mmco_index;
    h->mmco_reset      = h1->mmco_reset;
    h->long_ref_count  = h1->long_ref_count;
    h->short_ref_count = h1->short_ref_count;

    copy_picture_range(h->short_ref, h1->short_ref, 32, h, h1);
    copy_picture_range(h->long_ref, h1->long_ref, 32, h, h1);
    copy_picture_range(h->delayed_pic, h1->delayed_pic,
                       MAX_DELAYED_PIC_COUNT + 2, h, h1);

    h->frame_recovered       = h1->frame_recovered;

    if (!h->cur_pic_ptr)
        return 0;

    if (!h->droppable) {
        err = ff_h264_execute_ref_pic_marking(h, h->mmco, h->mmco_index);
        h->poc.prev_poc_msb = h->poc.poc_msb;
        h->poc.prev_poc_lsb = h->poc.poc_lsb;
    }
    h->poc.prev_frame_num_offset = h->poc.frame_num_offset;
    h->poc.prev_frame_num        = h->poc.frame_num;

    h->recovery_frame        = h1->recovery_frame;

    return err;
}

static int h264_frame_start(H264Context *h)
{
    H264Picture *pic;
    int i, ret;
    const int pixel_shift = h->pixel_shift;
    int c[4] = {
        1<<(h->ps.sps->bit_depth_luma-1),
        1<<(h->ps.sps->bit_depth_chroma-1),
        1<<(h->ps.sps->bit_depth_chroma-1),
        -1
    };

    if (!ff_thread_can_start_frame(h->avctx)) {
        av_log(h->avctx, AV_LOG_ERROR, "Attempt to start a frame outside SETUP state\n");
        return -1;
    }

    release_unused_pictures(h, 1);
    h->cur_pic_ptr = NULL;

    i = find_unused_picture(h);
    if (i < 0) {
        av_log(h->avctx, AV_LOG_ERROR, "no frame buffer available\n");
        return i;
    }
    pic = &h->DPB[i];

    pic->reference              = h->droppable ? 0 : h->picture_structure;
    pic->f->coded_picture_number = h->coded_picture_number++;
    pic->field_picture          = h->picture_structure != PICT_FRAME;
    pic->frame_num               = h->poc.frame_num;
    /*
     * Zero key_frame here; IDR markings per slice in frame or fields are ORed
     * in later.
     * See decode_nal_units().
     */
    pic->f->key_frame = 0;
    pic->mmco_reset  = 0;
    pic->recovered   = 0;
    pic->invalid_gap = 0;
    pic->sei_recovery_frame_cnt = h->sei.recovery_point.recovery_frame_cnt;

    if ((ret = alloc_picture(h, pic)) < 0)
        return ret;
    if(!h->frame_recovered && !h->avctx->hwaccel
#if FF_API_CAP_VDPAU
       && !(h->avctx->codec->capabilities & AV_CODEC_CAP_HWACCEL_VDPAU)
#endif
       )
        ff_color_frame(pic->f, c);

    h->cur_pic_ptr = pic;
    ff_h264_unref_picture(h, &h->cur_pic);
    if (CONFIG_ERROR_RESILIENCE) {
        ff_h264_set_erpic(&h->slice_ctx[0].er.cur_pic, NULL);
    }

    if ((ret = ff_h264_ref_picture(h, &h->cur_pic, h->cur_pic_ptr)) < 0)
        return ret;

    for (i = 0; i < h->nb_slice_ctx; i++) {
        h->slice_ctx[i].linesize   = h->cur_pic_ptr->f->linesize[0];
        h->slice_ctx[i].uvlinesize = h->cur_pic_ptr->f->linesize[1];
    }

    if (CONFIG_ERROR_RESILIENCE && h->enable_er) {
        ff_er_frame_start(&h->slice_ctx[0].er);
        ff_h264_set_erpic(&h->slice_ctx[0].er.last_pic, NULL);
        ff_h264_set_erpic(&h->slice_ctx[0].er.next_pic, NULL);
    }

    for (i = 0; i < 16; i++) {
        h->block_offset[i]           = (4 * ((scan8[i] - scan8[0]) & 7) << pixel_shift) + 4 * pic->f->linesize[0] * ((scan8[i] - scan8[0]) >> 3);
        h->block_offset[48 + i]      = (4 * ((scan8[i] - scan8[0]) & 7) << pixel_shift) + 8 * pic->f->linesize[0] * ((scan8[i] - scan8[0]) >> 3);
    }
    for (i = 0; i < 16; i++) {
        h->block_offset[16 + i]      =
        h->block_offset[32 + i]      = (4 * ((scan8[i] - scan8[0]) & 7) << pixel_shift) + 4 * pic->f->linesize[1] * ((scan8[i] - scan8[0]) >> 3);
        h->block_offset[48 + 16 + i] =
        h->block_offset[48 + 32 + i] = (4 * ((scan8[i] - scan8[0]) & 7) << pixel_shift) + 8 * pic->f->linesize[1] * ((scan8[i] - scan8[0]) >> 3);
    }

    /* We mark the current picture as non-reference after allocating it, so
     * that if we break out due to an error it can be released automatically
     * in the next ff_mpv_frame_start().
     */
    h->cur_pic_ptr->reference = 0;

    h->cur_pic_ptr->field_poc[0] = h->cur_pic_ptr->field_poc[1] = INT_MAX;

    h->next_output_pic = NULL;

    assert(h->cur_pic_ptr->long_ref == 0);

    return 0;
}

static av_always_inline void backup_mb_border(const H264Context *h, H264SliceContext *sl,
                                              uint8_t *src_y,
                                              uint8_t *src_cb, uint8_t *src_cr,
                                              int linesize, int uvlinesize,
                                              int simple)
{
    uint8_t *top_border;
    int top_idx = 1;
    const int pixel_shift = h->pixel_shift;
    int chroma444 = CHROMA444(h);
    int chroma422 = CHROMA422(h);

    src_y  -= linesize;
    src_cb -= uvlinesize;
    src_cr -= uvlinesize;

    if (!simple && FRAME_MBAFF(h)) {
        if (sl->mb_y & 1) {
            if (!MB_MBAFF(sl)) {
                top_border = sl->top_borders[0][sl->mb_x];
                AV_COPY128(top_border, src_y + 15 * linesize);
                if (pixel_shift)
                    AV_COPY128(top_border + 16, src_y + 15 * linesize + 16);
                if (simple || !CONFIG_GRAY || !(h->flags & AV_CODEC_FLAG_GRAY)) {
                    if (chroma444) {
                        if (pixel_shift) {
                            AV_COPY128(top_border + 32, src_cb + 15 * uvlinesize);
                            AV_COPY128(top_border + 48, src_cb + 15 * uvlinesize + 16);
                            AV_COPY128(top_border + 64, src_cr + 15 * uvlinesize);
                            AV_COPY128(top_border + 80, src_cr + 15 * uvlinesize + 16);
                        } else {
                            AV_COPY128(top_border + 16, src_cb + 15 * uvlinesize);
                            AV_COPY128(top_border + 32, src_cr + 15 * uvlinesize);
                        }
                    } else if (chroma422) {
                        if (pixel_shift) {
                            AV_COPY128(top_border + 32, src_cb + 15 * uvlinesize);
                            AV_COPY128(top_border + 48, src_cr + 15 * uvlinesize);
                        } else {
                            AV_COPY64(top_border + 16, src_cb + 15 * uvlinesize);
                            AV_COPY64(top_border + 24, src_cr + 15 * uvlinesize);
                        }
                    } else {
                        if (pixel_shift) {
                            AV_COPY128(top_border + 32, src_cb + 7 * uvlinesize);
                            AV_COPY128(top_border + 48, src_cr + 7 * uvlinesize);
                        } else {
                            AV_COPY64(top_border + 16, src_cb + 7 * uvlinesize);
                            AV_COPY64(top_border + 24, src_cr + 7 * uvlinesize);
                        }
                    }
                }
            }
        } else if (MB_MBAFF(sl)) {
            top_idx = 0;
        } else
            return;
    }

    top_border = sl->top_borders[top_idx][sl->mb_x];
    /* There are two lines saved, the line above the top macroblock
     * of a pair, and the line above the bottom macroblock. */
    AV_COPY128(top_border, src_y + 16 * linesize);
    if (pixel_shift)
        AV_COPY128(top_border + 16, src_y + 16 * linesize + 16);

    if (simple || !CONFIG_GRAY || !(h->flags & AV_CODEC_FLAG_GRAY)) {
        if (chroma444) {
            if (pixel_shift) {
                AV_COPY128(top_border + 32, src_cb + 16 * linesize);
                AV_COPY128(top_border + 48, src_cb + 16 * linesize + 16);
                AV_COPY128(top_border + 64, src_cr + 16 * linesize);
                AV_COPY128(top_border + 80, src_cr + 16 * linesize + 16);
            } else {
                AV_COPY128(top_border + 16, src_cb + 16 * linesize);
                AV_COPY128(top_border + 32, src_cr + 16 * linesize);
            }
        } else if (chroma422) {
            if (pixel_shift) {
                AV_COPY128(top_border + 32, src_cb + 16 * uvlinesize);
                AV_COPY128(top_border + 48, src_cr + 16 * uvlinesize);
            } else {
                AV_COPY64(top_border + 16, src_cb + 16 * uvlinesize);
                AV_COPY64(top_border + 24, src_cr + 16 * uvlinesize);
            }
        } else {
            if (pixel_shift) {
                AV_COPY128(top_border + 32, src_cb + 8 * uvlinesize);
                AV_COPY128(top_border + 48, src_cr + 8 * uvlinesize);
            } else {
                AV_COPY64(top_border + 16, src_cb + 8 * uvlinesize);
                AV_COPY64(top_border + 24, src_cr + 8 * uvlinesize);
            }
        }
    }
}

/**
 * Initialize implicit_weight table.
 * @param field  0/1 initialize the weight for interlaced MBAFF
 *                -1 initializes the rest
 */
static void implicit_weight_table(const H264Context *h, H264SliceContext *sl, int field)
{
    int ref0, ref1, i, cur_poc, ref_start, ref_count0, ref_count1;

    for (i = 0; i < 2; i++) {
        sl->pwt.luma_weight_flag[i]   = 0;
        sl->pwt.chroma_weight_flag[i] = 0;
    }

    if (field < 0) {
        if (h->picture_structure == PICT_FRAME) {
            cur_poc = h->cur_pic_ptr->poc;
        } else {
            cur_poc = h->cur_pic_ptr->field_poc[h->picture_structure - 1];
        }
        if (sl->ref_count[0] == 1 && sl->ref_count[1] == 1 && !FRAME_MBAFF(h) &&
            sl->ref_list[0][0].poc + (int64_t)sl->ref_list[1][0].poc == 2 * cur_poc) {
            sl->pwt.use_weight        = 0;
            sl->pwt.use_weight_chroma = 0;
            return;
        }
        ref_start  = 0;
        ref_count0 = sl->ref_count[0];
        ref_count1 = sl->ref_count[1];
    } else {
        cur_poc    = h->cur_pic_ptr->field_poc[field];
        ref_start  = 16;
        ref_count0 = 16 + 2 * sl->ref_count[0];
        ref_count1 = 16 + 2 * sl->ref_count[1];
    }

    sl->pwt.use_weight               = 2;
    sl->pwt.use_weight_chroma        = 2;
    sl->pwt.luma_log2_weight_denom   = 5;
    sl->pwt.chroma_log2_weight_denom = 5;

    for (ref0 = ref_start; ref0 < ref_count0; ref0++) {
        int64_t poc0 = sl->ref_list[0][ref0].poc;
        for (ref1 = ref_start; ref1 < ref_count1; ref1++) {
            int w = 32;
            if (!sl->ref_list[0][ref0].parent->long_ref && !sl->ref_list[1][ref1].parent->long_ref) {
                int poc1 = sl->ref_list[1][ref1].poc;
                int td   = av_clip_int8(poc1 - poc0);
                if (td) {
                    int tb = av_clip_int8(cur_poc - poc0);
                    int tx = (16384 + (FFABS(td) >> 1)) / td;
                    int dist_scale_factor = (tb * tx + 32) >> 8;
                    if (dist_scale_factor >= -64 && dist_scale_factor <= 128)
                        w = 64 - dist_scale_factor;
                }
            }
            if (field < 0) {
                sl->pwt.implicit_weight[ref0][ref1][0] =
                sl->pwt.implicit_weight[ref0][ref1][1] = w;
            } else {
                sl->pwt.implicit_weight[ref0][ref1][field] = w;
            }
        }
    }
}

/**
 * initialize scan tables
 */
static void init_scan_tables(H264Context *h)
{
    int i;
    for (i = 0; i < 16; i++) {
#define TRANSPOSE(x) ((x) >> 2) | (((x) << 2) & 0xF)
        h->zigzag_scan[i] = TRANSPOSE(ff_zigzag_scan[i]);
        h->field_scan[i]  = TRANSPOSE(field_scan[i]);
#undef TRANSPOSE
    }
    for (i = 0; i < 64; i++) {
#define TRANSPOSE(x) ((x) >> 3) | (((x) & 7) << 3)
        h->zigzag_scan8x8[i]       = TRANSPOSE(ff_zigzag_direct[i]);
        h->zigzag_scan8x8_cavlc[i] = TRANSPOSE(zigzag_scan8x8_cavlc[i]);
        h->field_scan8x8[i]        = TRANSPOSE(field_scan8x8[i]);
        h->field_scan8x8_cavlc[i]  = TRANSPOSE(field_scan8x8_cavlc[i]);
#undef TRANSPOSE
    }
    if (h->ps.sps->transform_bypass) { // FIXME same ugly
        memcpy(h->zigzag_scan_q0          , ff_zigzag_scan          , sizeof(h->zigzag_scan_q0         ));
        memcpy(h->zigzag_scan8x8_q0       , ff_zigzag_direct        , sizeof(h->zigzag_scan8x8_q0      ));
        memcpy(h->zigzag_scan8x8_cavlc_q0 , zigzag_scan8x8_cavlc    , sizeof(h->zigzag_scan8x8_cavlc_q0));
        memcpy(h->field_scan_q0           , field_scan              , sizeof(h->field_scan_q0          ));
        memcpy(h->field_scan8x8_q0        , field_scan8x8           , sizeof(h->field_scan8x8_q0       ));
        memcpy(h->field_scan8x8_cavlc_q0  , field_scan8x8_cavlc     , sizeof(h->field_scan8x8_cavlc_q0 ));
    } else {
        memcpy(h->zigzag_scan_q0          , h->zigzag_scan          , sizeof(h->zigzag_scan_q0         ));
        memcpy(h->zigzag_scan8x8_q0       , h->zigzag_scan8x8       , sizeof(h->zigzag_scan8x8_q0      ));
        memcpy(h->zigzag_scan8x8_cavlc_q0 , h->zigzag_scan8x8_cavlc , sizeof(h->zigzag_scan8x8_cavlc_q0));
        memcpy(h->field_scan_q0           , h->field_scan           , sizeof(h->field_scan_q0          ));
        memcpy(h->field_scan8x8_q0        , h->field_scan8x8        , sizeof(h->field_scan8x8_q0       ));
        memcpy(h->field_scan8x8_cavlc_q0  , h->field_scan8x8_cavlc  , sizeof(h->field_scan8x8_cavlc_q0 ));
    }
}

static enum AVPixelFormat get_pixel_format(H264Context *h, int force_callback)
{
#define HWACCEL_MAX (CONFIG_H264_DXVA2_HWACCEL + \
                     CONFIG_H264_D3D11VA_HWACCEL + \
                     CONFIG_H264_VAAPI_HWACCEL + \
                     (CONFIG_H264_VDA_HWACCEL * 2) + \
                     CONFIG_H264_VIDEOTOOLBOX_HWACCEL + \
                     CONFIG_H264_VDPAU_HWACCEL)
    enum AVPixelFormat pix_fmts[HWACCEL_MAX + 2], *fmt = pix_fmts;
    const enum AVPixelFormat *choices = pix_fmts;
    int i;

    switch (h->ps.sps->bit_depth_luma) {
    case 9:
        if (CHROMA444(h)) {
            if (h->avctx->colorspace == AVCOL_SPC_RGB) {
                *fmt++ = AV_PIX_FMT_GBRP9;
            } else
                *fmt++ = AV_PIX_FMT_YUV444P9;
        } else if (CHROMA422(h))
            *fmt++ = AV_PIX_FMT_YUV422P9;
        else
            *fmt++ = AV_PIX_FMT_YUV420P9;
        break;
    case 10:
        if (CHROMA444(h)) {
            if (h->avctx->colorspace == AVCOL_SPC_RGB) {
                *fmt++ = AV_PIX_FMT_GBRP10;
            } else
                *fmt++ = AV_PIX_FMT_YUV444P10;
        } else if (CHROMA422(h))
            *fmt++ = AV_PIX_FMT_YUV422P10;
        else
            *fmt++ = AV_PIX_FMT_YUV420P10;
        break;
    case 12:
        if (CHROMA444(h)) {
            if (h->avctx->colorspace == AVCOL_SPC_RGB) {
                *fmt++ = AV_PIX_FMT_GBRP12;
            } else
                *fmt++ = AV_PIX_FMT_YUV444P12;
        } else if (CHROMA422(h))
            *fmt++ = AV_PIX_FMT_YUV422P12;
        else
            *fmt++ = AV_PIX_FMT_YUV420P12;
        break;
    case 14:
        if (CHROMA444(h)) {
            if (h->avctx->colorspace == AVCOL_SPC_RGB) {
                *fmt++ = AV_PIX_FMT_GBRP14;
            } else
                *fmt++ = AV_PIX_FMT_YUV444P14;
        } else if (CHROMA422(h))
            *fmt++ = AV_PIX_FMT_YUV422P14;
        else
            *fmt++ = AV_PIX_FMT_YUV420P14;
        break;
    case 8:
#if CONFIG_H264_VDPAU_HWACCEL
        *fmt++ = AV_PIX_FMT_VDPAU;
#endif
        if (CHROMA444(h)) {
            if (h->avctx->colorspace == AVCOL_SPC_RGB)
                *fmt++ = AV_PIX_FMT_GBRP;
            else if (h->avctx->color_range == AVCOL_RANGE_JPEG)
                *fmt++ = AV_PIX_FMT_YUVJ444P;
            else
                *fmt++ = AV_PIX_FMT_YUV444P;
        } else if (CHROMA422(h)) {
            if (h->avctx->color_range == AVCOL_RANGE_JPEG)
                *fmt++ = AV_PIX_FMT_YUVJ422P;
            else
                *fmt++ = AV_PIX_FMT_YUV422P;
        } else {
#if CONFIG_H264_DXVA2_HWACCEL
            *fmt++ = AV_PIX_FMT_DXVA2_VLD;
#endif
#if CONFIG_H264_D3D11VA_HWACCEL
            *fmt++ = AV_PIX_FMT_D3D11VA_VLD;
#endif
#if CONFIG_H264_VAAPI_HWACCEL
            *fmt++ = AV_PIX_FMT_VAAPI;
#endif
#if CONFIG_H264_VDA_HWACCEL
            *fmt++ = AV_PIX_FMT_VDA_VLD;
            *fmt++ = AV_PIX_FMT_VDA;
#endif
#if CONFIG_H264_VIDEOTOOLBOX_HWACCEL
            *fmt++ = AV_PIX_FMT_VIDEOTOOLBOX;
#endif
            if (h->avctx->codec->pix_fmts)
                choices = h->avctx->codec->pix_fmts;
            else if (h->avctx->color_range == AVCOL_RANGE_JPEG)
                *fmt++ = AV_PIX_FMT_YUVJ420P;
            else
                *fmt++ = AV_PIX_FMT_YUV420P;
        }
        break;
    default:
        av_log(h->avctx, AV_LOG_ERROR,
               "Unsupported bit depth %d\n", h->ps.sps->bit_depth_luma);
        return AVERROR_INVALIDDATA;
    }

    *fmt = AV_PIX_FMT_NONE;

    for (i=0; choices[i] != AV_PIX_FMT_NONE; i++)
        if (choices[i] == h->avctx->pix_fmt && !force_callback)
            return choices[i];
    return ff_thread_get_format(h->avctx, choices);
}

/* export coded and cropped frame dimensions to AVCodecContext */
static int init_dimensions(H264Context *h)
{
    SPS *sps = h->ps.sps;
    int width  = h->width  - (sps->crop_right + sps->crop_left);
    int height = h->height - (sps->crop_top   + sps->crop_bottom);
    av_assert0(sps->crop_right + sps->crop_left < (unsigned)h->width);
    av_assert0(sps->crop_top + sps->crop_bottom < (unsigned)h->height);

    /* handle container cropping */
    if (FFALIGN(h->avctx->width,  16) == FFALIGN(width,  16) &&
        FFALIGN(h->avctx->height, 16) == FFALIGN(height, 16) &&
        h->avctx->width  <= width &&
        h->avctx->height <= height
    ) {
        width  = h->avctx->width;
        height = h->avctx->height;
    }

    if (width <= 0 || height <= 0) {
        av_log(h->avctx, AV_LOG_ERROR, "Invalid cropped dimensions: %dx%d.\n",
               width, height);
        if (h->avctx->err_recognition & AV_EF_EXPLODE)
            return AVERROR_INVALIDDATA;

        av_log(h->avctx, AV_LOG_WARNING, "Ignoring cropping information.\n");
        sps->crop_bottom =
        sps->crop_top    =
        sps->crop_right  =
        sps->crop_left   =
        sps->crop        = 0;

        width  = h->width;
        height = h->height;
    }

    h->avctx->coded_width  = h->width;
    h->avctx->coded_height = h->height;
    h->avctx->width        = width;
    h->avctx->height       = height;

    return 0;
}

static int h264_slice_header_init(H264Context *h)
{
    const SPS *sps = h->ps.sps;
    int nb_slices = (HAVE_THREADS &&
                     h->avctx->active_thread_type & FF_THREAD_SLICE) ?
                    h->avctx->thread_count : 1;
    int i, ret;

    ff_set_sar(h->avctx, sps->sar);
    av_pix_fmt_get_chroma_sub_sample(h->avctx->pix_fmt,
                                     &h->chroma_x_shift, &h->chroma_y_shift);

    if (sps->timing_info_present_flag) {
        int64_t den = sps->time_scale;
        if (h->sei.unregistered.x264_build < 44U)
            den *= 2;
        av_reduce(&h->avctx->framerate.den, &h->avctx->framerate.num,
                  sps->num_units_in_tick * h->avctx->ticks_per_frame, den, 1 << 30);
    }

    ff_h264_free_tables(h);

    h->first_field           = 0;
    h->prev_interlaced_frame = 1;

    init_scan_tables(h);
    ret = ff_h264_alloc_tables(h);
    if (ret < 0) {
        av_log(h->avctx, AV_LOG_ERROR, "Could not allocate memory\n");
        goto fail;
    }

#if FF_API_CAP_VDPAU
    if (h->avctx->codec &&
        h->avctx->codec->capabilities & AV_CODEC_CAP_HWACCEL_VDPAU &&
        (sps->bit_depth_luma != 8 || sps->chroma_format_idc > 1)) {
        av_log(h->avctx, AV_LOG_ERROR,
                "VDPAU decoding does not support video colorspace.\n");
        ret = AVERROR_INVALIDDATA;
        goto fail;
    }
#endif

    if (sps->bit_depth_luma < 8 || sps->bit_depth_luma > 14 ||
        sps->bit_depth_luma == 11 || sps->bit_depth_luma == 13
    ) {
        av_log(h->avctx, AV_LOG_ERROR, "Unsupported bit depth %d\n",
               sps->bit_depth_luma);
        ret = AVERROR_INVALIDDATA;
        goto fail;
    }

    h->cur_bit_depth_luma         =
    h->avctx->bits_per_raw_sample = sps->bit_depth_luma;
    h->cur_chroma_format_idc      = sps->chroma_format_idc;
    h->pixel_shift                = sps->bit_depth_luma > 8;
    h->chroma_format_idc          = sps->chroma_format_idc;
    h->bit_depth_luma             = sps->bit_depth_luma;

    ff_h264dsp_init(&h->h264dsp, sps->bit_depth_luma,
                    sps->chroma_format_idc);
    ff_h264chroma_init(&h->h264chroma, sps->bit_depth_chroma);
    ff_h264qpel_init(&h->h264qpel, sps->bit_depth_luma);
    ff_h264_pred_init(&h->hpc, h->avctx->codec_id, sps->bit_depth_luma,
                      sps->chroma_format_idc);
    ff_videodsp_init(&h->vdsp, sps->bit_depth_luma);

    if (nb_slices > H264_MAX_THREADS || (nb_slices > h->mb_height && h->mb_height)) {
        int max_slices;
        if (h->mb_height)
            max_slices = FFMIN(H264_MAX_THREADS, h->mb_height);
        else
            max_slices = H264_MAX_THREADS;
        av_log(h->avctx, AV_LOG_WARNING, "too many threads/slices %d,"
               " reducing to %d\n", nb_slices, max_slices);
        nb_slices = max_slices;
    }
    h->slice_context_count = nb_slices;
    h->max_contexts = FFMIN(h->max_contexts, nb_slices);

    if (!HAVE_THREADS || !(h->avctx->active_thread_type & FF_THREAD_SLICE)) {
        ret = ff_h264_slice_context_init(h, &h->slice_ctx[0]);
        if (ret < 0) {
            av_log(h->avctx, AV_LOG_ERROR, "context_init() failed.\n");
            goto fail;
        }
    } else {
        for (i = 0; i < h->slice_context_count; i++) {
            H264SliceContext *sl = &h->slice_ctx[i];

            sl->h264               = h;
            sl->intra4x4_pred_mode = h->intra4x4_pred_mode + i * 8 * 2 * h->mb_stride;
            sl->mvd_table[0]       = h->mvd_table[0]       + i * 8 * 2 * h->mb_stride;
            sl->mvd_table[1]       = h->mvd_table[1]       + i * 8 * 2 * h->mb_stride;

            if ((ret = ff_h264_slice_context_init(h, sl)) < 0) {
                av_log(h->avctx, AV_LOG_ERROR, "context_init() failed.\n");
                goto fail;
            }
        }
    }

    h->context_initialized = 1;

    return 0;
fail:
    ff_h264_free_tables(h);
    h->context_initialized = 0;
    return ret;
}

static enum AVPixelFormat non_j_pixfmt(enum AVPixelFormat a)
{
    switch (a) {
    case AV_PIX_FMT_YUVJ420P: return AV_PIX_FMT_YUV420P;
    case AV_PIX_FMT_YUVJ422P: return AV_PIX_FMT_YUV422P;
    case AV_PIX_FMT_YUVJ444P: return AV_PIX_FMT_YUV444P;
    default:
        return a;
    }
}

/**
 * Decode a slice header.
 * This will (re)intialize the decoder and call h264_frame_start() as needed.
 *
 * @param h h264context
 *
 * @return 0 if okay, <0 if an error occurred, 1 if decoding must not be multithreaded
 */
int ff_h264_decode_slice_header(H264Context *h, H264SliceContext *sl)
{
    const SPS *sps;
    const PPS *pps;
    unsigned int first_mb_in_slice;
    unsigned int pps_id;
    int ret;
    unsigned int slice_type, tmp, i, j;
    int last_pic_structure, last_pic_droppable;
    int must_reinit;
    int needs_reinit = 0;
    int field_pic_flag, bottom_field_flag;
    int first_slice = sl == h->slice_ctx && !h->current_slice;
    int frame_num, droppable, picture_structure;
    int mb_aff_frame, last_mb_aff_frame;

    if (first_slice)
        av_assert0(!h->setup_finished);

<<<<<<< HEAD
    h->qpel_put = h->h264qpel.put_h264_qpel_pixels_tab;
    h->qpel_avg = h->h264qpel.avg_h264_qpel_pixels_tab;

    first_mb_in_slice = get_ue_golomb_long(&sl->gb);
=======
    first_mb_in_slice = get_ue_golomb(&sl->gb);
>>>>>>> 56087ec0

    if (first_mb_in_slice == 0) { // FIXME better field boundary detection
        if (h->current_slice) {
            if (h->setup_finished) {
                av_log(h->avctx, AV_LOG_ERROR, "Too many fields\n");
                return AVERROR_INVALIDDATA;
            }
            if (h->max_contexts > 1) {
                if (!h->single_decode_warning) {
                    av_log(h->avctx, AV_LOG_WARNING, "Cannot decode multiple access units as slice threads\n");
                    h->single_decode_warning = 1;
                }
                h->max_contexts = 1;
                return SLICE_SINGLETHREAD;
            }

            if (h->cur_pic_ptr && FIELD_PICTURE(h) && h->first_field) {
                ret = ff_h264_field_end(h, h->slice_ctx, 1);
                h->current_slice = 0;
                if (ret < 0)
                    return ret;
            } else if (h->cur_pic_ptr && !FIELD_PICTURE(h) && !h->first_field && h->nal_unit_type  == NAL_IDR_SLICE) {
                av_log(h, AV_LOG_WARNING, "Broken frame packetizing\n");
                ret = ff_h264_field_end(h, h->slice_ctx, 1);
                h->current_slice = 0;
                ff_thread_report_progress(&h->cur_pic_ptr->tf, INT_MAX, 0);
                ff_thread_report_progress(&h->cur_pic_ptr->tf, INT_MAX, 1);
                h->cur_pic_ptr = NULL;
                if (ret < 0)
                    return ret;
            } else
                return AVERROR_INVALIDDATA;
        }

        if (!h->first_field) {
            if (h->cur_pic_ptr && !h->droppable) {
                ff_thread_report_progress(&h->cur_pic_ptr->tf, INT_MAX,
                                          h->picture_structure == PICT_BOTTOM_FIELD);
            }
            h->cur_pic_ptr = NULL;
        }
    }

    if (!h->current_slice)
        av_assert0(sl == h->slice_ctx);

    slice_type = get_ue_golomb_31(&sl->gb);
    if (slice_type > 9) {
        av_log(h->avctx, AV_LOG_ERROR,
               "slice type %d too large at %d\n",
               slice_type, first_mb_in_slice);
        return AVERROR_INVALIDDATA;
    }
    if (slice_type > 4) {
        slice_type -= 5;
        sl->slice_type_fixed = 1;
    } else
        sl->slice_type_fixed = 0;

    slice_type         = ff_h264_golomb_to_pict_type[slice_type];
    sl->slice_type     = slice_type;
    sl->slice_type_nos = slice_type & 3;

    if (h->nal_unit_type  == NAL_IDR_SLICE &&
        sl->slice_type_nos != AV_PICTURE_TYPE_I) {
        av_log(h->avctx, AV_LOG_ERROR, "A non-intra slice in an IDR NAL unit.\n");
        return AVERROR_INVALIDDATA;
    }

    if (h->current_slice == 0 && !h->first_field) {
        if (
            (h->avctx->skip_frame >= AVDISCARD_NONREF && !h->nal_ref_idc) ||
            (h->avctx->skip_frame >= AVDISCARD_BIDIR  && sl->slice_type_nos == AV_PICTURE_TYPE_B) ||
            (h->avctx->skip_frame >= AVDISCARD_NONINTRA && sl->slice_type_nos != AV_PICTURE_TYPE_I) ||
            (h->avctx->skip_frame >= AVDISCARD_NONKEY && h->nal_unit_type != NAL_IDR_SLICE && h->sei.recovery_point.recovery_frame_cnt < 0) ||
            h->avctx->skip_frame >= AVDISCARD_ALL) {
            return SLICE_SKIPED;
        }
    }

    // to make a few old functions happy, it's wrong though
    if (!h->setup_finished)
        h->pict_type = sl->slice_type;

    pps_id = get_ue_golomb(&sl->gb);
    if (pps_id >= MAX_PPS_COUNT) {
        av_log(h->avctx, AV_LOG_ERROR, "pps_id %u out of range\n", pps_id);
        return AVERROR_INVALIDDATA;
    }
    if (!h->ps.pps_list[pps_id]) {
        av_log(h->avctx, AV_LOG_ERROR,
               "non-existing PPS %u referenced\n",
               pps_id);
        return AVERROR_INVALIDDATA;
    }
    if (h->au_pps_id >= 0 && pps_id != h->au_pps_id) {
        av_log(h->avctx, AV_LOG_ERROR,
               "PPS change from %d to %d forbidden\n",
               h->au_pps_id, pps_id);
        return AVERROR_INVALIDDATA;
    }

    pps = (const PPS*)h->ps.pps_list[pps_id]->data;

    if (!h->ps.sps_list[pps->sps_id]) {
        av_log(h->avctx, AV_LOG_ERROR,
               "non-existing SPS %u referenced\n",
               pps->sps_id);
        return AVERROR_INVALIDDATA;
    }

    if (first_slice) {
        av_buffer_unref(&h->ps.pps_ref);
        h->ps.pps = NULL;
        h->ps.pps_ref = av_buffer_ref(h->ps.pps_list[pps_id]);
        if (!h->ps.pps_ref)
            return AVERROR(ENOMEM);
        h->ps.pps = (const PPS*)h->ps.pps_ref->data;
    } else {
        if (h->ps.pps->sps_id != pps->sps_id ||
            h->ps.pps->transform_8x8_mode != pps->transform_8x8_mode /*||
            (h->setup_finished && h->ps.pps != pps)*/) {
            av_log(h->avctx, AV_LOG_ERROR, "PPS changed between slices\n");
            return AVERROR_INVALIDDATA;
        }
    }

    if (h->ps.sps != (const SPS*)h->ps.sps_list[h->ps.pps->sps_id]->data ||
        pps->sps_id != h->current_sps_id) {

        if (!first_slice) {
            av_log(h->avctx, AV_LOG_ERROR,
               "SPS changed in the middle of the frame\n");
            return AVERROR_INVALIDDATA;
        }

        av_buffer_unref(&h->ps.sps_ref);
        h->ps.sps = NULL;
        h->ps.sps_ref = av_buffer_ref(h->ps.sps_list[h->ps.pps->sps_id]);
        if (!h->ps.sps_ref)
            return AVERROR(ENOMEM);
        h->ps.sps = (const SPS*)h->ps.sps_ref->data;

        if (h->mb_width  != h->ps.sps->mb_width ||
            h->mb_height != h->ps.sps->mb_height * (2 - h->ps.sps->frame_mbs_only_flag) ||
            h->cur_bit_depth_luma    != h->ps.sps->bit_depth_luma ||
            h->cur_chroma_format_idc != h->ps.sps->chroma_format_idc
        )
            needs_reinit = 1;

        if (h->bit_depth_luma    != h->ps.sps->bit_depth_luma ||
            h->chroma_format_idc != h->ps.sps->chroma_format_idc)
            needs_reinit         = 1;
    }

    pps = h->ps.pps;
    sps = h->ps.sps;

    must_reinit = (h->context_initialized &&
                    (   16*sps->mb_width != h->avctx->coded_width
                     || 16*sps->mb_height * (2 - sps->frame_mbs_only_flag) != h->avctx->coded_height
                     || h->cur_bit_depth_luma    != sps->bit_depth_luma
                     || h->cur_chroma_format_idc != sps->chroma_format_idc
                     || h->mb_width  != sps->mb_width
                     || h->mb_height != sps->mb_height * (2 - sps->frame_mbs_only_flag)
                    ));
    if (h->avctx->pix_fmt == AV_PIX_FMT_NONE
        || (non_j_pixfmt(h->avctx->pix_fmt) != non_j_pixfmt(get_pixel_format(h, 0))))
        must_reinit = 1;

    if (first_slice && av_cmp_q(sps->sar, h->avctx->sample_aspect_ratio))
        must_reinit = 1;

    if (!h->setup_finished) {
        h->avctx->profile = ff_h264_get_profile(sps);
        h->avctx->level   = sps->level_idc;
        h->avctx->refs    = sps->ref_frame_count;

        h->mb_width  = sps->mb_width;
        h->mb_height = sps->mb_height * (2 - sps->frame_mbs_only_flag);
        h->mb_num    = h->mb_width * h->mb_height;
        h->mb_stride = h->mb_width + 1;

        h->b_stride = h->mb_width * 4;

        h->chroma_y_shift = sps->chroma_format_idc <= 1; // 400 uses yuv420p

        h->width  = 16 * h->mb_width;
        h->height = 16 * h->mb_height;

        ret = init_dimensions(h);
        if (ret < 0)
            return ret;

        if (sps->video_signal_type_present_flag) {
            h->avctx->color_range = sps->full_range > 0 ? AVCOL_RANGE_JPEG
                                                        : AVCOL_RANGE_MPEG;
            if (sps->colour_description_present_flag) {
                if (h->avctx->colorspace != sps->colorspace)
                    needs_reinit = 1;
                h->avctx->color_primaries = sps->color_primaries;
                h->avctx->color_trc       = sps->color_trc;
                h->avctx->colorspace      = sps->colorspace;
            }
        }
    }

    if (h->context_initialized &&
        (must_reinit || needs_reinit)) {
        h->context_initialized = 0;
        if (sl != h->slice_ctx) {
            av_log(h->avctx, AV_LOG_ERROR,
                   "changing width %d -> %d / height %d -> %d on "
                   "slice %d\n",
                   h->width, h->avctx->coded_width,
                   h->height, h->avctx->coded_height,
                   h->current_slice + 1);
            return AVERROR_INVALIDDATA;
        }

        av_assert1(first_slice);

        ff_h264_flush_change(h);

        if ((ret = get_pixel_format(h, 1)) < 0)
            return ret;
        h->avctx->pix_fmt = ret;

        av_log(h->avctx, AV_LOG_INFO, "Reinit context to %dx%d, "
               "pix_fmt: %s\n", h->width, h->height, av_get_pix_fmt_name(h->avctx->pix_fmt));

        if ((ret = h264_slice_header_init(h)) < 0) {
            av_log(h->avctx, AV_LOG_ERROR,
                   "h264_slice_header_init() failed\n");
            return ret;
        }
    }
    if (!h->context_initialized) {
        if (sl != h->slice_ctx) {
            av_log(h->avctx, AV_LOG_ERROR,
                   "Cannot (re-)initialize context during parallel decoding.\n");
            return AVERROR_PATCHWELCOME;
        }

        if ((ret = get_pixel_format(h, 1)) < 0)
            return ret;
        h->avctx->pix_fmt = ret;

        if ((ret = h264_slice_header_init(h)) < 0) {
            av_log(h->avctx, AV_LOG_ERROR,
                   "h264_slice_header_init() failed\n");
            return ret;
        }
    }

    frame_num = get_bits(&sl->gb, sps->log2_max_frame_num);
    if (!first_slice) {
        if (h->poc.frame_num != frame_num) {
            av_log(h->avctx, AV_LOG_ERROR, "Frame num change from %d to %d\n",
                   h->poc.frame_num, frame_num);
            return AVERROR_INVALIDDATA;
        }
    }

    if (!h->setup_finished)
        h->poc.frame_num = frame_num;

    sl->mb_mbaff       = 0;
    mb_aff_frame       = 0;
    last_mb_aff_frame  = h->mb_aff_frame;
    last_pic_structure = h->picture_structure;
    last_pic_droppable = h->droppable;

    droppable = h->nal_ref_idc == 0;
    if (sps->frame_mbs_only_flag) {
        picture_structure = PICT_FRAME;
    } else {
        if (!h->ps.sps->direct_8x8_inference_flag && slice_type == AV_PICTURE_TYPE_B) {
            av_log(h->avctx, AV_LOG_ERROR, "This stream was generated by a broken encoder, invalid 8x8 inference\n");
            return -1;
        }
        field_pic_flag = get_bits1(&sl->gb);

        if (field_pic_flag) {
            bottom_field_flag = get_bits1(&sl->gb);
            picture_structure = PICT_TOP_FIELD + bottom_field_flag;
        } else {
            picture_structure = PICT_FRAME;
            mb_aff_frame      = sps->mb_aff;
        }
    }

    if (h->current_slice) {
        if (last_pic_structure != picture_structure ||
            last_pic_droppable != droppable ||
            last_mb_aff_frame  != mb_aff_frame) {
            av_log(h->avctx, AV_LOG_ERROR,
                   "Changing field mode (%d -> %d) between slices is not allowed\n",
                   last_pic_structure, h->picture_structure);
            return AVERROR_INVALIDDATA;
        } else if (!h->cur_pic_ptr) {
            av_log(h->avctx, AV_LOG_ERROR,
                   "unset cur_pic_ptr on slice %d\n",
                   h->current_slice + 1);
            return AVERROR_INVALIDDATA;
        }
    }

    if (!h->setup_finished) {
        h->droppable         = droppable;
        h->picture_structure = picture_structure;
        h->mb_aff_frame      = mb_aff_frame;
    }
    sl->mb_field_decoding_flag = picture_structure != PICT_FRAME;

    if (h->current_slice == 0) {
        /* Shorten frame num gaps so we don't have to allocate reference
         * frames just to throw them away */
        if (h->poc.frame_num != h->poc.prev_frame_num) {
            int unwrap_prev_frame_num = h->poc.prev_frame_num;
            int max_frame_num         = 1 << sps->log2_max_frame_num;

            if (unwrap_prev_frame_num > h->poc.frame_num)
                unwrap_prev_frame_num -= max_frame_num;

            if ((h->poc.frame_num - unwrap_prev_frame_num) > sps->ref_frame_count) {
                unwrap_prev_frame_num = (h->poc.frame_num - sps->ref_frame_count) - 1;
                if (unwrap_prev_frame_num < 0)
                    unwrap_prev_frame_num += max_frame_num;

                h->poc.prev_frame_num = unwrap_prev_frame_num;
            }
        }

        /* See if we have a decoded first field looking for a pair...
         * Here, we're using that to see if we should mark previously
         * decode frames as "finished".
         * We have to do that before the "dummy" in-between frame allocation,
         * since that can modify h->cur_pic_ptr. */
        if (h->first_field) {
            av_assert0(h->cur_pic_ptr);
            av_assert0(h->cur_pic_ptr->f->buf[0]);
            assert(h->cur_pic_ptr->reference != DELAYED_PIC_REF);

            /* Mark old field/frame as completed */
            if (h->cur_pic_ptr->tf.owner == h->avctx) {
                ff_thread_report_progress(&h->cur_pic_ptr->tf, INT_MAX,
                                          last_pic_structure == PICT_BOTTOM_FIELD);
            }

            /* figure out if we have a complementary field pair */
            if (!FIELD_PICTURE(h) || h->picture_structure == last_pic_structure) {
                /* Previous field is unmatched. Don't display it, but let it
                 * remain for reference if marked as such. */
                if (last_pic_structure != PICT_FRAME) {
                    ff_thread_report_progress(&h->cur_pic_ptr->tf, INT_MAX,
                                              last_pic_structure == PICT_TOP_FIELD);
                }
            } else {
                if (h->cur_pic_ptr->frame_num != h->poc.frame_num) {
                    /* This and previous field were reference, but had
                     * different frame_nums. Consider this field first in
                     * pair. Throw away previous field except for reference
                     * purposes. */
                    if (last_pic_structure != PICT_FRAME) {
                        ff_thread_report_progress(&h->cur_pic_ptr->tf, INT_MAX,
                                                  last_pic_structure == PICT_TOP_FIELD);
                    }
                } else {
                    /* Second field in complementary pair */
                    if (!((last_pic_structure   == PICT_TOP_FIELD &&
                           h->picture_structure == PICT_BOTTOM_FIELD) ||
                          (last_pic_structure   == PICT_BOTTOM_FIELD &&
                           h->picture_structure == PICT_TOP_FIELD))) {
                        av_log(h->avctx, AV_LOG_ERROR,
                               "Invalid field mode combination %d/%d\n",
                               last_pic_structure, h->picture_structure);
                        h->picture_structure = last_pic_structure;
                        h->droppable         = last_pic_droppable;
                        return AVERROR_INVALIDDATA;
                    } else if (last_pic_droppable != h->droppable) {
                        avpriv_request_sample(h->avctx,
                                              "Found reference and non-reference fields in the same frame, which");
                        h->picture_structure = last_pic_structure;
                        h->droppable         = last_pic_droppable;
                        return AVERROR_PATCHWELCOME;
                    }
                }
            }
        }

        while (h->poc.frame_num != h->poc.prev_frame_num && !h->first_field &&
               h->poc.frame_num != (h->poc.prev_frame_num + 1) % (1 << sps->log2_max_frame_num)) {
            H264Picture *prev = h->short_ref_count ? h->short_ref[0] : NULL;
            av_log(h->avctx, AV_LOG_DEBUG, "Frame num gap %d %d\n",
                   h->poc.frame_num, h->poc.prev_frame_num);
            if (!sps->gaps_in_frame_num_allowed_flag)
                for(i=0; i<FF_ARRAY_ELEMS(h->last_pocs); i++)
                    h->last_pocs[i] = INT_MIN;
            ret = h264_frame_start(h);
            if (ret < 0) {
                h->first_field = 0;
                return ret;
            }

            h->poc.prev_frame_num++;
            h->poc.prev_frame_num        %= 1 << sps->log2_max_frame_num;
            h->cur_pic_ptr->frame_num = h->poc.prev_frame_num;
            h->cur_pic_ptr->invalid_gap = !sps->gaps_in_frame_num_allowed_flag;
            ff_thread_report_progress(&h->cur_pic_ptr->tf, INT_MAX, 0);
            ff_thread_report_progress(&h->cur_pic_ptr->tf, INT_MAX, 1);
            ret = ff_generate_sliding_window_mmcos(h, 1);
            if (ret < 0 && (h->avctx->err_recognition & AV_EF_EXPLODE))
                return ret;
            ret = ff_h264_execute_ref_pic_marking(h, h->mmco, h->mmco_index);
            if (ret < 0 && (h->avctx->err_recognition & AV_EF_EXPLODE))
                return ret;
            /* Error concealment: If a ref is missing, copy the previous ref
             * in its place.
             * FIXME: Avoiding a memcpy would be nice, but ref handling makes
             * many assumptions about there being no actual duplicates.
             * FIXME: This does not copy padding for out-of-frame motion
             * vectors.  Given we are concealing a lost frame, this probably
             * is not noticeable by comparison, but it should be fixed. */
            if (h->short_ref_count) {
                if (prev &&
                    h->short_ref[0]->f->width == prev->f->width &&
                    h->short_ref[0]->f->height == prev->f->height &&
                    h->short_ref[0]->f->format == prev->f->format) {
                    av_image_copy(h->short_ref[0]->f->data,
                                  h->short_ref[0]->f->linesize,
                                  (const uint8_t **)prev->f->data,
                                  prev->f->linesize,
                                  prev->f->format,
                                  prev->f->width,
                                  prev->f->height);
                    h->short_ref[0]->poc = prev->poc + 2;
                }
                h->short_ref[0]->frame_num = h->poc.prev_frame_num;
            }
        }

        /* See if we have a decoded first field looking for a pair...
         * We're using that to see whether to continue decoding in that
         * frame, or to allocate a new one. */
        if (h->first_field) {
            av_assert0(h->cur_pic_ptr);
            av_assert0(h->cur_pic_ptr->f->buf[0]);
            assert(h->cur_pic_ptr->reference != DELAYED_PIC_REF);

            /* figure out if we have a complementary field pair */
            if (!FIELD_PICTURE(h) || h->picture_structure == last_pic_structure) {
                /* Previous field is unmatched. Don't display it, but let it
                 * remain for reference if marked as such. */
                h->missing_fields ++;
                h->cur_pic_ptr = NULL;
                h->first_field = FIELD_PICTURE(h);
            } else {
                h->missing_fields = 0;
                if (h->cur_pic_ptr->frame_num != h->poc.frame_num) {
                    ff_thread_report_progress(&h->cur_pic_ptr->tf, INT_MAX,
                                              h->picture_structure==PICT_BOTTOM_FIELD);
                    /* This and the previous field had different frame_nums.
                     * Consider this field first in pair. Throw away previous
                     * one except for reference purposes. */
                    h->first_field = 1;
                    h->cur_pic_ptr = NULL;
                } else {
                    /* Second field in complementary pair */
                    h->first_field = 0;
                }
            }
        } else {
            /* Frame or first field in a potentially complementary pair */
            h->first_field = FIELD_PICTURE(h);
        }

        if (!FIELD_PICTURE(h) || h->first_field) {
            if (h264_frame_start(h) < 0) {
                h->first_field = 0;
                return AVERROR_INVALIDDATA;
            }
        } else {
            release_unused_pictures(h, 0);
        }
        /* Some macroblocks can be accessed before they're available in case
        * of lost slices, MBAFF or threading. */
        if (FIELD_PICTURE(h)) {
            for(i = (h->picture_structure == PICT_BOTTOM_FIELD); i<h->mb_height; i++)
                memset(h->slice_table + i*h->mb_stride, -1, (h->mb_stride - (i+1==h->mb_height)) * sizeof(*h->slice_table));
        } else {
            memset(h->slice_table, -1,
                (h->mb_height * h->mb_stride - 1) * sizeof(*h->slice_table));
        }
    }

    av_assert1(h->mb_num == h->mb_width * h->mb_height);
    if (first_mb_in_slice << FIELD_OR_MBAFF_PICTURE(h) >= h->mb_num ||
        first_mb_in_slice >= h->mb_num) {
        av_log(h->avctx, AV_LOG_ERROR, "first_mb_in_slice overflow\n");
        return AVERROR_INVALIDDATA;
    }
    sl->resync_mb_x = sl->mb_x =  first_mb_in_slice % h->mb_width;
    sl->resync_mb_y = sl->mb_y = (first_mb_in_slice / h->mb_width) <<
                                 FIELD_OR_MBAFF_PICTURE(h);
    if (h->picture_structure == PICT_BOTTOM_FIELD)
        sl->resync_mb_y = sl->mb_y = sl->mb_y + 1;
    av_assert1(sl->mb_y < h->mb_height);

    if (h->picture_structure == PICT_FRAME) {
        h->curr_pic_num = h->poc.frame_num;
        h->max_pic_num  = 1 << sps->log2_max_frame_num;
    } else {
        h->curr_pic_num = 2 * h->poc.frame_num + 1;
        h->max_pic_num  = 1 << (sps->log2_max_frame_num + 1);
    }

    if (h->nal_unit_type == NAL_IDR_SLICE)
        get_ue_golomb_long(&sl->gb); /* idr_pic_id */

    if (sps->poc_type == 0) {
        int poc_lsb = get_bits(&sl->gb, sps->log2_max_poc_lsb);

        if (!h->setup_finished)
            h->poc.poc_lsb = poc_lsb;

        if (pps->pic_order_present == 1 && h->picture_structure == PICT_FRAME) {
            int delta_poc_bottom = get_se_golomb(&sl->gb);
            if (!h->setup_finished)
                h->poc.delta_poc_bottom = delta_poc_bottom;
        }
    }

    if (sps->poc_type == 1 && !sps->delta_pic_order_always_zero_flag) {
        int delta_poc = get_se_golomb(&sl->gb);

        if (!h->setup_finished)
            h->poc.delta_poc[0] = delta_poc;

        if (pps->pic_order_present == 1 && h->picture_structure == PICT_FRAME) {
            delta_poc = get_se_golomb(&sl->gb);

            if (!h->setup_finished)
                h->poc.delta_poc[1] = delta_poc;
        }
    }

    if (!h->setup_finished)
        ff_h264_init_poc(h->cur_pic_ptr->field_poc, &h->cur_pic_ptr->poc,
                         sps, &h->poc, h->picture_structure, h->nal_ref_idc);

    if (pps->redundant_pic_cnt_present)
        sl->redundant_pic_count = get_ue_golomb(&sl->gb);

    if (sl->slice_type_nos == AV_PICTURE_TYPE_B)
        sl->direct_spatial_mv_pred = get_bits1(&sl->gb);

    ret = ff_h264_parse_ref_count(&sl->list_count, sl->ref_count,
                                  &sl->gb, pps, sl->slice_type_nos,
                                  h->picture_structure, h->avctx);
    if (ret < 0)
        return ret;

    if (sl->slice_type_nos != AV_PICTURE_TYPE_I) {
       ret = ff_h264_decode_ref_pic_list_reordering(h, sl);
       if (ret < 0) {
           sl->ref_count[1] = sl->ref_count[0] = 0;
           return ret;
       }
    }

    if ((pps->weighted_pred && sl->slice_type_nos == AV_PICTURE_TYPE_P) ||
        (pps->weighted_bipred_idc == 1 &&
         sl->slice_type_nos == AV_PICTURE_TYPE_B))
        ff_h264_pred_weight_table(&sl->gb, sps, sl->ref_count,
                                  sl->slice_type_nos, &sl->pwt, h->avctx);
    else if (pps->weighted_bipred_idc == 2 &&
             sl->slice_type_nos == AV_PICTURE_TYPE_B) {
        implicit_weight_table(h, sl, -1);
    } else {
        sl->pwt.use_weight = 0;
        for (i = 0; i < 2; i++) {
            sl->pwt.luma_weight_flag[i]   = 0;
            sl->pwt.chroma_weight_flag[i] = 0;
        }
    }

    // If frame-mt is enabled, only update mmco tables for the first slice
    // in a field. Subsequent slices can temporarily clobber h->mmco_index
    // or h->mmco, which will cause ref list mix-ups and decoding errors
    // further down the line. This may break decoding if the first slice is
    // corrupt, thus we only do this if frame-mt is enabled.
    if (h->nal_ref_idc) {
        ret = ff_h264_decode_ref_pic_marking(h, &sl->gb,
                                             !(h->avctx->active_thread_type & FF_THREAD_FRAME) ||
                                             h->current_slice == 0);
        if (ret < 0 && (h->avctx->err_recognition & AV_EF_EXPLODE))
            return AVERROR_INVALIDDATA;
    }

    if (FRAME_MBAFF(h)) {
        ff_h264_fill_mbaff_ref_list(sl);

        if (pps->weighted_bipred_idc == 2 && sl->slice_type_nos == AV_PICTURE_TYPE_B) {
            implicit_weight_table(h, sl, 0);
            implicit_weight_table(h, sl, 1);
        }
    }

    if (sl->slice_type_nos == AV_PICTURE_TYPE_B && !sl->direct_spatial_mv_pred)
        ff_h264_direct_dist_scale_factor(h, sl);
    ff_h264_direct_ref_list_init(h, sl);

    if (sl->slice_type_nos != AV_PICTURE_TYPE_I && pps->cabac) {
        tmp = get_ue_golomb_31(&sl->gb);
        if (tmp > 2) {
            av_log(h->avctx, AV_LOG_ERROR, "cabac_init_idc %u overflow\n", tmp);
            return AVERROR_INVALIDDATA;
        }
        sl->cabac_init_idc = tmp;
    }

    sl->last_qscale_diff = 0;
    tmp = pps->init_qp + get_se_golomb(&sl->gb);
    if (tmp > 51 + 6 * (sps->bit_depth_luma - 8)) {
        av_log(h->avctx, AV_LOG_ERROR, "QP %u out of range\n", tmp);
        return AVERROR_INVALIDDATA;
    }
    sl->qscale       = tmp;
    sl->chroma_qp[0] = get_chroma_qp(h, 0, sl->qscale);
    sl->chroma_qp[1] = get_chroma_qp(h, 1, sl->qscale);
    // FIXME qscale / qp ... stuff
    if (sl->slice_type == AV_PICTURE_TYPE_SP)
        get_bits1(&sl->gb); /* sp_for_switch_flag */
    if (sl->slice_type == AV_PICTURE_TYPE_SP ||
        sl->slice_type == AV_PICTURE_TYPE_SI)
        get_se_golomb(&sl->gb); /* slice_qs_delta */

    sl->deblocking_filter     = 1;
    sl->slice_alpha_c0_offset = 0;
    sl->slice_beta_offset     = 0;
    if (pps->deblocking_filter_parameters_present) {
        tmp = get_ue_golomb_31(&sl->gb);
        if (tmp > 2) {
            av_log(h->avctx, AV_LOG_ERROR,
                   "deblocking_filter_idc %u out of range\n", tmp);
            return AVERROR_INVALIDDATA;
        }
        sl->deblocking_filter = tmp;
        if (sl->deblocking_filter < 2)
            sl->deblocking_filter ^= 1;  // 1<->0

        if (sl->deblocking_filter) {
            sl->slice_alpha_c0_offset = get_se_golomb(&sl->gb) * 2;
            sl->slice_beta_offset     = get_se_golomb(&sl->gb) * 2;
            if (sl->slice_alpha_c0_offset >  12 ||
                sl->slice_alpha_c0_offset < -12 ||
                sl->slice_beta_offset >  12     ||
                sl->slice_beta_offset < -12) {
                av_log(h->avctx, AV_LOG_ERROR,
                       "deblocking filter parameters %d %d out of range\n",
                       sl->slice_alpha_c0_offset, sl->slice_beta_offset);
                return AVERROR_INVALIDDATA;
            }
        }
    }

    if (h->avctx->skip_loop_filter >= AVDISCARD_ALL ||
        (h->avctx->skip_loop_filter >= AVDISCARD_NONKEY &&
         h->nal_unit_type != NAL_IDR_SLICE) ||
        (h->avctx->skip_loop_filter >= AVDISCARD_NONINTRA &&
         sl->slice_type_nos != AV_PICTURE_TYPE_I) ||
        (h->avctx->skip_loop_filter >= AVDISCARD_BIDIR  &&
         sl->slice_type_nos == AV_PICTURE_TYPE_B) ||
        (h->avctx->skip_loop_filter >= AVDISCARD_NONREF &&
         h->nal_ref_idc == 0))
        sl->deblocking_filter = 0;

    if (sl->deblocking_filter == 1 && h->max_contexts > 1) {
        if (h->avctx->flags2 & AV_CODEC_FLAG2_FAST) {
            /* Cheat slightly for speed:
             * Do not bother to deblock across slices. */
            sl->deblocking_filter = 2;
        } else {
            h->max_contexts = 1;
            if (!h->single_decode_warning) {
                av_log(h->avctx, AV_LOG_INFO,
                       "Cannot parallelize slice decoding with deblocking filter type 1, decoding such frames in sequential order\n"
                       "To parallelize slice decoding you need video encoded with disable_deblocking_filter_idc set to 2 (deblock only edges that do not cross slices).\n"
                       "Setting the flags2 libavcodec option to +fast (-flags2 +fast) will disable deblocking across slices and enable parallel slice decoding "
                       "but will generate non-standard-compliant output.\n");
                h->single_decode_warning = 1;
            }
            if (sl != h->slice_ctx) {
                av_log(h->avctx, AV_LOG_ERROR,
                       "Deblocking switched inside frame.\n");
                return SLICE_SINGLETHREAD;
            }
        }
    }
    sl->qp_thresh = 15 -
                   FFMIN(sl->slice_alpha_c0_offset, sl->slice_beta_offset) -
                   FFMAX3(0,
                          pps->chroma_qp_index_offset[0],
                          pps->chroma_qp_index_offset[1]) +
                   6 * (sps->bit_depth_luma - 8);

    sl->slice_num       = ++h->current_slice;

    if (sl->slice_num)
        h->slice_row[(sl->slice_num-1)&(MAX_SLICES-1)]= sl->resync_mb_y;
    if (   h->slice_row[sl->slice_num&(MAX_SLICES-1)] + 3 >= sl->resync_mb_y
        && h->slice_row[sl->slice_num&(MAX_SLICES-1)] <= sl->resync_mb_y
        && sl->slice_num >= MAX_SLICES) {
        //in case of ASO this check needs to be updated depending on how we decide to assign slice numbers in this case
        av_log(h->avctx, AV_LOG_WARNING, "Possibly too many slices (%d >= %d), increase MAX_SLICES and recompile if there are artifacts\n", sl->slice_num, MAX_SLICES);
    }

    for (j = 0; j < 2; j++) {
        int id_list[16];
        int *ref2frm = sl->ref2frm[sl->slice_num & (MAX_SLICES - 1)][j];
        for (i = 0; i < 16; i++) {
            id_list[i] = 60;
            if (j < sl->list_count && i < sl->ref_count[j] &&
                sl->ref_list[j][i].parent->f->buf[0]) {
                int k;
                AVBuffer *buf = sl->ref_list[j][i].parent->f->buf[0]->buffer;
                for (k = 0; k < h->short_ref_count; k++)
                    if (h->short_ref[k]->f->buf[0]->buffer == buf) {
                        id_list[i] = k;
                        break;
                    }
                for (k = 0; k < h->long_ref_count; k++)
                    if (h->long_ref[k] && h->long_ref[k]->f->buf[0]->buffer == buf) {
                        id_list[i] = h->short_ref_count + k;
                        break;
                    }
            }
        }

        ref2frm[0] =
        ref2frm[1] = -1;
        for (i = 0; i < 16; i++)
            ref2frm[i + 2] = 4 * id_list[i] + (sl->ref_list[j][i].reference & 3);
        ref2frm[18 + 0] =
        ref2frm[18 + 1] = -1;
        for (i = 16; i < 48; i++)
            ref2frm[i + 4] = 4 * id_list[(i - 16) >> 1] +
                             (sl->ref_list[j][i].reference & 3);
    }

    h->au_pps_id = pps_id;
    h->current_sps_id = h->ps.pps->sps_id;

    if (h->avctx->debug & FF_DEBUG_PICT_INFO) {
        av_log(h->avctx, AV_LOG_DEBUG,
               "slice:%d %s mb:%d %c%s%s pps:%u frame:%d poc:%d/%d ref:%d/%d qp:%d loop:%d:%d:%d weight:%d%s %s\n",
               sl->slice_num,
               (h->picture_structure == PICT_FRAME ? "F" : h->picture_structure == PICT_TOP_FIELD ? "T" : "B"),
               first_mb_in_slice,
               av_get_picture_type_char(sl->slice_type),
               sl->slice_type_fixed ? " fix" : "",
               h->nal_unit_type == NAL_IDR_SLICE ? " IDR" : "",
               pps_id, h->poc.frame_num,
               h->cur_pic_ptr->field_poc[0],
               h->cur_pic_ptr->field_poc[1],
               sl->ref_count[0], sl->ref_count[1],
               sl->qscale,
               sl->deblocking_filter,
               sl->slice_alpha_c0_offset, sl->slice_beta_offset,
               sl->pwt.use_weight,
               sl->pwt.use_weight == 1 && sl->pwt.use_weight_chroma ? "c" : "",
               sl->slice_type == AV_PICTURE_TYPE_B ? (sl->direct_spatial_mv_pred ? "SPAT" : "TEMP") : "");
    }

    return 0;
}

int ff_h264_get_slice_type(const H264SliceContext *sl)
{
    switch (sl->slice_type) {
    case AV_PICTURE_TYPE_P:
        return 0;
    case AV_PICTURE_TYPE_B:
        return 1;
    case AV_PICTURE_TYPE_I:
        return 2;
    case AV_PICTURE_TYPE_SP:
        return 3;
    case AV_PICTURE_TYPE_SI:
        return 4;
    default:
        return AVERROR_INVALIDDATA;
    }
}

static av_always_inline void fill_filter_caches_inter(const H264Context *h,
                                                      H264SliceContext *sl,
                                                      int mb_type, int top_xy,
                                                      int left_xy[LEFT_MBS],
                                                      int top_type,
                                                      int left_type[LEFT_MBS],
                                                      int mb_xy, int list)
{
    int b_stride = h->b_stride;
    int16_t(*mv_dst)[2] = &sl->mv_cache[list][scan8[0]];
    int8_t *ref_cache   = &sl->ref_cache[list][scan8[0]];
    if (IS_INTER(mb_type) || IS_DIRECT(mb_type)) {
        if (USES_LIST(top_type, list)) {
            const int b_xy  = h->mb2b_xy[top_xy] + 3 * b_stride;
            const int b8_xy = 4 * top_xy + 2;
            int *ref2frm = sl->ref2frm[h->slice_table[top_xy] & (MAX_SLICES - 1)][list] + (MB_MBAFF(sl) ? 20 : 2);
            AV_COPY128(mv_dst - 1 * 8, h->cur_pic.motion_val[list][b_xy + 0]);
            ref_cache[0 - 1 * 8] =
            ref_cache[1 - 1 * 8] = ref2frm[h->cur_pic.ref_index[list][b8_xy + 0]];
            ref_cache[2 - 1 * 8] =
            ref_cache[3 - 1 * 8] = ref2frm[h->cur_pic.ref_index[list][b8_xy + 1]];
        } else {
            AV_ZERO128(mv_dst - 1 * 8);
            AV_WN32A(&ref_cache[0 - 1 * 8], ((LIST_NOT_USED) & 0xFF) * 0x01010101u);
        }

        if (!IS_INTERLACED(mb_type ^ left_type[LTOP])) {
            if (USES_LIST(left_type[LTOP], list)) {
                const int b_xy  = h->mb2b_xy[left_xy[LTOP]] + 3;
                const int b8_xy = 4 * left_xy[LTOP] + 1;
                int *ref2frm = sl->ref2frm[h->slice_table[left_xy[LTOP]] & (MAX_SLICES - 1)][list] + (MB_MBAFF(sl) ? 20 : 2);
                AV_COPY32(mv_dst - 1 +  0, h->cur_pic.motion_val[list][b_xy + b_stride * 0]);
                AV_COPY32(mv_dst - 1 +  8, h->cur_pic.motion_val[list][b_xy + b_stride * 1]);
                AV_COPY32(mv_dst - 1 + 16, h->cur_pic.motion_val[list][b_xy + b_stride * 2]);
                AV_COPY32(mv_dst - 1 + 24, h->cur_pic.motion_val[list][b_xy + b_stride * 3]);
                ref_cache[-1 +  0] =
                ref_cache[-1 +  8] = ref2frm[h->cur_pic.ref_index[list][b8_xy + 2 * 0]];
                ref_cache[-1 + 16] =
                ref_cache[-1 + 24] = ref2frm[h->cur_pic.ref_index[list][b8_xy + 2 * 1]];
            } else {
                AV_ZERO32(mv_dst - 1 +  0);
                AV_ZERO32(mv_dst - 1 +  8);
                AV_ZERO32(mv_dst - 1 + 16);
                AV_ZERO32(mv_dst - 1 + 24);
                ref_cache[-1 +  0] =
                ref_cache[-1 +  8] =
                ref_cache[-1 + 16] =
                ref_cache[-1 + 24] = LIST_NOT_USED;
            }
        }
    }

    if (!USES_LIST(mb_type, list)) {
        fill_rectangle(mv_dst, 4, 4, 8, pack16to32(0, 0), 4);
        AV_WN32A(&ref_cache[0 * 8], ((LIST_NOT_USED) & 0xFF) * 0x01010101u);
        AV_WN32A(&ref_cache[1 * 8], ((LIST_NOT_USED) & 0xFF) * 0x01010101u);
        AV_WN32A(&ref_cache[2 * 8], ((LIST_NOT_USED) & 0xFF) * 0x01010101u);
        AV_WN32A(&ref_cache[3 * 8], ((LIST_NOT_USED) & 0xFF) * 0x01010101u);
        return;
    }

    {
        int8_t *ref = &h->cur_pic.ref_index[list][4 * mb_xy];
        int *ref2frm = sl->ref2frm[sl->slice_num & (MAX_SLICES - 1)][list] + (MB_MBAFF(sl) ? 20 : 2);
        uint32_t ref01 = (pack16to32(ref2frm[ref[0]], ref2frm[ref[1]]) & 0x00FF00FF) * 0x0101;
        uint32_t ref23 = (pack16to32(ref2frm[ref[2]], ref2frm[ref[3]]) & 0x00FF00FF) * 0x0101;
        AV_WN32A(&ref_cache[0 * 8], ref01);
        AV_WN32A(&ref_cache[1 * 8], ref01);
        AV_WN32A(&ref_cache[2 * 8], ref23);
        AV_WN32A(&ref_cache[3 * 8], ref23);
    }

    {
        int16_t(*mv_src)[2] = &h->cur_pic.motion_val[list][4 * sl->mb_x + 4 * sl->mb_y * b_stride];
        AV_COPY128(mv_dst + 8 * 0, mv_src + 0 * b_stride);
        AV_COPY128(mv_dst + 8 * 1, mv_src + 1 * b_stride);
        AV_COPY128(mv_dst + 8 * 2, mv_src + 2 * b_stride);
        AV_COPY128(mv_dst + 8 * 3, mv_src + 3 * b_stride);
    }
}

/**
 * @return non zero if the loop filter can be skipped
 */
static int fill_filter_caches(const H264Context *h, H264SliceContext *sl, int mb_type)
{
    const int mb_xy = sl->mb_xy;
    int top_xy, left_xy[LEFT_MBS];
    int top_type, left_type[LEFT_MBS];
    uint8_t *nnz;
    uint8_t *nnz_cache;

    top_xy = mb_xy - (h->mb_stride << MB_FIELD(sl));

    /* Wow, what a mess, why didn't they simplify the interlacing & intra
     * stuff, I can't imagine that these complex rules are worth it. */

    left_xy[LBOT] = left_xy[LTOP] = mb_xy - 1;
    if (FRAME_MBAFF(h)) {
        const int left_mb_field_flag = IS_INTERLACED(h->cur_pic.mb_type[mb_xy - 1]);
        const int curr_mb_field_flag = IS_INTERLACED(mb_type);
        if (sl->mb_y & 1) {
            if (left_mb_field_flag != curr_mb_field_flag)
                left_xy[LTOP] -= h->mb_stride;
        } else {
            if (curr_mb_field_flag)
                top_xy += h->mb_stride &
                          (((h->cur_pic.mb_type[top_xy] >> 7) & 1) - 1);
            if (left_mb_field_flag != curr_mb_field_flag)
                left_xy[LBOT] += h->mb_stride;
        }
    }

    sl->top_mb_xy        = top_xy;
    sl->left_mb_xy[LTOP] = left_xy[LTOP];
    sl->left_mb_xy[LBOT] = left_xy[LBOT];
    {
        /* For sufficiently low qp, filtering wouldn't do anything.
         * This is a conservative estimate: could also check beta_offset
         * and more accurate chroma_qp. */
        int qp_thresh = sl->qp_thresh; // FIXME strictly we should store qp_thresh for each mb of a slice
        int qp        = h->cur_pic.qscale_table[mb_xy];
        if (qp <= qp_thresh &&
            (left_xy[LTOP] < 0 ||
             ((qp + h->cur_pic.qscale_table[left_xy[LTOP]] + 1) >> 1) <= qp_thresh) &&
            (top_xy < 0 ||
             ((qp + h->cur_pic.qscale_table[top_xy] + 1) >> 1) <= qp_thresh)) {
            if (!FRAME_MBAFF(h))
                return 1;
            if ((left_xy[LTOP] < 0 ||
                 ((qp + h->cur_pic.qscale_table[left_xy[LBOT]] + 1) >> 1) <= qp_thresh) &&
                (top_xy < h->mb_stride ||
                 ((qp + h->cur_pic.qscale_table[top_xy - h->mb_stride] + 1) >> 1) <= qp_thresh))
                return 1;
        }
    }

    top_type        = h->cur_pic.mb_type[top_xy];
    left_type[LTOP] = h->cur_pic.mb_type[left_xy[LTOP]];
    left_type[LBOT] = h->cur_pic.mb_type[left_xy[LBOT]];
    if (sl->deblocking_filter == 2) {
        if (h->slice_table[top_xy] != sl->slice_num)
            top_type = 0;
        if (h->slice_table[left_xy[LBOT]] != sl->slice_num)
            left_type[LTOP] = left_type[LBOT] = 0;
    } else {
        if (h->slice_table[top_xy] == 0xFFFF)
            top_type = 0;
        if (h->slice_table[left_xy[LBOT]] == 0xFFFF)
            left_type[LTOP] = left_type[LBOT] = 0;
    }
    sl->top_type        = top_type;
    sl->left_type[LTOP] = left_type[LTOP];
    sl->left_type[LBOT] = left_type[LBOT];

    if (IS_INTRA(mb_type))
        return 0;

    fill_filter_caches_inter(h, sl, mb_type, top_xy, left_xy,
                             top_type, left_type, mb_xy, 0);
    if (sl->list_count == 2)
        fill_filter_caches_inter(h, sl, mb_type, top_xy, left_xy,
                                 top_type, left_type, mb_xy, 1);

    nnz       = h->non_zero_count[mb_xy];
    nnz_cache = sl->non_zero_count_cache;
    AV_COPY32(&nnz_cache[4 + 8 * 1], &nnz[0]);
    AV_COPY32(&nnz_cache[4 + 8 * 2], &nnz[4]);
    AV_COPY32(&nnz_cache[4 + 8 * 3], &nnz[8]);
    AV_COPY32(&nnz_cache[4 + 8 * 4], &nnz[12]);
    sl->cbp = h->cbp_table[mb_xy];

    if (top_type) {
        nnz = h->non_zero_count[top_xy];
        AV_COPY32(&nnz_cache[4 + 8 * 0], &nnz[3 * 4]);
    }

    if (left_type[LTOP]) {
        nnz = h->non_zero_count[left_xy[LTOP]];
        nnz_cache[3 + 8 * 1] = nnz[3 + 0 * 4];
        nnz_cache[3 + 8 * 2] = nnz[3 + 1 * 4];
        nnz_cache[3 + 8 * 3] = nnz[3 + 2 * 4];
        nnz_cache[3 + 8 * 4] = nnz[3 + 3 * 4];
    }

    /* CAVLC 8x8dct requires NNZ values for residual decoding that differ
     * from what the loop filter needs */
    if (!CABAC(h) && h->ps.pps->transform_8x8_mode) {
        if (IS_8x8DCT(top_type)) {
            nnz_cache[4 + 8 * 0] =
            nnz_cache[5 + 8 * 0] = (h->cbp_table[top_xy] & 0x4000) >> 12;
            nnz_cache[6 + 8 * 0] =
            nnz_cache[7 + 8 * 0] = (h->cbp_table[top_xy] & 0x8000) >> 12;
        }
        if (IS_8x8DCT(left_type[LTOP])) {
            nnz_cache[3 + 8 * 1] =
            nnz_cache[3 + 8 * 2] = (h->cbp_table[left_xy[LTOP]] & 0x2000) >> 12; // FIXME check MBAFF
        }
        if (IS_8x8DCT(left_type[LBOT])) {
            nnz_cache[3 + 8 * 3] =
            nnz_cache[3 + 8 * 4] = (h->cbp_table[left_xy[LBOT]] & 0x8000) >> 12; // FIXME check MBAFF
        }

        if (IS_8x8DCT(mb_type)) {
            nnz_cache[scan8[0]] =
            nnz_cache[scan8[1]] =
            nnz_cache[scan8[2]] =
            nnz_cache[scan8[3]] = (sl->cbp & 0x1000) >> 12;

            nnz_cache[scan8[0 + 4]] =
            nnz_cache[scan8[1 + 4]] =
            nnz_cache[scan8[2 + 4]] =
            nnz_cache[scan8[3 + 4]] = (sl->cbp & 0x2000) >> 12;

            nnz_cache[scan8[0 + 8]] =
            nnz_cache[scan8[1 + 8]] =
            nnz_cache[scan8[2 + 8]] =
            nnz_cache[scan8[3 + 8]] = (sl->cbp & 0x4000) >> 12;

            nnz_cache[scan8[0 + 12]] =
            nnz_cache[scan8[1 + 12]] =
            nnz_cache[scan8[2 + 12]] =
            nnz_cache[scan8[3 + 12]] = (sl->cbp & 0x8000) >> 12;
        }
    }

    return 0;
}

static void loop_filter(const H264Context *h, H264SliceContext *sl, int start_x, int end_x)
{
    uint8_t *dest_y, *dest_cb, *dest_cr;
    int linesize, uvlinesize, mb_x, mb_y;
    const int end_mb_y       = sl->mb_y + FRAME_MBAFF(h);
    const int old_slice_type = sl->slice_type;
    const int pixel_shift    = h->pixel_shift;
    const int block_h        = 16 >> h->chroma_y_shift;

    if (sl->deblocking_filter) {
        for (mb_x = start_x; mb_x < end_x; mb_x++)
            for (mb_y = end_mb_y - FRAME_MBAFF(h); mb_y <= end_mb_y; mb_y++) {
                int mb_xy, mb_type;
                mb_xy         = sl->mb_xy = mb_x + mb_y * h->mb_stride;
                sl->slice_num = h->slice_table[mb_xy];
                mb_type       = h->cur_pic.mb_type[mb_xy];
                sl->list_count = h->list_counts[mb_xy];

                if (FRAME_MBAFF(h))
                    sl->mb_mbaff               =
                    sl->mb_field_decoding_flag = !!IS_INTERLACED(mb_type);

                sl->mb_x = mb_x;
                sl->mb_y = mb_y;
                dest_y  = h->cur_pic.f->data[0] +
                          ((mb_x << pixel_shift) + mb_y * sl->linesize) * 16;
                dest_cb = h->cur_pic.f->data[1] +
                          (mb_x << pixel_shift) * (8 << CHROMA444(h)) +
                          mb_y * sl->uvlinesize * block_h;
                dest_cr = h->cur_pic.f->data[2] +
                          (mb_x << pixel_shift) * (8 << CHROMA444(h)) +
                          mb_y * sl->uvlinesize * block_h;
                // FIXME simplify above

                if (MB_FIELD(sl)) {
                    linesize   = sl->mb_linesize   = sl->linesize   * 2;
                    uvlinesize = sl->mb_uvlinesize = sl->uvlinesize * 2;
                    if (mb_y & 1) { // FIXME move out of this function?
                        dest_y  -= sl->linesize   * 15;
                        dest_cb -= sl->uvlinesize * (block_h - 1);
                        dest_cr -= sl->uvlinesize * (block_h - 1);
                    }
                } else {
                    linesize   = sl->mb_linesize   = sl->linesize;
                    uvlinesize = sl->mb_uvlinesize = sl->uvlinesize;
                }
                backup_mb_border(h, sl, dest_y, dest_cb, dest_cr, linesize,
                                 uvlinesize, 0);
                if (fill_filter_caches(h, sl, mb_type))
                    continue;
                sl->chroma_qp[0] = get_chroma_qp(h, 0, h->cur_pic.qscale_table[mb_xy]);
                sl->chroma_qp[1] = get_chroma_qp(h, 1, h->cur_pic.qscale_table[mb_xy]);

                if (FRAME_MBAFF(h)) {
                    ff_h264_filter_mb(h, sl, mb_x, mb_y, dest_y, dest_cb, dest_cr,
                                      linesize, uvlinesize);
                } else {
                    ff_h264_filter_mb_fast(h, sl, mb_x, mb_y, dest_y, dest_cb,
                                           dest_cr, linesize, uvlinesize);
                }
            }
    }
    sl->slice_type  = old_slice_type;
    sl->mb_x         = end_x;
    sl->mb_y         = end_mb_y - FRAME_MBAFF(h);
    sl->chroma_qp[0] = get_chroma_qp(h, 0, sl->qscale);
    sl->chroma_qp[1] = get_chroma_qp(h, 1, sl->qscale);
}

static void predict_field_decoding_flag(const H264Context *h, H264SliceContext *sl)
{
    const int mb_xy = sl->mb_x + sl->mb_y * h->mb_stride;
    int mb_type     = (h->slice_table[mb_xy - 1] == sl->slice_num) ?
                      h->cur_pic.mb_type[mb_xy - 1] :
                      (h->slice_table[mb_xy - h->mb_stride] == sl->slice_num) ?
                      h->cur_pic.mb_type[mb_xy - h->mb_stride] : 0;
    sl->mb_mbaff    = sl->mb_field_decoding_flag = IS_INTERLACED(mb_type) ? 1 : 0;
}

/**
 * Draw edges and report progress for the last MB row.
 */
static void decode_finish_row(const H264Context *h, H264SliceContext *sl)
{
    int top            = 16 * (sl->mb_y      >> FIELD_PICTURE(h));
    int pic_height     = 16 *  h->mb_height >> FIELD_PICTURE(h);
    int height         =  16      << FRAME_MBAFF(h);
    int deblock_border = (16 + 4) << FRAME_MBAFF(h);

    if (sl->deblocking_filter) {
        if ((top + height) >= pic_height)
            height += deblock_border;
        top -= deblock_border;
    }

    if (top >= pic_height || (top + height) < 0)
        return;

    height = FFMIN(height, pic_height - top);
    if (top < 0) {
        height = top + height;
        top    = 0;
    }

    ff_h264_draw_horiz_band(h, sl, top, height);

    if (h->droppable || sl->h264->slice_ctx[0].er.error_occurred)
        return;

    ff_thread_report_progress(&h->cur_pic_ptr->tf, top + height - 1,
                              h->picture_structure == PICT_BOTTOM_FIELD);
}

static void er_add_slice(H264SliceContext *sl,
                         int startx, int starty,
                         int endx, int endy, int status)
{
    if (!sl->h264->enable_er)
        return;

    if (CONFIG_ERROR_RESILIENCE) {
        ERContext *er = &sl->h264->slice_ctx[0].er;

        ff_er_add_slice(er, startx, starty, endx, endy, status);
    }
}

static int decode_slice(struct AVCodecContext *avctx, void *arg)
{
    H264SliceContext *sl = arg;
    const H264Context *h = sl->h264;
    int lf_x_start = sl->mb_x;
    int ret;

    sl->linesize   = h->cur_pic_ptr->f->linesize[0];
    sl->uvlinesize = h->cur_pic_ptr->f->linesize[1];

    ret = alloc_scratch_buffers(sl, sl->linesize);
    if (ret < 0)
        return ret;

    sl->mb_skip_run = -1;

    av_assert0(h->block_offset[15] == (4 * ((scan8[15] - scan8[0]) & 7) << h->pixel_shift) + 4 * sl->linesize * ((scan8[15] - scan8[0]) >> 3));

    sl->is_complex = FRAME_MBAFF(h) || h->picture_structure != PICT_FRAME ||
                     avctx->codec_id != AV_CODEC_ID_H264 ||
                     (CONFIG_GRAY && (h->flags & AV_CODEC_FLAG_GRAY));

    if (!(h->avctx->active_thread_type & FF_THREAD_SLICE) && h->picture_structure == PICT_FRAME && h->slice_ctx[0].er.error_status_table) {
        const int start_i  = av_clip(sl->resync_mb_x + sl->resync_mb_y * h->mb_width, 0, h->mb_num - 1);
        if (start_i) {
            int prev_status = h->slice_ctx[0].er.error_status_table[h->slice_ctx[0].er.mb_index2xy[start_i - 1]];
            prev_status &= ~ VP_START;
            if (prev_status != (ER_MV_END | ER_DC_END | ER_AC_END))
                h->slice_ctx[0].er.error_occurred = 1;
        }
    }

    if (h->ps.pps->cabac) {
        /* realign */
        align_get_bits(&sl->gb);

        /* init cabac */
        ret = ff_init_cabac_decoder(&sl->cabac,
                              sl->gb.buffer + get_bits_count(&sl->gb) / 8,
                              (get_bits_left(&sl->gb) + 7) / 8);
        if (ret < 0)
            return ret;

        ff_h264_init_cabac_states(h, sl);

        for (;;) {
            // START_TIMER
            int ret, eos;
            if (sl->mb_x + sl->mb_y * h->mb_width >= sl->next_slice_idx) {
                av_log(h->avctx, AV_LOG_ERROR, "Slice overlaps with next at %d\n",
                       sl->next_slice_idx);
                er_add_slice(sl, sl->resync_mb_x, sl->resync_mb_y, sl->mb_x,
                             sl->mb_y, ER_MB_ERROR);
                return AVERROR_INVALIDDATA;
            }

            ret = ff_h264_decode_mb_cabac(h, sl);
            // STOP_TIMER("decode_mb_cabac")

            if (ret >= 0)
                ff_h264_hl_decode_mb(h, sl);

            // FIXME optimal? or let mb_decode decode 16x32 ?
            if (ret >= 0 && FRAME_MBAFF(h)) {
                sl->mb_y++;

                ret = ff_h264_decode_mb_cabac(h, sl);

                if (ret >= 0)
                    ff_h264_hl_decode_mb(h, sl);
                sl->mb_y--;
            }
            eos = get_cabac_terminate(&sl->cabac);

            if ((h->workaround_bugs & FF_BUG_TRUNCATED) &&
                sl->cabac.bytestream > sl->cabac.bytestream_end + 2) {
                er_add_slice(sl, sl->resync_mb_x, sl->resync_mb_y, sl->mb_x - 1,
                             sl->mb_y, ER_MB_END);
                if (sl->mb_x >= lf_x_start)
                    loop_filter(h, sl, lf_x_start, sl->mb_x + 1);
                return 0;
            }
            if (sl->cabac.bytestream > sl->cabac.bytestream_end + 2 )
                av_log(h->avctx, AV_LOG_DEBUG, "bytestream overread %"PTRDIFF_SPECIFIER"\n", sl->cabac.bytestream_end - sl->cabac.bytestream);
            if (ret < 0 || sl->cabac.bytestream > sl->cabac.bytestream_end + 4) {
                av_log(h->avctx, AV_LOG_ERROR,
                       "error while decoding MB %d %d, bytestream %"PTRDIFF_SPECIFIER"\n",
                       sl->mb_x, sl->mb_y,
                       sl->cabac.bytestream_end - sl->cabac.bytestream);
                er_add_slice(sl, sl->resync_mb_x, sl->resync_mb_y, sl->mb_x,
                             sl->mb_y, ER_MB_ERROR);
                return AVERROR_INVALIDDATA;
            }

            if (++sl->mb_x >= h->mb_width) {
                loop_filter(h, sl, lf_x_start, sl->mb_x);
                sl->mb_x = lf_x_start = 0;
                decode_finish_row(h, sl);
                ++sl->mb_y;
                if (FIELD_OR_MBAFF_PICTURE(h)) {
                    ++sl->mb_y;
                    if (FRAME_MBAFF(h) && sl->mb_y < h->mb_height)
                        predict_field_decoding_flag(h, sl);
                }
            }

            if (eos || sl->mb_y >= h->mb_height) {
                ff_tlog(h->avctx, "slice end %d %d\n",
                        get_bits_count(&sl->gb), sl->gb.size_in_bits);
                er_add_slice(sl, sl->resync_mb_x, sl->resync_mb_y, sl->mb_x - 1,
                             sl->mb_y, ER_MB_END);
                if (sl->mb_x > lf_x_start)
                    loop_filter(h, sl, lf_x_start, sl->mb_x);
                return 0;
            }
        }
    } else {
        for (;;) {
            int ret;

            if (sl->mb_x + sl->mb_y * h->mb_width >= sl->next_slice_idx) {
                av_log(h->avctx, AV_LOG_ERROR, "Slice overlaps with next at %d\n",
                       sl->next_slice_idx);
                er_add_slice(sl, sl->resync_mb_x, sl->resync_mb_y, sl->mb_x,
                             sl->mb_y, ER_MB_ERROR);
                return AVERROR_INVALIDDATA;
            }

            ret = ff_h264_decode_mb_cavlc(h, sl);

            if (ret >= 0)
                ff_h264_hl_decode_mb(h, sl);

            // FIXME optimal? or let mb_decode decode 16x32 ?
            if (ret >= 0 && FRAME_MBAFF(h)) {
                sl->mb_y++;
                ret = ff_h264_decode_mb_cavlc(h, sl);

                if (ret >= 0)
                    ff_h264_hl_decode_mb(h, sl);
                sl->mb_y--;
            }

            if (ret < 0) {
                av_log(h->avctx, AV_LOG_ERROR,
                       "error while decoding MB %d %d\n", sl->mb_x, sl->mb_y);
                er_add_slice(sl, sl->resync_mb_x, sl->resync_mb_y, sl->mb_x,
                             sl->mb_y, ER_MB_ERROR);
                return ret;
            }

            if (++sl->mb_x >= h->mb_width) {
                loop_filter(h, sl, lf_x_start, sl->mb_x);
                sl->mb_x = lf_x_start = 0;
                decode_finish_row(h, sl);
                ++sl->mb_y;
                if (FIELD_OR_MBAFF_PICTURE(h)) {
                    ++sl->mb_y;
                    if (FRAME_MBAFF(h) && sl->mb_y < h->mb_height)
                        predict_field_decoding_flag(h, sl);
                }
                if (sl->mb_y >= h->mb_height) {
                    ff_tlog(h->avctx, "slice end %d %d\n",
                            get_bits_count(&sl->gb), sl->gb.size_in_bits);

                    if (   get_bits_left(&sl->gb) == 0
                        || get_bits_left(&sl->gb) > 0 && !(h->avctx->err_recognition & AV_EF_AGGRESSIVE)) {
                        er_add_slice(sl, sl->resync_mb_x, sl->resync_mb_y,
                                     sl->mb_x - 1, sl->mb_y, ER_MB_END);

                        return 0;
                    } else {
                        er_add_slice(sl, sl->resync_mb_x, sl->resync_mb_y,
                                     sl->mb_x, sl->mb_y, ER_MB_END);

                        return AVERROR_INVALIDDATA;
                    }
                }
            }

            if (get_bits_left(&sl->gb) <= 0 && sl->mb_skip_run <= 0) {
                ff_tlog(h->avctx, "slice end %d %d\n",
                        get_bits_count(&sl->gb), sl->gb.size_in_bits);

                if (get_bits_left(&sl->gb) == 0) {
                    er_add_slice(sl, sl->resync_mb_x, sl->resync_mb_y,
                                 sl->mb_x - 1, sl->mb_y, ER_MB_END);
                    if (sl->mb_x > lf_x_start)
                        loop_filter(h, sl, lf_x_start, sl->mb_x);

                    return 0;
                } else {
                    er_add_slice(sl, sl->resync_mb_x, sl->resync_mb_y, sl->mb_x,
                                 sl->mb_y, ER_MB_ERROR);

                    return AVERROR_INVALIDDATA;
                }
            }
        }
    }
}

/**
 * Call decode_slice() for each context.
 *
 * @param h h264 master context
 * @param context_count number of contexts to execute
 */
int ff_h264_execute_decode_slices(H264Context *h, unsigned context_count)
{
    AVCodecContext *const avctx = h->avctx;
    H264SliceContext *sl;
    int i, j;

    av_assert0(context_count && h->slice_ctx[context_count - 1].mb_y < h->mb_height);

    h->slice_ctx[0].next_slice_idx = INT_MAX;

    if (h->avctx->hwaccel
#if FF_API_CAP_VDPAU
        || h->avctx->codec->capabilities & AV_CODEC_CAP_HWACCEL_VDPAU
#endif
        )
        return 0;
    if (context_count == 1) {
        int ret;

        h->slice_ctx[0].next_slice_idx = h->mb_width * h->mb_height;

        ret = decode_slice(avctx, &h->slice_ctx[0]);
        h->mb_y = h->slice_ctx[0].mb_y;
        return ret;
    } else {
        av_assert0(context_count > 0);
        for (i = 0; i < context_count; i++) {
            int next_slice_idx = h->mb_width * h->mb_height;
            int slice_idx;

            sl                 = &h->slice_ctx[i];
            if (CONFIG_ERROR_RESILIENCE) {
                sl->er.error_count = 0;
            }

            /* make sure none of those slices overlap */
            slice_idx = sl->mb_y * h->mb_width + sl->mb_x;
            for (j = 0; j < context_count; j++) {
                H264SliceContext *sl2 = &h->slice_ctx[j];
                int        slice_idx2 = sl2->mb_y * h->mb_width + sl2->mb_x;

                if (i == j || slice_idx2 < slice_idx)
                    continue;
                next_slice_idx = FFMIN(next_slice_idx, slice_idx2);
            }
            sl->next_slice_idx = next_slice_idx;
        }

        avctx->execute(avctx, decode_slice, h->slice_ctx,
                       NULL, context_count, sizeof(h->slice_ctx[0]));

        /* pull back stuff from slices to master context */
        sl                   = &h->slice_ctx[context_count - 1];
        h->mb_y              = sl->mb_y;
        if (CONFIG_ERROR_RESILIENCE) {
            for (i = 1; i < context_count; i++)
                h->slice_ctx[0].er.error_count += h->slice_ctx[i].er.error_count;
        }
    }

    return 0;
}<|MERGE_RESOLUTION|>--- conflicted
+++ resolved
@@ -1059,14 +1059,7 @@
     if (first_slice)
         av_assert0(!h->setup_finished);
 
-<<<<<<< HEAD
-    h->qpel_put = h->h264qpel.put_h264_qpel_pixels_tab;
-    h->qpel_avg = h->h264qpel.avg_h264_qpel_pixels_tab;
-
     first_mb_in_slice = get_ue_golomb_long(&sl->gb);
-=======
-    first_mb_in_slice = get_ue_golomb(&sl->gb);
->>>>>>> 56087ec0
 
     if (first_mb_in_slice == 0) { // FIXME better field boundary detection
         if (h->current_slice) {
