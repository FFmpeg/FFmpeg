/*
 * H.26L/H.264/AVC/JVT/14496-10/... decoder
 * Copyright (c) 2003 Michael Niedermayer <michaelni@gmx.at>
 *
 * This file is part of FFmpeg.
 *
 * FFmpeg is free software; you can redistribute it and/or
 * modify it under the terms of the GNU Lesser General Public
 * License as published by the Free Software Foundation; either
 * version 2.1 of the License, or (at your option) any later version.
 *
 * FFmpeg is distributed in the hope that it will be useful,
 * but WITHOUT ANY WARRANTY; without even the implied warranty of
 * MERCHANTABILITY or FITNESS FOR A PARTICULAR PURPOSE.  See the GNU
 * Lesser General Public License for more details.
 *
 * You should have received a copy of the GNU Lesser General Public
 * License along with FFmpeg; if not, write to the Free Software
 * Foundation, Inc., 51 Franklin Street, Fifth Floor, Boston, MA 02110-1301 USA
 */

/**
 * @file
 * H.264 / AVC / MPEG4 part10 codec.
 * @author Michael Niedermayer <michaelni@gmx.at>
 */

#include "libavutil/avassert.h"
#include "libavutil/imgutils.h"
#include "libavutil/timer.h"
#include "internal.h"
#include "cabac.h"
#include "cabac_functions.h"
#include "error_resilience.h"
#include "avcodec.h"
#include "h264.h"
#include "h264data.h"
#include "h264chroma.h"
#include "h264_mvpred.h"
#include "golomb.h"
#include "mathops.h"
#include "mpegutils.h"
#include "rectangle.h"
#include "thread.h"


static const uint8_t rem6[QP_MAX_NUM + 1] = {
    0, 1, 2, 3, 4, 5, 0, 1, 2, 3, 4, 5, 0, 1, 2, 3, 4, 5, 0, 1, 2,
    3, 4, 5, 0, 1, 2, 3, 4, 5, 0, 1, 2, 3, 4, 5, 0, 1, 2, 3, 4, 5,
    0, 1, 2, 3, 4, 5, 0, 1, 2, 3, 4, 5, 0, 1, 2, 3, 4, 5, 0, 1, 2,
    3, 4, 5, 0, 1, 2, 3, 4, 5, 0, 1, 2, 3, 4, 5, 0, 1, 2, 3, 4, 5,
    0, 1, 2, 3,
};

static const uint8_t div6[QP_MAX_NUM + 1] = {
    0, 0, 0, 0, 0, 0, 1, 1, 1, 1, 1, 1, 2, 2, 2, 2, 2, 2, 3,  3,  3,
    3, 3, 3, 4, 4, 4, 4, 4, 4, 5, 5, 5, 5, 5, 5, 6, 6, 6, 6,  6,  6,
    7, 7, 7, 7, 7, 7, 8, 8, 8, 8, 8, 8, 9, 9, 9, 9, 9, 9, 10, 10, 10,
   10,10,10,11,11,11,11,11,11,12,12,12,12,12,12,13,13,13, 13, 13, 13,
   14,14,14,14,
};

static const uint8_t field_scan[16+1] = {
    0 + 0 * 4, 0 + 1 * 4, 1 + 0 * 4, 0 + 2 * 4,
    0 + 3 * 4, 1 + 1 * 4, 1 + 2 * 4, 1 + 3 * 4,
    2 + 0 * 4, 2 + 1 * 4, 2 + 2 * 4, 2 + 3 * 4,
    3 + 0 * 4, 3 + 1 * 4, 3 + 2 * 4, 3 + 3 * 4,
};

static const uint8_t field_scan8x8[64+1] = {
    0 + 0 * 8, 0 + 1 * 8, 0 + 2 * 8, 1 + 0 * 8,
    1 + 1 * 8, 0 + 3 * 8, 0 + 4 * 8, 1 + 2 * 8,
    2 + 0 * 8, 1 + 3 * 8, 0 + 5 * 8, 0 + 6 * 8,
    0 + 7 * 8, 1 + 4 * 8, 2 + 1 * 8, 3 + 0 * 8,
    2 + 2 * 8, 1 + 5 * 8, 1 + 6 * 8, 1 + 7 * 8,
    2 + 3 * 8, 3 + 1 * 8, 4 + 0 * 8, 3 + 2 * 8,
    2 + 4 * 8, 2 + 5 * 8, 2 + 6 * 8, 2 + 7 * 8,
    3 + 3 * 8, 4 + 1 * 8, 5 + 0 * 8, 4 + 2 * 8,
    3 + 4 * 8, 3 + 5 * 8, 3 + 6 * 8, 3 + 7 * 8,
    4 + 3 * 8, 5 + 1 * 8, 6 + 0 * 8, 5 + 2 * 8,
    4 + 4 * 8, 4 + 5 * 8, 4 + 6 * 8, 4 + 7 * 8,
    5 + 3 * 8, 6 + 1 * 8, 6 + 2 * 8, 5 + 4 * 8,
    5 + 5 * 8, 5 + 6 * 8, 5 + 7 * 8, 6 + 3 * 8,
    7 + 0 * 8, 7 + 1 * 8, 6 + 4 * 8, 6 + 5 * 8,
    6 + 6 * 8, 6 + 7 * 8, 7 + 2 * 8, 7 + 3 * 8,
    7 + 4 * 8, 7 + 5 * 8, 7 + 6 * 8, 7 + 7 * 8,
};

static const uint8_t field_scan8x8_cavlc[64+1] = {
    0 + 0 * 8, 1 + 1 * 8, 2 + 0 * 8, 0 + 7 * 8,
    2 + 2 * 8, 2 + 3 * 8, 2 + 4 * 8, 3 + 3 * 8,
    3 + 4 * 8, 4 + 3 * 8, 4 + 4 * 8, 5 + 3 * 8,
    5 + 5 * 8, 7 + 0 * 8, 6 + 6 * 8, 7 + 4 * 8,
    0 + 1 * 8, 0 + 3 * 8, 1 + 3 * 8, 1 + 4 * 8,
    1 + 5 * 8, 3 + 1 * 8, 2 + 5 * 8, 4 + 1 * 8,
    3 + 5 * 8, 5 + 1 * 8, 4 + 5 * 8, 6 + 1 * 8,
    5 + 6 * 8, 7 + 1 * 8, 6 + 7 * 8, 7 + 5 * 8,
    0 + 2 * 8, 0 + 4 * 8, 0 + 5 * 8, 2 + 1 * 8,
    1 + 6 * 8, 4 + 0 * 8, 2 + 6 * 8, 5 + 0 * 8,
    3 + 6 * 8, 6 + 0 * 8, 4 + 6 * 8, 6 + 2 * 8,
    5 + 7 * 8, 6 + 4 * 8, 7 + 2 * 8, 7 + 6 * 8,
    1 + 0 * 8, 1 + 2 * 8, 0 + 6 * 8, 3 + 0 * 8,
    1 + 7 * 8, 3 + 2 * 8, 2 + 7 * 8, 4 + 2 * 8,
    3 + 7 * 8, 5 + 2 * 8, 4 + 7 * 8, 5 + 4 * 8,
    6 + 3 * 8, 6 + 5 * 8, 7 + 3 * 8, 7 + 7 * 8,
};

// zigzag_scan8x8_cavlc[i] = zigzag_scan8x8[(i/4) + 16*(i%4)]
static const uint8_t zigzag_scan8x8_cavlc[64+1] = {
    0 + 0 * 8, 1 + 1 * 8, 1 + 2 * 8, 2 + 2 * 8,
    4 + 1 * 8, 0 + 5 * 8, 3 + 3 * 8, 7 + 0 * 8,
    3 + 4 * 8, 1 + 7 * 8, 5 + 3 * 8, 6 + 3 * 8,
    2 + 7 * 8, 6 + 4 * 8, 5 + 6 * 8, 7 + 5 * 8,
    1 + 0 * 8, 2 + 0 * 8, 0 + 3 * 8, 3 + 1 * 8,
    3 + 2 * 8, 0 + 6 * 8, 4 + 2 * 8, 6 + 1 * 8,
    2 + 5 * 8, 2 + 6 * 8, 6 + 2 * 8, 5 + 4 * 8,
    3 + 7 * 8, 7 + 3 * 8, 4 + 7 * 8, 7 + 6 * 8,
    0 + 1 * 8, 3 + 0 * 8, 0 + 4 * 8, 4 + 0 * 8,
    2 + 3 * 8, 1 + 5 * 8, 5 + 1 * 8, 5 + 2 * 8,
    1 + 6 * 8, 3 + 5 * 8, 7 + 1 * 8, 4 + 5 * 8,
    4 + 6 * 8, 7 + 4 * 8, 5 + 7 * 8, 6 + 7 * 8,
    0 + 2 * 8, 2 + 1 * 8, 1 + 3 * 8, 5 + 0 * 8,
    1 + 4 * 8, 2 + 4 * 8, 6 + 0 * 8, 4 + 3 * 8,
    0 + 7 * 8, 4 + 4 * 8, 7 + 2 * 8, 3 + 6 * 8,
    5 + 5 * 8, 6 + 5 * 8, 6 + 6 * 8, 7 + 7 * 8,
};

static const uint8_t dequant4_coeff_init[6][3] = {
    { 10, 13, 16 },
    { 11, 14, 18 },
    { 13, 16, 20 },
    { 14, 18, 23 },
    { 16, 20, 25 },
    { 18, 23, 29 },
};

static const uint8_t dequant8_coeff_init_scan[16] = {
    0, 3, 4, 3, 3, 1, 5, 1, 4, 5, 2, 5, 3, 1, 5, 1
};

static const uint8_t dequant8_coeff_init[6][6] = {
    { 20, 18, 32, 19, 25, 24 },
    { 22, 19, 35, 21, 28, 26 },
    { 26, 23, 42, 24, 33, 31 },
    { 28, 25, 45, 26, 35, 33 },
    { 32, 28, 51, 30, 40, 38 },
    { 36, 32, 58, 34, 46, 43 },
};


static void release_unused_pictures(H264Context *h, int remove_current)
{
    int i;

    /* release non reference frames */
    for (i = 0; i < H264_MAX_PICTURE_COUNT; i++) {
        if (h->DPB[i].f.buf[0] && !h->DPB[i].reference &&
            (remove_current || &h->DPB[i] != h->cur_pic_ptr)) {
            ff_h264_unref_picture(h, &h->DPB[i]);
        }
    }
}

static int alloc_scratch_buffers(H264Context *h, int linesize)
{
    int alloc_size = FFALIGN(FFABS(linesize) + 32, 32);

    if (h->bipred_scratchpad)
        return 0;

    h->bipred_scratchpad = av_malloc(16 * 6 * alloc_size);
    // edge emu needs blocksize + filter length - 1
    // (= 21x21 for  h264)
    h->edge_emu_buffer = av_mallocz(alloc_size * 2 * 21);

    if (!h->bipred_scratchpad || !h->edge_emu_buffer) {
        av_freep(&h->bipred_scratchpad);
        av_freep(&h->edge_emu_buffer);
        return AVERROR(ENOMEM);
    }

    return 0;
}

static int init_table_pools(H264Context *h)
{
    const int big_mb_num    = h->mb_stride * (h->mb_height + 1) + 1;
    const int mb_array_size = h->mb_stride * h->mb_height;
    const int b4_stride     = h->mb_width * 4 + 1;
    const int b4_array_size = b4_stride * h->mb_height * 4;

    h->qscale_table_pool = av_buffer_pool_init(big_mb_num + h->mb_stride,
                                               av_buffer_allocz);
    h->mb_type_pool      = av_buffer_pool_init((big_mb_num + h->mb_stride) *
                                               sizeof(uint32_t), av_buffer_allocz);
    h->motion_val_pool   = av_buffer_pool_init(2 * (b4_array_size + 4) *
                                               sizeof(int16_t), av_buffer_allocz);
    h->ref_index_pool    = av_buffer_pool_init(4 * mb_array_size, av_buffer_allocz);

    if (!h->qscale_table_pool || !h->mb_type_pool || !h->motion_val_pool ||
        !h->ref_index_pool) {
        av_buffer_pool_uninit(&h->qscale_table_pool);
        av_buffer_pool_uninit(&h->mb_type_pool);
        av_buffer_pool_uninit(&h->motion_val_pool);
        av_buffer_pool_uninit(&h->ref_index_pool);
        return AVERROR(ENOMEM);
    }

    return 0;
}

static int alloc_picture(H264Context *h, H264Picture *pic)
{
    int i, ret = 0;

    av_assert0(!pic->f.data[0]);

    pic->tf.f = &pic->f;
    ret = ff_thread_get_buffer(h->avctx, &pic->tf, pic->reference ?
                                                   AV_GET_BUFFER_FLAG_REF : 0);
    if (ret < 0)
        goto fail;

    h->linesize   = pic->f.linesize[0];
    h->uvlinesize = pic->f.linesize[1];
    pic->crop     = h->sps.crop;
    pic->crop_top = h->sps.crop_top;
    pic->crop_left= h->sps.crop_left;

    if (h->avctx->hwaccel) {
        const AVHWAccel *hwaccel = h->avctx->hwaccel;
        av_assert0(!pic->hwaccel_picture_private);
        if (hwaccel->frame_priv_data_size) {
            pic->hwaccel_priv_buf = av_buffer_allocz(hwaccel->frame_priv_data_size);
            if (!pic->hwaccel_priv_buf)
                return AVERROR(ENOMEM);
            pic->hwaccel_picture_private = pic->hwaccel_priv_buf->data;
        }
    }
    if (!h->avctx->hwaccel && CONFIG_GRAY && h->flags & CODEC_FLAG_GRAY && pic->f.data[2]) {
        int h_chroma_shift, v_chroma_shift;
        av_pix_fmt_get_chroma_sub_sample(pic->f.format,
                                         &h_chroma_shift, &v_chroma_shift);

        for(i=0; i<FF_CEIL_RSHIFT(h->avctx->height, v_chroma_shift); i++) {
            memset(pic->f.data[1] + pic->f.linesize[1]*i,
                   0x80, FF_CEIL_RSHIFT(h->avctx->width, h_chroma_shift));
            memset(pic->f.data[2] + pic->f.linesize[2]*i,
                   0x80, FF_CEIL_RSHIFT(h->avctx->width, h_chroma_shift));
        }
    }

    if (!h->qscale_table_pool) {
        ret = init_table_pools(h);
        if (ret < 0)
            goto fail;
    }

    pic->qscale_table_buf = av_buffer_pool_get(h->qscale_table_pool);
    pic->mb_type_buf      = av_buffer_pool_get(h->mb_type_pool);
    if (!pic->qscale_table_buf || !pic->mb_type_buf)
        goto fail;

    pic->mb_type      = (uint32_t*)pic->mb_type_buf->data + 2 * h->mb_stride + 1;
    pic->qscale_table = pic->qscale_table_buf->data + 2 * h->mb_stride + 1;

    for (i = 0; i < 2; i++) {
        pic->motion_val_buf[i] = av_buffer_pool_get(h->motion_val_pool);
        pic->ref_index_buf[i]  = av_buffer_pool_get(h->ref_index_pool);
        if (!pic->motion_val_buf[i] || !pic->ref_index_buf[i])
            goto fail;

        pic->motion_val[i] = (int16_t (*)[2])pic->motion_val_buf[i]->data + 4;
        pic->ref_index[i]  = pic->ref_index_buf[i]->data;
    }

    return 0;
fail:
    ff_h264_unref_picture(h, pic);
    return (ret < 0) ? ret : AVERROR(ENOMEM);
}

static inline int pic_is_unused(H264Context *h, H264Picture *pic)
{
    if (!pic->f.buf[0])
        return 1;
    if (pic->needs_realloc && !(pic->reference & DELAYED_PIC_REF))
        return 1;
    return 0;
}

static int find_unused_picture(H264Context *h)
{
    int i;

    for (i = 0; i < H264_MAX_PICTURE_COUNT; i++) {
        if (pic_is_unused(h, &h->DPB[i]))
            break;
    }
    if (i == H264_MAX_PICTURE_COUNT)
        return AVERROR_INVALIDDATA;

    if (h->DPB[i].needs_realloc) {
        h->DPB[i].needs_realloc = 0;
        ff_h264_unref_picture(h, &h->DPB[i]);
    }

    return i;
}


static void init_dequant8_coeff_table(H264Context *h)
{
    int i, j, q, x;
    const int max_qp = 51 + 6 * (h->sps.bit_depth_luma - 8);

    for (i = 0; i < 6; i++) {
        h->dequant8_coeff[i] = h->dequant8_buffer[i];
        for (j = 0; j < i; j++)
            if (!memcmp(h->pps.scaling_matrix8[j], h->pps.scaling_matrix8[i],
                        64 * sizeof(uint8_t))) {
                h->dequant8_coeff[i] = h->dequant8_buffer[j];
                break;
            }
        if (j < i)
            continue;

        for (q = 0; q < max_qp + 1; q++) {
            int shift = div6[q];
            int idx   = rem6[q];
            for (x = 0; x < 64; x++)
                h->dequant8_coeff[i][q][(x >> 3) | ((x & 7) << 3)] =
                    ((uint32_t)dequant8_coeff_init[idx][dequant8_coeff_init_scan[((x >> 1) & 12) | (x & 3)]] *
                     h->pps.scaling_matrix8[i][x]) << shift;
        }
    }
}

static void init_dequant4_coeff_table(H264Context *h)
{
    int i, j, q, x;
    const int max_qp = 51 + 6 * (h->sps.bit_depth_luma - 8);
    for (i = 0; i < 6; i++) {
        h->dequant4_coeff[i] = h->dequant4_buffer[i];
        for (j = 0; j < i; j++)
            if (!memcmp(h->pps.scaling_matrix4[j], h->pps.scaling_matrix4[i],
                        16 * sizeof(uint8_t))) {
                h->dequant4_coeff[i] = h->dequant4_buffer[j];
                break;
            }
        if (j < i)
            continue;

        for (q = 0; q < max_qp + 1; q++) {
            int shift = div6[q] + 2;
            int idx   = rem6[q];
            for (x = 0; x < 16; x++)
                h->dequant4_coeff[i][q][(x >> 2) | ((x << 2) & 0xF)] =
                    ((uint32_t)dequant4_coeff_init[idx][(x & 1) + ((x >> 2) & 1)] *
                     h->pps.scaling_matrix4[i][x]) << shift;
        }
    }
}

void ff_h264_init_dequant_tables(H264Context *h)
{
    int i, x;
    init_dequant4_coeff_table(h);
    memset(h->dequant8_coeff, 0, sizeof(h->dequant8_coeff));

    if (h->pps.transform_8x8_mode)
        init_dequant8_coeff_table(h);
    if (h->sps.transform_bypass) {
        for (i = 0; i < 6; i++)
            for (x = 0; x < 16; x++)
                h->dequant4_coeff[i][0][x] = 1 << 6;
        if (h->pps.transform_8x8_mode)
            for (i = 0; i < 6; i++)
                for (x = 0; x < 64; x++)
                    h->dequant8_coeff[i][0][x] = 1 << 6;
    }
}

/**
 * Mimic alloc_tables(), but for every context thread.
 */
static void clone_tables(H264Context *dst, H264SliceContext *sl,
                         H264Context *src, int i)
{
    sl->intra4x4_pred_mode     = src->intra4x4_pred_mode + i * 8 * 2 * src->mb_stride;
    sl->mvd_table[0]           = src->mvd_table[0] + i * 8 * 2 * src->mb_stride;
    sl->mvd_table[1]           = src->mvd_table[1] + i * 8 * 2 * src->mb_stride;

    dst->non_zero_count         = src->non_zero_count;
    dst->slice_table            = src->slice_table;
    dst->cbp_table              = src->cbp_table;
    dst->mb2b_xy                = src->mb2b_xy;
    dst->mb2br_xy               = src->mb2br_xy;
    dst->chroma_pred_mode_table = src->chroma_pred_mode_table;
    dst->direct_table           = src->direct_table;
    dst->list_counts            = src->list_counts;
    dst->DPB                    = src->DPB;
    dst->cur_pic_ptr            = src->cur_pic_ptr;
    dst->cur_pic                = src->cur_pic;
    dst->bipred_scratchpad      = NULL;
    dst->edge_emu_buffer        = NULL;
    ff_h264_pred_init(&dst->hpc, src->avctx->codec_id, src->sps.bit_depth_luma,
                      src->sps.chroma_format_idc);
}

#define IN_RANGE(a, b, size) (((a) >= (b)) && ((a) < ((b) + (size))))

#define REBASE_PICTURE(pic, new_ctx, old_ctx)             \
    (((pic) && (pic) >= (old_ctx)->DPB &&                       \
      (pic) < (old_ctx)->DPB + H264_MAX_PICTURE_COUNT) ?          \
     &(new_ctx)->DPB[(pic) - (old_ctx)->DPB] : NULL)

static void copy_picture_range(H264Picture **to, H264Picture **from, int count,
                               H264Context *new_base,
                               H264Context *old_base)
{
    int i;

    for (i = 0; i < count; i++) {
        assert((IN_RANGE(from[i], old_base, sizeof(*old_base)) ||
                IN_RANGE(from[i], old_base->DPB,
                         sizeof(H264Picture) * H264_MAX_PICTURE_COUNT) ||
                !from[i]));
        to[i] = REBASE_PICTURE(from[i], new_base, old_base);
    }
}

static int copy_parameter_set(void **to, void **from, int count, int size)
{
    int i;

    for (i = 0; i < count; i++) {
        if (to[i] && !from[i]) {
            av_freep(&to[i]);
        } else if (from[i] && !to[i]) {
            to[i] = av_malloc(size);
            if (!to[i])
                return AVERROR(ENOMEM);
        }

        if (from[i])
            memcpy(to[i], from[i], size);
    }

    return 0;
}

#define copy_fields(to, from, start_field, end_field)                   \
    memcpy(&(to)->start_field, &(from)->start_field,                        \
           (char *)&(to)->end_field - (char *)&(to)->start_field)

static int h264_slice_header_init(H264Context *h, int reinit);

int ff_h264_update_thread_context(AVCodecContext *dst,
                                  const AVCodecContext *src)
{
    H264Context *h = dst->priv_data, *h1 = src->priv_data;
    int inited = h->context_initialized, err = 0;
    int context_reinitialized = 0;
    int i, ret;

    if (dst == src)
        return 0;

    if (inited &&
        (h->width                 != h1->width                 ||
         h->height                != h1->height                ||
         h->mb_width              != h1->mb_width              ||
         h->mb_height             != h1->mb_height             ||
         h->sps.bit_depth_luma    != h1->sps.bit_depth_luma    ||
         h->sps.chroma_format_idc != h1->sps.chroma_format_idc ||
         h->sps.colorspace        != h1->sps.colorspace)) {

        /* set bits_per_raw_sample to the previous value. the check for changed
         * bit depth in h264_set_parameter_from_sps() uses it and sets it to
         * the current value */
        h->avctx->bits_per_raw_sample = h->sps.bit_depth_luma;

        av_freep(&h->bipred_scratchpad);

        h->width     = h1->width;
        h->height    = h1->height;
        h->mb_height = h1->mb_height;
        h->mb_width  = h1->mb_width;
        h->mb_num    = h1->mb_num;
        h->mb_stride = h1->mb_stride;
        h->b_stride  = h1->b_stride;
        // SPS/PPS
        if ((ret = copy_parameter_set((void **)h->sps_buffers,
                                      (void **)h1->sps_buffers,
                                      MAX_SPS_COUNT, sizeof(SPS))) < 0)
            return ret;
        h->sps = h1->sps;
        if ((ret = copy_parameter_set((void **)h->pps_buffers,
                                      (void **)h1->pps_buffers,
                                      MAX_PPS_COUNT, sizeof(PPS))) < 0)
            return ret;
        h->pps = h1->pps;

        if ((err = h264_slice_header_init(h, 1)) < 0) {
            av_log(h->avctx, AV_LOG_ERROR, "h264_slice_header_init() failed\n");
            return err;
        }
        context_reinitialized = 1;

#if 0
        h264_set_parameter_from_sps(h);
        //Note we set context_reinitialized which will cause h264_set_parameter_from_sps to be reexecuted
        h->cur_chroma_format_idc = h1->cur_chroma_format_idc;
#endif
    }
    /* update linesize on resize for h264. The h264 decoder doesn't
     * necessarily call ff_mpv_frame_start in the new thread */
    h->linesize   = h1->linesize;
    h->uvlinesize = h1->uvlinesize;

    /* copy block_offset since frame_start may not be called */
    memcpy(h->block_offset, h1->block_offset, sizeof(h->block_offset));

    if (!inited) {
        H264SliceContext *orig_slice_ctx = h->slice_ctx;

        for (i = 0; i < MAX_SPS_COUNT; i++)
            av_freep(h->sps_buffers + i);

        for (i = 0; i < MAX_PPS_COUNT; i++)
            av_freep(h->pps_buffers + i);

        av_freep(&h->rbsp_buffer[0]);
        av_freep(&h->rbsp_buffer[1]);
        ff_h264_unref_picture(h, &h->last_pic_for_ec);
        memcpy(h, h1, sizeof(H264Context));

        memset(h->sps_buffers, 0, sizeof(h->sps_buffers));
        memset(h->pps_buffers, 0, sizeof(h->pps_buffers));

        memset(&h->er, 0, sizeof(h->er));
        memset(&h->cur_pic, 0, sizeof(h->cur_pic));
        memset(&h->last_pic_for_ec, 0, sizeof(h->last_pic_for_ec));

        h->slice_ctx = orig_slice_ctx;

        memset(&h->slice_ctx[0].mb,         0, sizeof(h->slice_ctx[0].mb));
        memset(&h->slice_ctx[0].mb_luma_dc, 0, sizeof(h->slice_ctx[0].mb_luma_dc));
        memset(&h->slice_ctx[0].mb_padding, 0, sizeof(h->slice_ctx[0].mb_padding));

        h->avctx             = dst;
        h->DPB               = NULL;
        h->qscale_table_pool = NULL;
        h->mb_type_pool      = NULL;
        h->ref_index_pool    = NULL;
        h->motion_val_pool   = NULL;
        h->intra4x4_pred_mode= NULL;
        h->non_zero_count    = NULL;
        h->slice_table_base  = NULL;
        h->slice_table       = NULL;
        h->cbp_table         = NULL;
        h->chroma_pred_mode_table = NULL;
        memset(h->mvd_table, 0, sizeof(h->mvd_table));
        h->direct_table      = NULL;
        h->list_counts       = NULL;
        h->mb2b_xy           = NULL;
        h->mb2br_xy          = NULL;
        for (i = 0; i < 2; i++) {
            h->rbsp_buffer[i] = NULL;
            h->rbsp_buffer_size[i] = 0;
        }

        if (h1->context_initialized) {
        h->context_initialized = 0;

        memset(&h->cur_pic, 0, sizeof(h->cur_pic));
        av_frame_unref(&h->cur_pic.f);
        h->cur_pic.tf.f = &h->cur_pic.f;

        ret = ff_h264_alloc_tables(h);
        if (ret < 0) {
            av_log(dst, AV_LOG_ERROR, "Could not allocate memory\n");
            return ret;
        }
        ret = ff_h264_context_init(h);
        if (ret < 0) {
            av_log(dst, AV_LOG_ERROR, "context_init() failed.\n");
            return ret;
        }
        }

        h->bipred_scratchpad = NULL;
        h->edge_emu_buffer   = NULL;

        h->thread_context[0] = h;
        h->context_initialized = h1->context_initialized;
    }

    h->avctx->coded_height  = h1->avctx->coded_height;
    h->avctx->coded_width   = h1->avctx->coded_width;
    h->avctx->width         = h1->avctx->width;
    h->avctx->height        = h1->avctx->height;
    h->coded_picture_number = h1->coded_picture_number;
    h->first_field          = h1->first_field;
    h->picture_structure    = h1->picture_structure;
    h->droppable            = h1->droppable;
    h->low_delay            = h1->low_delay;

    for (i = 0; h->DPB && i < H264_MAX_PICTURE_COUNT; i++) {
        ff_h264_unref_picture(h, &h->DPB[i]);
        if (h1->DPB && h1->DPB[i].f.buf[0] &&
            (ret = ff_h264_ref_picture(h, &h->DPB[i], &h1->DPB[i])) < 0)
            return ret;
    }

    h->cur_pic_ptr = REBASE_PICTURE(h1->cur_pic_ptr, h, h1);
    ff_h264_unref_picture(h, &h->cur_pic);
    if (h1->cur_pic.f.buf[0]) {
        ret = ff_h264_ref_picture(h, &h->cur_pic, &h1->cur_pic);
        if (ret < 0)
            return ret;
    }

    h->workaround_bugs = h1->workaround_bugs;
    h->low_delay       = h1->low_delay;
    h->droppable       = h1->droppable;

    // extradata/NAL handling
    h->is_avc = h1->is_avc;

    // SPS/PPS
    if ((ret = copy_parameter_set((void **)h->sps_buffers,
                                  (void **)h1->sps_buffers,
                                  MAX_SPS_COUNT, sizeof(SPS))) < 0)
        return ret;
    h->sps = h1->sps;
    if ((ret = copy_parameter_set((void **)h->pps_buffers,
                                  (void **)h1->pps_buffers,
                                  MAX_PPS_COUNT, sizeof(PPS))) < 0)
        return ret;
    h->pps = h1->pps;

    // Dequantization matrices
    // FIXME these are big - can they be only copied when PPS changes?
    copy_fields(h, h1, dequant4_buffer, dequant4_coeff);

    for (i = 0; i < 6; i++)
        h->dequant4_coeff[i] = h->dequant4_buffer[0] +
                               (h1->dequant4_coeff[i] - h1->dequant4_buffer[0]);

    for (i = 0; i < 6; i++)
        h->dequant8_coeff[i] = h->dequant8_buffer[0] +
                               (h1->dequant8_coeff[i] - h1->dequant8_buffer[0]);

    h->dequant_coeff_pps = h1->dequant_coeff_pps;

    // POC timing
    copy_fields(h, h1, poc_lsb, default_ref_list);

    // reference lists
    copy_fields(h, h1, short_ref, thread_context);

    copy_picture_range(h->short_ref, h1->short_ref, 32, h, h1);
    copy_picture_range(h->long_ref, h1->long_ref, 32, h, h1);
    copy_picture_range(h->delayed_pic, h1->delayed_pic,
                       MAX_DELAYED_PIC_COUNT + 2, h, h1);

    h->frame_recovered       = h1->frame_recovered;

    if (context_reinitialized)
        ff_h264_set_parameter_from_sps(h);

    if (!h->cur_pic_ptr)
        return 0;

    if (!h->droppable) {
        err = ff_h264_execute_ref_pic_marking(h, h->mmco, h->mmco_index);
        h->prev_poc_msb = h->poc_msb;
        h->prev_poc_lsb = h->poc_lsb;
    }
    h->prev_frame_num_offset = h->frame_num_offset;
    h->prev_frame_num        = h->frame_num;
    h->outputed_poc          = h->next_outputed_poc;

    h->recovery_frame        = h1->recovery_frame;

    return err;
}

static int h264_frame_start(H264Context *h)
{
    H264Picture *pic;
    int i, ret;
    const int pixel_shift = h->pixel_shift;
    int c[4] = {
        1<<(h->sps.bit_depth_luma-1),
        1<<(h->sps.bit_depth_chroma-1),
        1<<(h->sps.bit_depth_chroma-1),
        -1
    };

    if (!ff_thread_can_start_frame(h->avctx)) {
        av_log(h->avctx, AV_LOG_ERROR, "Attempt to start a frame outside SETUP state\n");
        return -1;
    }

    release_unused_pictures(h, 1);
    h->cur_pic_ptr = NULL;

    i = find_unused_picture(h);
    if (i < 0) {
        av_log(h->avctx, AV_LOG_ERROR, "no frame buffer available\n");
        return i;
    }
    pic = &h->DPB[i];

    pic->reference              = h->droppable ? 0 : h->picture_structure;
    pic->f.coded_picture_number = h->coded_picture_number++;
    pic->field_picture          = h->picture_structure != PICT_FRAME;

    /*
     * Zero key_frame here; IDR markings per slice in frame or fields are ORed
     * in later.
     * See decode_nal_units().
     */
    pic->f.key_frame = 0;
    pic->mmco_reset  = 0;
    pic->recovered   = 0;
    pic->invalid_gap = 0;
    pic->sei_recovery_frame_cnt = h->sei_recovery_frame_cnt;

    if ((ret = alloc_picture(h, pic)) < 0)
        return ret;
    if(!h->frame_recovered && !h->avctx->hwaccel &&
       !(h->avctx->codec->capabilities & CODEC_CAP_HWACCEL_VDPAU))
        avpriv_color_frame(&pic->f, c);

    h->cur_pic_ptr = pic;
    ff_h264_unref_picture(h, &h->cur_pic);
    if (CONFIG_ERROR_RESILIENCE) {
        ff_h264_set_erpic(&h->er.cur_pic, NULL);
    }

    if ((ret = ff_h264_ref_picture(h, &h->cur_pic, h->cur_pic_ptr)) < 0)
        return ret;

    if (CONFIG_ERROR_RESILIENCE) {
        ff_er_frame_start(&h->er);
        ff_h264_set_erpic(&h->er.last_pic, NULL);
        ff_h264_set_erpic(&h->er.next_pic, NULL);
    }

    assert(h->linesize && h->uvlinesize);

    for (i = 0; i < 16; i++) {
        h->block_offset[i]           = (4 * ((scan8[i] - scan8[0]) & 7) << pixel_shift) + 4 * h->linesize * ((scan8[i] - scan8[0]) >> 3);
        h->block_offset[48 + i]      = (4 * ((scan8[i] - scan8[0]) & 7) << pixel_shift) + 8 * h->linesize * ((scan8[i] - scan8[0]) >> 3);
    }
    for (i = 0; i < 16; i++) {
        h->block_offset[16 + i]      =
        h->block_offset[32 + i]      = (4 * ((scan8[i] - scan8[0]) & 7) << pixel_shift) + 4 * h->uvlinesize * ((scan8[i] - scan8[0]) >> 3);
        h->block_offset[48 + 16 + i] =
        h->block_offset[48 + 32 + i] = (4 * ((scan8[i] - scan8[0]) & 7) << pixel_shift) + 8 * h->uvlinesize * ((scan8[i] - scan8[0]) >> 3);
    }

    /* We mark the current picture as non-reference after allocating it, so
     * that if we break out due to an error it can be released automatically
     * in the next ff_mpv_frame_start().
     */
    h->cur_pic_ptr->reference = 0;

    h->cur_pic_ptr->field_poc[0] = h->cur_pic_ptr->field_poc[1] = INT_MAX;

    h->next_output_pic = NULL;

    assert(h->cur_pic_ptr->long_ref == 0);

    return 0;
}

static av_always_inline void backup_mb_border(H264Context *h, H264SliceContext *sl,
                                              uint8_t *src_y,
                                              uint8_t *src_cb, uint8_t *src_cr,
                                              int linesize, int uvlinesize,
                                              int simple)
{
    uint8_t *top_border;
    int top_idx = 1;
    const int pixel_shift = h->pixel_shift;
    int chroma444 = CHROMA444(h);
    int chroma422 = CHROMA422(h);

    src_y  -= linesize;
    src_cb -= uvlinesize;
    src_cr -= uvlinesize;

    if (!simple && FRAME_MBAFF(h)) {
        if (sl->mb_y & 1) {
            if (!MB_MBAFF(h)) {
                top_border = h->top_borders[0][sl->mb_x];
                AV_COPY128(top_border, src_y + 15 * linesize);
                if (pixel_shift)
                    AV_COPY128(top_border + 16, src_y + 15 * linesize + 16);
                if (simple || !CONFIG_GRAY || !(h->flags & CODEC_FLAG_GRAY)) {
                    if (chroma444) {
                        if (pixel_shift) {
                            AV_COPY128(top_border + 32, src_cb + 15 * uvlinesize);
                            AV_COPY128(top_border + 48, src_cb + 15 * uvlinesize + 16);
                            AV_COPY128(top_border + 64, src_cr + 15 * uvlinesize);
                            AV_COPY128(top_border + 80, src_cr + 15 * uvlinesize + 16);
                        } else {
                            AV_COPY128(top_border + 16, src_cb + 15 * uvlinesize);
                            AV_COPY128(top_border + 32, src_cr + 15 * uvlinesize);
                        }
                    } else if (chroma422) {
                        if (pixel_shift) {
                            AV_COPY128(top_border + 32, src_cb + 15 * uvlinesize);
                            AV_COPY128(top_border + 48, src_cr + 15 * uvlinesize);
                        } else {
                            AV_COPY64(top_border + 16, src_cb + 15 * uvlinesize);
                            AV_COPY64(top_border + 24, src_cr + 15 * uvlinesize);
                        }
                    } else {
                        if (pixel_shift) {
                            AV_COPY128(top_border + 32, src_cb + 7 * uvlinesize);
                            AV_COPY128(top_border + 48, src_cr + 7 * uvlinesize);
                        } else {
                            AV_COPY64(top_border + 16, src_cb + 7 * uvlinesize);
                            AV_COPY64(top_border + 24, src_cr + 7 * uvlinesize);
                        }
                    }
                }
            }
        } else if (MB_MBAFF(h)) {
            top_idx = 0;
        } else
            return;
    }

    top_border = h->top_borders[top_idx][sl->mb_x];
    /* There are two lines saved, the line above the top macroblock
     * of a pair, and the line above the bottom macroblock. */
    AV_COPY128(top_border, src_y + 16 * linesize);
    if (pixel_shift)
        AV_COPY128(top_border + 16, src_y + 16 * linesize + 16);

    if (simple || !CONFIG_GRAY || !(h->flags & CODEC_FLAG_GRAY)) {
        if (chroma444) {
            if (pixel_shift) {
                AV_COPY128(top_border + 32, src_cb + 16 * linesize);
                AV_COPY128(top_border + 48, src_cb + 16 * linesize + 16);
                AV_COPY128(top_border + 64, src_cr + 16 * linesize);
                AV_COPY128(top_border + 80, src_cr + 16 * linesize + 16);
            } else {
                AV_COPY128(top_border + 16, src_cb + 16 * linesize);
                AV_COPY128(top_border + 32, src_cr + 16 * linesize);
            }
        } else if (chroma422) {
            if (pixel_shift) {
                AV_COPY128(top_border + 32, src_cb + 16 * uvlinesize);
                AV_COPY128(top_border + 48, src_cr + 16 * uvlinesize);
            } else {
                AV_COPY64(top_border + 16, src_cb + 16 * uvlinesize);
                AV_COPY64(top_border + 24, src_cr + 16 * uvlinesize);
            }
        } else {
            if (pixel_shift) {
                AV_COPY128(top_border + 32, src_cb + 8 * uvlinesize);
                AV_COPY128(top_border + 48, src_cr + 8 * uvlinesize);
            } else {
                AV_COPY64(top_border + 16, src_cb + 8 * uvlinesize);
                AV_COPY64(top_border + 24, src_cr + 8 * uvlinesize);
            }
        }
    }
}

/**
 * Initialize implicit_weight table.
 * @param field  0/1 initialize the weight for interlaced MBAFF
 *                -1 initializes the rest
 */
static void implicit_weight_table(H264Context *h, H264SliceContext *sl, int field)
{
    int ref0, ref1, i, cur_poc, ref_start, ref_count0, ref_count1;

    for (i = 0; i < 2; i++) {
        sl->luma_weight_flag[i]   = 0;
        sl->chroma_weight_flag[i] = 0;
    }

    if (field < 0) {
        if (h->picture_structure == PICT_FRAME) {
            cur_poc = h->cur_pic_ptr->poc;
        } else {
            cur_poc = h->cur_pic_ptr->field_poc[h->picture_structure - 1];
        }
        if (sl->ref_count[0] == 1 && sl->ref_count[1] == 1 && !FRAME_MBAFF(h) &&
            sl->ref_list[0][0].poc + sl->ref_list[1][0].poc == 2 * cur_poc) {
            sl->use_weight        = 0;
            sl->use_weight_chroma = 0;
            return;
        }
        ref_start  = 0;
        ref_count0 = sl->ref_count[0];
        ref_count1 = sl->ref_count[1];
    } else {
        cur_poc    = h->cur_pic_ptr->field_poc[field];
        ref_start  = 16;
        ref_count0 = 16 + 2 * sl->ref_count[0];
        ref_count1 = 16 + 2 * sl->ref_count[1];
    }

    sl->use_weight               = 2;
    sl->use_weight_chroma        = 2;
    sl->luma_log2_weight_denom   = 5;
    sl->chroma_log2_weight_denom = 5;

    for (ref0 = ref_start; ref0 < ref_count0; ref0++) {
        int poc0 = sl->ref_list[0][ref0].poc;
        for (ref1 = ref_start; ref1 < ref_count1; ref1++) {
            int w = 32;
            if (!sl->ref_list[0][ref0].long_ref && !sl->ref_list[1][ref1].long_ref) {
                int poc1 = sl->ref_list[1][ref1].poc;
                int td   = av_clip_int8(poc1 - poc0);
                if (td) {
                    int tb = av_clip_int8(cur_poc - poc0);
                    int tx = (16384 + (FFABS(td) >> 1)) / td;
                    int dist_scale_factor = (tb * tx + 32) >> 8;
                    if (dist_scale_factor >= -64 && dist_scale_factor <= 128)
                        w = 64 - dist_scale_factor;
                }
            }
            if (field < 0) {
                sl->implicit_weight[ref0][ref1][0] =
                sl->implicit_weight[ref0][ref1][1] = w;
            } else {
                sl->implicit_weight[ref0][ref1][field] = w;
            }
        }
    }
}

/**
 * initialize scan tables
 */
static void init_scan_tables(H264Context *h)
{
    int i;
    for (i = 0; i < 16; i++) {
#define TRANSPOSE(x) ((x) >> 2) | (((x) << 2) & 0xF)
        h->zigzag_scan[i] = TRANSPOSE(zigzag_scan[i]);
        h->field_scan[i]  = TRANSPOSE(field_scan[i]);
#undef TRANSPOSE
    }
    for (i = 0; i < 64; i++) {
#define TRANSPOSE(x) ((x) >> 3) | (((x) & 7) << 3)
        h->zigzag_scan8x8[i]       = TRANSPOSE(ff_zigzag_direct[i]);
        h->zigzag_scan8x8_cavlc[i] = TRANSPOSE(zigzag_scan8x8_cavlc[i]);
        h->field_scan8x8[i]        = TRANSPOSE(field_scan8x8[i]);
        h->field_scan8x8_cavlc[i]  = TRANSPOSE(field_scan8x8_cavlc[i]);
#undef TRANSPOSE
    }
    if (h->sps.transform_bypass) { // FIXME same ugly
        memcpy(h->zigzag_scan_q0          , zigzag_scan             , sizeof(h->zigzag_scan_q0         ));
        memcpy(h->zigzag_scan8x8_q0       , ff_zigzag_direct        , sizeof(h->zigzag_scan8x8_q0      ));
        memcpy(h->zigzag_scan8x8_cavlc_q0 , zigzag_scan8x8_cavlc    , sizeof(h->zigzag_scan8x8_cavlc_q0));
        memcpy(h->field_scan_q0           , field_scan              , sizeof(h->field_scan_q0          ));
        memcpy(h->field_scan8x8_q0        , field_scan8x8           , sizeof(h->field_scan8x8_q0       ));
        memcpy(h->field_scan8x8_cavlc_q0  , field_scan8x8_cavlc     , sizeof(h->field_scan8x8_cavlc_q0 ));
    } else {
        memcpy(h->zigzag_scan_q0          , h->zigzag_scan          , sizeof(h->zigzag_scan_q0         ));
        memcpy(h->zigzag_scan8x8_q0       , h->zigzag_scan8x8       , sizeof(h->zigzag_scan8x8_q0      ));
        memcpy(h->zigzag_scan8x8_cavlc_q0 , h->zigzag_scan8x8_cavlc , sizeof(h->zigzag_scan8x8_cavlc_q0));
        memcpy(h->field_scan_q0           , h->field_scan           , sizeof(h->field_scan_q0          ));
        memcpy(h->field_scan8x8_q0        , h->field_scan8x8        , sizeof(h->field_scan8x8_q0       ));
        memcpy(h->field_scan8x8_cavlc_q0  , h->field_scan8x8_cavlc  , sizeof(h->field_scan8x8_cavlc_q0 ));
    }
}

/**
 * Replicate H264 "master" context to thread contexts.
 */
static int clone_slice(H264Context *dst, H264Context *src)
{
    memcpy(dst->block_offset, src->block_offset, sizeof(dst->block_offset));
    dst->cur_pic_ptr = src->cur_pic_ptr;
    dst->cur_pic     = src->cur_pic;
    dst->linesize    = src->linesize;
    dst->uvlinesize  = src->uvlinesize;
    dst->first_field = src->first_field;

    dst->prev_poc_msb          = src->prev_poc_msb;
    dst->prev_poc_lsb          = src->prev_poc_lsb;
    dst->prev_frame_num_offset = src->prev_frame_num_offset;
    dst->prev_frame_num        = src->prev_frame_num;
    dst->short_ref_count       = src->short_ref_count;

    memcpy(dst->short_ref,        src->short_ref,        sizeof(dst->short_ref));
    memcpy(dst->long_ref,         src->long_ref,         sizeof(dst->long_ref));
    memcpy(dst->default_ref_list, src->default_ref_list, sizeof(dst->default_ref_list));

    memcpy(dst->dequant4_coeff,   src->dequant4_coeff,   sizeof(src->dequant4_coeff));
    memcpy(dst->dequant8_coeff,   src->dequant8_coeff,   sizeof(src->dequant8_coeff));

    return 0;
}

static enum AVPixelFormat get_pixel_format(H264Context *h, int force_callback)
{
#define HWACCEL_MAX (CONFIG_H264_DXVA2_HWACCEL + \
                     CONFIG_H264_VAAPI_HWACCEL + \
                     (CONFIG_H264_VDA_HWACCEL * 2) + \
                     CONFIG_H264_VDPAU_HWACCEL)
    enum AVPixelFormat pix_fmts[HWACCEL_MAX + 2], *fmt = pix_fmts;
    const enum AVPixelFormat *choices = pix_fmts;
    int i;

    switch (h->sps.bit_depth_luma) {
    case 9:
        if (CHROMA444(h)) {
            if (h->avctx->colorspace == AVCOL_SPC_RGB) {
                *fmt++ = AV_PIX_FMT_GBRP9;
            } else
                *fmt++ = AV_PIX_FMT_YUV444P9;
        } else if (CHROMA422(h))
            *fmt++ = AV_PIX_FMT_YUV422P9;
        else
            *fmt++ = AV_PIX_FMT_YUV420P9;
        break;
    case 10:
        if (CHROMA444(h)) {
            if (h->avctx->colorspace == AVCOL_SPC_RGB) {
                *fmt++ = AV_PIX_FMT_GBRP10;
            } else
                *fmt++ = AV_PIX_FMT_YUV444P10;
        } else if (CHROMA422(h))
            *fmt++ = AV_PIX_FMT_YUV422P10;
        else
            *fmt++ = AV_PIX_FMT_YUV420P10;
        break;
    case 12:
        if (CHROMA444(h)) {
            if (h->avctx->colorspace == AVCOL_SPC_RGB) {
                *fmt++ = AV_PIX_FMT_GBRP12;
            } else
                *fmt++ = AV_PIX_FMT_YUV444P12;
        } else if (CHROMA422(h))
            *fmt++ = AV_PIX_FMT_YUV422P12;
        else
            *fmt++ = AV_PIX_FMT_YUV420P12;
        break;
    case 14:
        if (CHROMA444(h)) {
            if (h->avctx->colorspace == AVCOL_SPC_RGB) {
                *fmt++ = AV_PIX_FMT_GBRP14;
            } else
                *fmt++ = AV_PIX_FMT_YUV444P14;
        } else if (CHROMA422(h))
            *fmt++ = AV_PIX_FMT_YUV422P14;
        else
            *fmt++ = AV_PIX_FMT_YUV420P14;
        break;
    case 8:
#if CONFIG_H264_VDPAU_HWACCEL
        *fmt++ = AV_PIX_FMT_VDPAU;
#endif
        if (CHROMA444(h)) {
            if (h->avctx->colorspace == AVCOL_SPC_YCGCO)
                av_log(h->avctx, AV_LOG_WARNING, "Detected unsupported YCgCo colorspace.\n");
            if (h->avctx->colorspace == AVCOL_SPC_RGB)
                *fmt++ = AV_PIX_FMT_GBRP;
            else if (h->avctx->color_range == AVCOL_RANGE_JPEG)
                *fmt++ = AV_PIX_FMT_YUVJ444P;
            else
                *fmt++ = AV_PIX_FMT_YUV444P;
        } else if (CHROMA422(h)) {
            if (h->avctx->color_range == AVCOL_RANGE_JPEG)
                *fmt++ = AV_PIX_FMT_YUVJ422P;
            else
                *fmt++ = AV_PIX_FMT_YUV422P;
        } else {
#if CONFIG_H264_DXVA2_HWACCEL
            *fmt++ = AV_PIX_FMT_DXVA2_VLD;
#endif
#if CONFIG_H264_VAAPI_HWACCEL
            *fmt++ = AV_PIX_FMT_VAAPI_VLD;
#endif
#if CONFIG_H264_VDA_HWACCEL
            *fmt++ = AV_PIX_FMT_VDA_VLD;
            *fmt++ = AV_PIX_FMT_VDA;
#endif
            if (h->avctx->codec->pix_fmts)
                choices = h->avctx->codec->pix_fmts;
            else if (h->avctx->color_range == AVCOL_RANGE_JPEG)
                *fmt++ = AV_PIX_FMT_YUVJ420P;
            else
                *fmt++ = AV_PIX_FMT_YUV420P;
        }
        break;
    default:
        av_log(h->avctx, AV_LOG_ERROR,
               "Unsupported bit depth %d\n", h->sps.bit_depth_luma);
        return AVERROR_INVALIDDATA;
    }

    *fmt = AV_PIX_FMT_NONE;

    for (i=0; choices[i] != AV_PIX_FMT_NONE; i++)
        if (choices[i] == h->avctx->pix_fmt && !force_callback)
            return choices[i];
    return ff_thread_get_format(h->avctx, choices);
}

/* export coded and cropped frame dimensions to AVCodecContext */
static int init_dimensions(H264Context *h)
{
    int width  = h->width  - (h->sps.crop_right + h->sps.crop_left);
    int height = h->height - (h->sps.crop_top   + h->sps.crop_bottom);
    int crop_present = h->sps.crop_left  || h->sps.crop_top ||
                       h->sps.crop_right || h->sps.crop_bottom;
    av_assert0(h->sps.crop_right + h->sps.crop_left < (unsigned)h->width);
    av_assert0(h->sps.crop_top + h->sps.crop_bottom < (unsigned)h->height);

    /* handle container cropping */
    if (!crop_present &&
        FFALIGN(h->avctx->width,  16) == h->width &&
        FFALIGN(h->avctx->height, 16) == h->height) {
        width  = h->avctx->width;
        height = h->avctx->height;
    }

    if (width <= 0 || height <= 0) {
        av_log(h->avctx, AV_LOG_ERROR, "Invalid cropped dimensions: %dx%d.\n",
               width, height);
        if (h->avctx->err_recognition & AV_EF_EXPLODE)
            return AVERROR_INVALIDDATA;

        av_log(h->avctx, AV_LOG_WARNING, "Ignoring cropping information.\n");
        h->sps.crop_bottom =
        h->sps.crop_top    =
        h->sps.crop_right  =
        h->sps.crop_left   =
        h->sps.crop        = 0;

        width  = h->width;
        height = h->height;
    }

    h->avctx->coded_width  = h->width;
    h->avctx->coded_height = h->height;
    h->avctx->width        = width;
    h->avctx->height       = height;

    return 0;
}

static int h264_slice_header_init(H264Context *h, int reinit)
{
    int nb_slices = (HAVE_THREADS &&
                     h->avctx->active_thread_type & FF_THREAD_SLICE) ?
                    h->avctx->thread_count : 1;
    int i, ret;

    ff_set_sar(h->avctx, h->sps.sar);
    av_pix_fmt_get_chroma_sub_sample(h->avctx->pix_fmt,
                                     &h->chroma_x_shift, &h->chroma_y_shift);

    if (h->sps.timing_info_present_flag) {
        int64_t den = h->sps.time_scale;
        if (h->x264_build < 44U)
            den *= 2;
        av_reduce(&h->avctx->framerate.den, &h->avctx->framerate.num,
                  h->sps.num_units_in_tick * h->avctx->ticks_per_frame, den, 1 << 30);
    }

    if (reinit)
        ff_h264_free_tables(h, 0);
    h->first_field           = 0;
    h->prev_interlaced_frame = 1;

    init_scan_tables(h);
    ret = ff_h264_alloc_tables(h);
    if (ret < 0) {
        av_log(h->avctx, AV_LOG_ERROR, "Could not allocate memory\n");
        goto fail;
    }

    if (nb_slices > H264_MAX_THREADS || (nb_slices > h->mb_height && h->mb_height)) {
        int max_slices;
        if (h->mb_height)
            max_slices = FFMIN(H264_MAX_THREADS, h->mb_height);
        else
            max_slices = H264_MAX_THREADS;
        av_log(h->avctx, AV_LOG_WARNING, "too many threads/slices %d,"
               " reducing to %d\n", nb_slices, max_slices);
        nb_slices = max_slices;
    }
    h->slice_context_count = nb_slices;

    if (!HAVE_THREADS || !(h->avctx->active_thread_type & FF_THREAD_SLICE)) {
        ret = ff_h264_context_init(h);
        if (ret < 0) {
            av_log(h->avctx, AV_LOG_ERROR, "context_init() failed.\n");
            goto fail;
        }
    } else {
        for (i = 1; i < h->slice_context_count; i++) {
            H264Context *c;
            c                    = h->thread_context[i] = av_mallocz(sizeof(H264Context));
            if (!c) {
                ret = AVERROR(ENOMEM);
                goto fail;
            }
            c->avctx             = h->avctx;
            c->vdsp              = h->vdsp;
            c->h264dsp           = h->h264dsp;
            c->h264qpel          = h->h264qpel;
            c->h264chroma        = h->h264chroma;
            c->sps               = h->sps;
            c->pps               = h->pps;
            c->pixel_shift       = h->pixel_shift;
            c->cur_chroma_format_idc = h->cur_chroma_format_idc;
            c->width             = h->width;
            c->height            = h->height;
            c->linesize          = h->linesize;
            c->uvlinesize        = h->uvlinesize;
            c->chroma_x_shift    = h->chroma_x_shift;
            c->chroma_y_shift    = h->chroma_y_shift;
            c->droppable         = h->droppable;
            c->low_delay         = h->low_delay;
            c->mb_width          = h->mb_width;
            c->mb_height         = h->mb_height;
            c->mb_stride         = h->mb_stride;
            c->mb_num            = h->mb_num;
            c->flags             = h->flags;
            c->workaround_bugs   = h->workaround_bugs;
            c->pict_type         = h->pict_type;

            h->slice_ctx[i].h264 = c;

            init_scan_tables(c);
            clone_tables(c, &h->slice_ctx[i], h, i);
            c->context_initialized = 1;
        }

        for (i = 0; i < h->slice_context_count; i++)
            if ((ret = ff_h264_context_init(h->thread_context[i])) < 0) {
                av_log(h->avctx, AV_LOG_ERROR, "context_init() failed.\n");
                goto fail;
            }
    }

    h->context_initialized = 1;

    return 0;
fail:
    ff_h264_free_tables(h, 0);
    h->context_initialized = 0;
    return ret;
}

static enum AVPixelFormat non_j_pixfmt(enum AVPixelFormat a)
{
    switch (a) {
    case AV_PIX_FMT_YUVJ420P: return AV_PIX_FMT_YUV420P;
    case AV_PIX_FMT_YUVJ422P: return AV_PIX_FMT_YUV422P;
    case AV_PIX_FMT_YUVJ444P: return AV_PIX_FMT_YUV444P;
    default:
        return a;
    }
}

/**
 * Decode a slice header.
 * This will (re)intialize the decoder and call h264_frame_start() as needed.
 *
 * @param h h264context
 * @param h0 h264 master context (differs from 'h' when doing sliced based
 *           parallel decoding)
 *
 * @return 0 if okay, <0 if an error occurred, 1 if decoding must not be multithreaded
 */
int ff_h264_decode_slice_header(H264Context *h, H264SliceContext *sl, H264Context *h0)
{
    unsigned int first_mb_in_slice;
    unsigned int pps_id;
    int ret;
    unsigned int slice_type, tmp, i, j;
    int last_pic_structure, last_pic_droppable;
    int must_reinit;
    int needs_reinit = 0;
    int field_pic_flag, bottom_field_flag;
    int first_slice = h == h0 && !h0->current_slice;
    int frame_num, picture_structure, droppable;
    PPS *pps;

    h->qpel_put = h->h264qpel.put_h264_qpel_pixels_tab;
    h->qpel_avg = h->h264qpel.avg_h264_qpel_pixels_tab;

    first_mb_in_slice = get_ue_golomb_long(&h->gb);

    if (first_mb_in_slice == 0) { // FIXME better field boundary detection
        if (h0->current_slice && h->cur_pic_ptr && FIELD_PICTURE(h)) {
            ff_h264_field_end(h, sl, 1);
        }

        h0->current_slice = 0;
        if (!h0->first_field) {
            if (h->cur_pic_ptr && !h->droppable) {
                ff_thread_report_progress(&h->cur_pic_ptr->tf, INT_MAX,
                                          h->picture_structure == PICT_BOTTOM_FIELD);
            }
            h->cur_pic_ptr = NULL;
        }
    }

    slice_type = get_ue_golomb_31(&h->gb);
    if (slice_type > 9) {
        av_log(h->avctx, AV_LOG_ERROR,
               "slice type %d too large at %d\n",
               slice_type, first_mb_in_slice);
        return AVERROR_INVALIDDATA;
    }
    if (slice_type > 4) {
        slice_type -= 5;
        sl->slice_type_fixed = 1;
    } else
        sl->slice_type_fixed = 0;

    slice_type = golomb_to_pict_type[slice_type];
    sl->slice_type     = slice_type;
    sl->slice_type_nos = slice_type & 3;

    if (h->nal_unit_type  == NAL_IDR_SLICE &&
        sl->slice_type_nos != AV_PICTURE_TYPE_I) {
        av_log(h->avctx, AV_LOG_ERROR, "A non-intra slice in an IDR NAL unit.\n");
        return AVERROR_INVALIDDATA;
    }

    if (
        (h->avctx->skip_frame >= AVDISCARD_NONREF && !h->nal_ref_idc) ||
        (h->avctx->skip_frame >= AVDISCARD_BIDIR  && sl->slice_type_nos == AV_PICTURE_TYPE_B) ||
        (h->avctx->skip_frame >= AVDISCARD_NONINTRA && sl->slice_type_nos != AV_PICTURE_TYPE_I) ||
        (h->avctx->skip_frame >= AVDISCARD_NONKEY && h->nal_unit_type != NAL_IDR_SLICE) ||
         h->avctx->skip_frame >= AVDISCARD_ALL) {
         return SLICE_SKIPED;
     }

    // to make a few old functions happy, it's wrong though
    h->pict_type = sl->slice_type;

    pps_id = get_ue_golomb(&h->gb);
    if (pps_id >= MAX_PPS_COUNT) {
        av_log(h->avctx, AV_LOG_ERROR, "pps_id %u out of range\n", pps_id);
        return AVERROR_INVALIDDATA;
    }
    if (!h0->pps_buffers[pps_id]) {
        av_log(h->avctx, AV_LOG_ERROR,
               "non-existing PPS %u referenced\n",
               pps_id);
        return AVERROR_INVALIDDATA;
    }
    if (h0->au_pps_id >= 0 && pps_id != h0->au_pps_id) {
        av_log(h->avctx, AV_LOG_ERROR,
               "PPS change from %d to %d forbidden\n",
               h0->au_pps_id, pps_id);
        return AVERROR_INVALIDDATA;
    }

    pps = h0->pps_buffers[pps_id];

    if (!h0->sps_buffers[pps->sps_id]) {
        av_log(h->avctx, AV_LOG_ERROR,
               "non-existing SPS %u referenced\n",
               h->pps.sps_id);
        return AVERROR_INVALIDDATA;
    }
    if (first_slice)
        h->pps = *h0->pps_buffers[pps_id];

    if (pps->sps_id != h->sps.sps_id ||
        pps->sps_id != h->current_sps_id ||
        h0->sps_buffers[pps->sps_id]->new) {

        if (!first_slice) {
            av_log(h->avctx, AV_LOG_ERROR,
               "SPS changed in the middle of the frame\n");
            return AVERROR_INVALIDDATA;
        }

        h->sps = *h0->sps_buffers[h->pps.sps_id];

        if (h->mb_width  != h->sps.mb_width ||
            h->mb_height != h->sps.mb_height * (2 - h->sps.frame_mbs_only_flag) ||
            h->avctx->bits_per_raw_sample != h->sps.bit_depth_luma ||
            h->cur_chroma_format_idc != h->sps.chroma_format_idc
        )
            needs_reinit = 1;

        if (h->bit_depth_luma    != h->sps.bit_depth_luma ||
            h->chroma_format_idc != h->sps.chroma_format_idc) {
            h->bit_depth_luma    = h->sps.bit_depth_luma;
            h->chroma_format_idc = h->sps.chroma_format_idc;
            needs_reinit         = 1;
        }
        if ((ret = ff_h264_set_parameter_from_sps(h)) < 0)
            return ret;
    }

    h->avctx->profile = ff_h264_get_profile(&h->sps);
    h->avctx->level   = h->sps.level_idc;
    h->avctx->refs    = h->sps.ref_frame_count;

    must_reinit = (h->context_initialized &&
                    (   16*h->sps.mb_width != h->avctx->coded_width
                     || 16*h->sps.mb_height * (2 - h->sps.frame_mbs_only_flag) != h->avctx->coded_height
                     || h->avctx->bits_per_raw_sample != h->sps.bit_depth_luma
                     || h->cur_chroma_format_idc != h->sps.chroma_format_idc
                     || h->mb_width  != h->sps.mb_width
                     || h->mb_height != h->sps.mb_height * (2 - h->sps.frame_mbs_only_flag)
                    ));
    if (non_j_pixfmt(h0->avctx->pix_fmt) != non_j_pixfmt(get_pixel_format(h0, 0)))
        must_reinit = 1;

    if (first_slice && av_cmp_q(h->sps.sar, h->avctx->sample_aspect_ratio))
        must_reinit = 1;

    h->mb_width  = h->sps.mb_width;
    h->mb_height = h->sps.mb_height * (2 - h->sps.frame_mbs_only_flag);
    h->mb_num    = h->mb_width * h->mb_height;
    h->mb_stride = h->mb_width + 1;

    h->b_stride = h->mb_width * 4;

    h->chroma_y_shift = h->sps.chroma_format_idc <= 1; // 400 uses yuv420p

    h->width  = 16 * h->mb_width;
    h->height = 16 * h->mb_height;

    ret = init_dimensions(h);
    if (ret < 0)
        return ret;

    if (h->sps.video_signal_type_present_flag) {
        h->avctx->color_range = h->sps.full_range>0 ? AVCOL_RANGE_JPEG
                                                    : AVCOL_RANGE_MPEG;
        if (h->sps.colour_description_present_flag) {
            if (h->avctx->colorspace != h->sps.colorspace)
                needs_reinit = 1;
            h->avctx->color_primaries = h->sps.color_primaries;
            h->avctx->color_trc       = h->sps.color_trc;
            h->avctx->colorspace      = h->sps.colorspace;
        }
    }

    if (h->context_initialized &&
        (must_reinit || needs_reinit)) {
        if (h != h0) {
            av_log(h->avctx, AV_LOG_ERROR,
                   "changing width %d -> %d / height %d -> %d on "
                   "slice %d\n",
                   h->width, h->avctx->coded_width,
                   h->height, h->avctx->coded_height,
                   h0->current_slice + 1);
            return AVERROR_INVALIDDATA;
        }

        av_assert1(first_slice);

        ff_h264_flush_change(h);

        if ((ret = get_pixel_format(h, 1)) < 0)
            return ret;
        h->avctx->pix_fmt = ret;

        av_log(h->avctx, AV_LOG_INFO, "Reinit context to %dx%d, "
               "pix_fmt: %s\n", h->width, h->height, av_get_pix_fmt_name(h->avctx->pix_fmt));

        if ((ret = h264_slice_header_init(h, 1)) < 0) {
            av_log(h->avctx, AV_LOG_ERROR,
                   "h264_slice_header_init() failed\n");
            return ret;
        }
    }
    if (!h->context_initialized) {
        if (h != h0) {
            av_log(h->avctx, AV_LOG_ERROR,
                   "Cannot (re-)initialize context during parallel decoding.\n");
            return AVERROR_PATCHWELCOME;
        }

        if ((ret = get_pixel_format(h, 1)) < 0)
            return ret;
        h->avctx->pix_fmt = ret;

        if ((ret = h264_slice_header_init(h, 0)) < 0) {
            av_log(h->avctx, AV_LOG_ERROR,
                   "h264_slice_header_init() failed\n");
            return ret;
        }
    }

    if (first_slice && h->dequant_coeff_pps != pps_id) {
        h->dequant_coeff_pps = pps_id;
        ff_h264_init_dequant_tables(h);
    }

    frame_num = get_bits(&h->gb, h->sps.log2_max_frame_num);
    if (!first_slice) {
        if (h0->frame_num != frame_num) {
            av_log(h->avctx, AV_LOG_ERROR, "Frame num change from %d to %d\n",
                   h0->frame_num, frame_num);
            return AVERROR_INVALIDDATA;
        }
    }

    h->mb_mbaff        = 0;
    h->mb_aff_frame    = 0;
    last_pic_structure = h0->picture_structure;
    last_pic_droppable = h0->droppable;
    droppable          = h->nal_ref_idc == 0;
    if (h->sps.frame_mbs_only_flag) {
        picture_structure = PICT_FRAME;
    } else {
        if (!h->sps.direct_8x8_inference_flag && slice_type == AV_PICTURE_TYPE_B) {
            av_log(h->avctx, AV_LOG_ERROR, "This stream was generated by a broken encoder, invalid 8x8 inference\n");
            return -1;
        }
        field_pic_flag = get_bits1(&h->gb);

        if (field_pic_flag) {
            bottom_field_flag = get_bits1(&h->gb);
            picture_structure = PICT_TOP_FIELD + bottom_field_flag;
        } else {
            picture_structure = PICT_FRAME;
            h->mb_aff_frame      = h->sps.mb_aff;
        }
    }
    if (h0->current_slice) {
        if (last_pic_structure != picture_structure ||
            last_pic_droppable != droppable) {
            av_log(h->avctx, AV_LOG_ERROR,
                   "Changing field mode (%d -> %d) between slices is not allowed\n",
                   last_pic_structure, h->picture_structure);
            return AVERROR_INVALIDDATA;
        } else if (!h0->cur_pic_ptr) {
            av_log(h->avctx, AV_LOG_ERROR,
                   "unset cur_pic_ptr on slice %d\n",
                   h0->current_slice + 1);
            return AVERROR_INVALIDDATA;
        }
    }

    h->picture_structure = picture_structure;
    h->droppable         = droppable;
    h->frame_num         = frame_num;
    h->mb_field_decoding_flag = picture_structure != PICT_FRAME;

    if (h0->current_slice == 0) {
        /* Shorten frame num gaps so we don't have to allocate reference
         * frames just to throw them away */
        if (h->frame_num != h->prev_frame_num) {
            int unwrap_prev_frame_num = h->prev_frame_num;
            int max_frame_num         = 1 << h->sps.log2_max_frame_num;

            if (unwrap_prev_frame_num > h->frame_num)
                unwrap_prev_frame_num -= max_frame_num;

            if ((h->frame_num - unwrap_prev_frame_num) > h->sps.ref_frame_count) {
                unwrap_prev_frame_num = (h->frame_num - h->sps.ref_frame_count) - 1;
                if (unwrap_prev_frame_num < 0)
                    unwrap_prev_frame_num += max_frame_num;

                h->prev_frame_num = unwrap_prev_frame_num;
            }
        }

        /* See if we have a decoded first field looking for a pair...
         * Here, we're using that to see if we should mark previously
         * decode frames as "finished".
         * We have to do that before the "dummy" in-between frame allocation,
         * since that can modify h->cur_pic_ptr. */
        if (h0->first_field) {
            assert(h0->cur_pic_ptr);
            assert(h0->cur_pic_ptr->f.buf[0]);
            assert(h0->cur_pic_ptr->reference != DELAYED_PIC_REF);

            /* Mark old field/frame as completed */
            if (h0->cur_pic_ptr->tf.owner == h0->avctx) {
                ff_thread_report_progress(&h0->cur_pic_ptr->tf, INT_MAX,
                                          last_pic_structure == PICT_BOTTOM_FIELD);
            }

            /* figure out if we have a complementary field pair */
            if (!FIELD_PICTURE(h) || h->picture_structure == last_pic_structure) {
                /* Previous field is unmatched. Don't display it, but let it
                 * remain for reference if marked as such. */
                if (last_pic_structure != PICT_FRAME) {
                    ff_thread_report_progress(&h0->cur_pic_ptr->tf, INT_MAX,
                                              last_pic_structure == PICT_TOP_FIELD);
                }
            } else {
                if (h0->cur_pic_ptr->frame_num != h->frame_num) {
                    /* This and previous field were reference, but had
                     * different frame_nums. Consider this field first in
                     * pair. Throw away previous field except for reference
                     * purposes. */
                    if (last_pic_structure != PICT_FRAME) {
                        ff_thread_report_progress(&h0->cur_pic_ptr->tf, INT_MAX,
                                                  last_pic_structure == PICT_TOP_FIELD);
                    }
                } else {
                    /* Second field in complementary pair */
                    if (!((last_pic_structure   == PICT_TOP_FIELD &&
                           h->picture_structure == PICT_BOTTOM_FIELD) ||
                          (last_pic_structure   == PICT_BOTTOM_FIELD &&
                           h->picture_structure == PICT_TOP_FIELD))) {
                        av_log(h->avctx, AV_LOG_ERROR,
                               "Invalid field mode combination %d/%d\n",
                               last_pic_structure, h->picture_structure);
                        h->picture_structure = last_pic_structure;
                        h->droppable         = last_pic_droppable;
                        return AVERROR_INVALIDDATA;
                    } else if (last_pic_droppable != h->droppable) {
                        avpriv_request_sample(h->avctx,
                                              "Found reference and non-reference fields in the same frame, which");
                        h->picture_structure = last_pic_structure;
                        h->droppable         = last_pic_droppable;
                        return AVERROR_PATCHWELCOME;
                    }
                }
            }
        }

        while (h->frame_num != h->prev_frame_num && !h0->first_field &&
               h->frame_num != (h->prev_frame_num + 1) % (1 << h->sps.log2_max_frame_num)) {
            H264Picture *prev = h->short_ref_count ? h->short_ref[0] : NULL;
            av_log(h->avctx, AV_LOG_DEBUG, "Frame num gap %d %d\n",
                   h->frame_num, h->prev_frame_num);
            if (!h->sps.gaps_in_frame_num_allowed_flag)
                for(i=0; i<FF_ARRAY_ELEMS(h->last_pocs); i++)
                    h->last_pocs[i] = INT_MIN;
            ret = h264_frame_start(h);
            if (ret < 0) {
                h0->first_field = 0;
                return ret;
            }

            h->prev_frame_num++;
            h->prev_frame_num        %= 1 << h->sps.log2_max_frame_num;
            h->cur_pic_ptr->frame_num = h->prev_frame_num;
            h->cur_pic_ptr->invalid_gap = !h->sps.gaps_in_frame_num_allowed_flag;
            ff_thread_report_progress(&h->cur_pic_ptr->tf, INT_MAX, 0);
            ff_thread_report_progress(&h->cur_pic_ptr->tf, INT_MAX, 1);
            ret = ff_generate_sliding_window_mmcos(h, 1);
            if (ret < 0 && (h->avctx->err_recognition & AV_EF_EXPLODE))
                return ret;
            ret = ff_h264_execute_ref_pic_marking(h, h->mmco, h->mmco_index);
            if (ret < 0 && (h->avctx->err_recognition & AV_EF_EXPLODE))
                return ret;
            /* Error concealment: If a ref is missing, copy the previous ref
             * in its place.
             * FIXME: Avoiding a memcpy would be nice, but ref handling makes
             * many assumptions about there being no actual duplicates.
             * FIXME: This does not copy padding for out-of-frame motion
             * vectors.  Given we are concealing a lost frame, this probably
             * is not noticeable by comparison, but it should be fixed. */
            if (h->short_ref_count) {
                if (prev) {
                    av_image_copy(h->short_ref[0]->f.data,
                                  h->short_ref[0]->f.linesize,
                                  (const uint8_t **)prev->f.data,
                                  prev->f.linesize,
                                  h->avctx->pix_fmt,
                                  h->mb_width  * 16,
                                  h->mb_height * 16);
                    h->short_ref[0]->poc = prev->poc + 2;
                }
                h->short_ref[0]->frame_num = h->prev_frame_num;
            }
        }

        /* See if we have a decoded first field looking for a pair...
         * We're using that to see whether to continue decoding in that
         * frame, or to allocate a new one. */
        if (h0->first_field) {
            assert(h0->cur_pic_ptr);
            assert(h0->cur_pic_ptr->f.buf[0]);
            assert(h0->cur_pic_ptr->reference != DELAYED_PIC_REF);

            /* figure out if we have a complementary field pair */
            if (!FIELD_PICTURE(h) || h->picture_structure == last_pic_structure) {
                /* Previous field is unmatched. Don't display it, but let it
                 * remain for reference if marked as such. */
                h0->missing_fields ++;
                h0->cur_pic_ptr = NULL;
                h0->first_field = FIELD_PICTURE(h);
            } else {
                h0->missing_fields = 0;
                if (h0->cur_pic_ptr->frame_num != h->frame_num) {
                    ff_thread_report_progress(&h0->cur_pic_ptr->tf, INT_MAX,
                                              h0->picture_structure==PICT_BOTTOM_FIELD);
                    /* This and the previous field had different frame_nums.
                     * Consider this field first in pair. Throw away previous
                     * one except for reference purposes. */
                    h0->first_field = 1;
                    h0->cur_pic_ptr = NULL;
                } else {
                    /* Second field in complementary pair */
                    h0->first_field = 0;
                }
            }
        } else {
            /* Frame or first field in a potentially complementary pair */
            h0->first_field = FIELD_PICTURE(h);
        }

        if (!FIELD_PICTURE(h) || h0->first_field) {
            if (h264_frame_start(h) < 0) {
                h0->first_field = 0;
                return AVERROR_INVALIDDATA;
            }
        } else {
            release_unused_pictures(h, 0);
        }
        /* Some macroblocks can be accessed before they're available in case
        * of lost slices, MBAFF or threading. */
        if (FIELD_PICTURE(h)) {
            for(i = (h->picture_structure == PICT_BOTTOM_FIELD); i<h->mb_height; i++)
                memset(h->slice_table + i*h->mb_stride, -1, (h->mb_stride - (i+1==h->mb_height)) * sizeof(*h->slice_table));
        } else {
            memset(h->slice_table, -1,
                (h->mb_height * h->mb_stride - 1) * sizeof(*h->slice_table));
        }
        h0->last_slice_type = -1;
    }
    if (h != h0 && (ret = clone_slice(h, h0)) < 0)
        return ret;

    /* can't be in alloc_tables because linesize isn't known there.
     * FIXME: redo bipred weight to not require extra buffer? */
    for (i = 0; i < h->slice_context_count; i++)
        if (h->thread_context[i]) {
            ret = alloc_scratch_buffers(h->thread_context[i], h->linesize);
            if (ret < 0)
                return ret;
        }

    h->cur_pic_ptr->frame_num = h->frame_num; // FIXME frame_num cleanup

    av_assert1(h->mb_num == h->mb_width * h->mb_height);
    if (first_mb_in_slice << FIELD_OR_MBAFF_PICTURE(h) >= h->mb_num ||
        first_mb_in_slice >= h->mb_num) {
        av_log(h->avctx, AV_LOG_ERROR, "first_mb_in_slice overflow\n");
        return AVERROR_INVALIDDATA;
    }
    sl->resync_mb_x = sl->mb_x =  first_mb_in_slice % h->mb_width;
    sl->resync_mb_y = sl->mb_y = (first_mb_in_slice / h->mb_width) <<
                                 FIELD_OR_MBAFF_PICTURE(h);
    if (h->picture_structure == PICT_BOTTOM_FIELD)
<<<<<<< HEAD
        h->resync_mb_y = sl->mb_y = sl->mb_y + 1;
    av_assert1(sl->mb_y < h->mb_height);
=======
        sl->resync_mb_y = sl->mb_y = sl->mb_y + 1;
    assert(sl->mb_y < h->mb_height);
>>>>>>> 7bbc254d

    if (h->picture_structure == PICT_FRAME) {
        h->curr_pic_num = h->frame_num;
        h->max_pic_num  = 1 << h->sps.log2_max_frame_num;
    } else {
        h->curr_pic_num = 2 * h->frame_num + 1;
        h->max_pic_num  = 1 << (h->sps.log2_max_frame_num + 1);
    }

    if (h->nal_unit_type == NAL_IDR_SLICE)
        get_ue_golomb(&h->gb); /* idr_pic_id */

    if (h->sps.poc_type == 0) {
        h->poc_lsb = get_bits(&h->gb, h->sps.log2_max_poc_lsb);

        if (h->pps.pic_order_present == 1 && h->picture_structure == PICT_FRAME)
            h->delta_poc_bottom = get_se_golomb(&h->gb);
    }

    if (h->sps.poc_type == 1 && !h->sps.delta_pic_order_always_zero_flag) {
        h->delta_poc[0] = get_se_golomb(&h->gb);

        if (h->pps.pic_order_present == 1 && h->picture_structure == PICT_FRAME)
            h->delta_poc[1] = get_se_golomb(&h->gb);
    }

    ff_init_poc(h, h->cur_pic_ptr->field_poc, &h->cur_pic_ptr->poc);

    if (h->pps.redundant_pic_cnt_present)
        sl->redundant_pic_count = get_ue_golomb(&h->gb);

    ret = ff_set_ref_count(h, sl);
    if (ret < 0)
        return ret;

    if (slice_type != AV_PICTURE_TYPE_I &&
        (h0->current_slice == 0 ||
         slice_type != h0->last_slice_type ||
         memcmp(h0->last_ref_count, sl->ref_count, sizeof(sl->ref_count)))) {

        ff_h264_fill_default_ref_list(h, sl);
    }

    if (sl->slice_type_nos != AV_PICTURE_TYPE_I) {
       ret = ff_h264_decode_ref_pic_list_reordering(h, sl);
       if (ret < 0) {
           sl->ref_count[1] = sl->ref_count[0] = 0;
           return ret;
       }
    }

    if ((h->pps.weighted_pred && sl->slice_type_nos == AV_PICTURE_TYPE_P) ||
        (h->pps.weighted_bipred_idc == 1 &&
         sl->slice_type_nos == AV_PICTURE_TYPE_B))
        ff_pred_weight_table(h, sl);
    else if (h->pps.weighted_bipred_idc == 2 &&
             sl->slice_type_nos == AV_PICTURE_TYPE_B) {
        implicit_weight_table(h, sl, -1);
    } else {
        sl->use_weight = 0;
        for (i = 0; i < 2; i++) {
            sl->luma_weight_flag[i]   = 0;
            sl->chroma_weight_flag[i] = 0;
        }
    }

    // If frame-mt is enabled, only update mmco tables for the first slice
    // in a field. Subsequent slices can temporarily clobber h->mmco_index
    // or h->mmco, which will cause ref list mix-ups and decoding errors
    // further down the line. This may break decoding if the first slice is
    // corrupt, thus we only do this if frame-mt is enabled.
    if (h->nal_ref_idc) {
        ret = ff_h264_decode_ref_pic_marking(h0, &h->gb,
                                             !(h->avctx->active_thread_type & FF_THREAD_FRAME) ||
                                             h0->current_slice == 0);
        if (ret < 0 && (h->avctx->err_recognition & AV_EF_EXPLODE))
            return AVERROR_INVALIDDATA;
    }

    if (FRAME_MBAFF(h)) {
        ff_h264_fill_mbaff_ref_list(h, sl);

        if (h->pps.weighted_bipred_idc == 2 && sl->slice_type_nos == AV_PICTURE_TYPE_B) {
            implicit_weight_table(h, sl, 0);
            implicit_weight_table(h, sl, 1);
        }
    }

    if (sl->slice_type_nos == AV_PICTURE_TYPE_B && !sl->direct_spatial_mv_pred)
        ff_h264_direct_dist_scale_factor(h, sl);
    ff_h264_direct_ref_list_init(h, sl);

    if (sl->slice_type_nos != AV_PICTURE_TYPE_I && h->pps.cabac) {
        tmp = get_ue_golomb_31(&h->gb);
        if (tmp > 2) {
            av_log(h->avctx, AV_LOG_ERROR, "cabac_init_idc %u overflow\n", tmp);
            return AVERROR_INVALIDDATA;
        }
        sl->cabac_init_idc = tmp;
    }

    sl->last_qscale_diff = 0;
    tmp = h->pps.init_qp + get_se_golomb(&h->gb);
    if (tmp > 51 + 6 * (h->sps.bit_depth_luma - 8)) {
        av_log(h->avctx, AV_LOG_ERROR, "QP %u out of range\n", tmp);
        return AVERROR_INVALIDDATA;
    }
    sl->qscale       = tmp;
    sl->chroma_qp[0] = get_chroma_qp(h, 0, sl->qscale);
    sl->chroma_qp[1] = get_chroma_qp(h, 1, sl->qscale);
    // FIXME qscale / qp ... stuff
    if (sl->slice_type == AV_PICTURE_TYPE_SP)
        get_bits1(&h->gb); /* sp_for_switch_flag */
    if (sl->slice_type == AV_PICTURE_TYPE_SP ||
        sl->slice_type == AV_PICTURE_TYPE_SI)
        get_se_golomb(&h->gb); /* slice_qs_delta */

    sl->deblocking_filter     = 1;
    sl->slice_alpha_c0_offset = 0;
    sl->slice_beta_offset     = 0;
    if (h->pps.deblocking_filter_parameters_present) {
        tmp = get_ue_golomb_31(&h->gb);
        if (tmp > 2) {
            av_log(h->avctx, AV_LOG_ERROR,
                   "deblocking_filter_idc %u out of range\n", tmp);
            return AVERROR_INVALIDDATA;
        }
        sl->deblocking_filter = tmp;
        if (sl->deblocking_filter < 2)
            sl->deblocking_filter ^= 1;  // 1<->0

        if (sl->deblocking_filter) {
            sl->slice_alpha_c0_offset = get_se_golomb(&h->gb) * 2;
            sl->slice_beta_offset     = get_se_golomb(&h->gb) * 2;
            if (sl->slice_alpha_c0_offset >  12 ||
                sl->slice_alpha_c0_offset < -12 ||
                sl->slice_beta_offset >  12     ||
                sl->slice_beta_offset < -12) {
                av_log(h->avctx, AV_LOG_ERROR,
                       "deblocking filter parameters %d %d out of range\n",
                       sl->slice_alpha_c0_offset, sl->slice_beta_offset);
                return AVERROR_INVALIDDATA;
            }
        }
    }

    if (h->avctx->skip_loop_filter >= AVDISCARD_ALL ||
        (h->avctx->skip_loop_filter >= AVDISCARD_NONKEY &&
         h->nal_unit_type != NAL_IDR_SLICE) ||
        (h->avctx->skip_loop_filter >= AVDISCARD_NONINTRA &&
         sl->slice_type_nos != AV_PICTURE_TYPE_I) ||
        (h->avctx->skip_loop_filter >= AVDISCARD_BIDIR  &&
         sl->slice_type_nos == AV_PICTURE_TYPE_B) ||
        (h->avctx->skip_loop_filter >= AVDISCARD_NONREF &&
         h->nal_ref_idc == 0))
        sl->deblocking_filter = 0;

    if (sl->deblocking_filter == 1 && h0->max_contexts > 1) {
        if (h->avctx->flags2 & CODEC_FLAG2_FAST) {
            /* Cheat slightly for speed:
             * Do not bother to deblock across slices. */
            sl->deblocking_filter = 2;
        } else {
            h0->max_contexts = 1;
            if (!h0->single_decode_warning) {
                av_log(h->avctx, AV_LOG_INFO,
                       "Cannot parallelize slice decoding with deblocking filter type 1, decoding such frames in sequential order\n"
                       "To parallelize slice decoding you need video encoded with disable_deblocking_filter_idc set to 2 (deblock only edges that do not cross slices).\n"
                       "Setting the flags2 libavcodec option to +fast (-flags2 +fast) will disable deblocking across slices and enable parallel slice decoding "
                       "but will generate non-standard-compliant output.\n");
                h0->single_decode_warning = 1;
            }
            if (h != h0) {
                av_log(h->avctx, AV_LOG_ERROR,
                       "Deblocking switched inside frame.\n");
                return SLICE_SINGLETHREAD;
            }
        }
    }
    sl->qp_thresh = 15 -
                   FFMIN(sl->slice_alpha_c0_offset, sl->slice_beta_offset) -
                   FFMAX3(0,
                          h->pps.chroma_qp_index_offset[0],
                          h->pps.chroma_qp_index_offset[1]) +
                   6 * (h->sps.bit_depth_luma - 8);

    h0->last_slice_type = slice_type;
    memcpy(h0->last_ref_count, sl->ref_count, sizeof(h0->last_ref_count));
    sl->slice_num       = ++h0->current_slice;

    if (sl->slice_num)
        h0->slice_row[(sl->slice_num-1)&(MAX_SLICES-1)]= h->resync_mb_y;
    if (   h0->slice_row[sl->slice_num&(MAX_SLICES-1)] + 3 >= h->resync_mb_y
        && h0->slice_row[sl->slice_num&(MAX_SLICES-1)] <= h->resync_mb_y
        && sl->slice_num >= MAX_SLICES) {
        //in case of ASO this check needs to be updated depending on how we decide to assign slice numbers in this case
        av_log(h->avctx, AV_LOG_WARNING, "Possibly too many slices (%d >= %d), increase MAX_SLICES and recompile if there are artifacts\n", sl->slice_num, MAX_SLICES);
    }

    for (j = 0; j < 2; j++) {
        int id_list[16];
        int *ref2frm = sl->ref2frm[sl->slice_num & (MAX_SLICES - 1)][j];
        for (i = 0; i < 16; i++) {
            id_list[i] = 60;
            if (j < sl->list_count && i < sl->ref_count[j] &&
                sl->ref_list[j][i].f.buf[0]) {
                int k;
                AVBuffer *buf = sl->ref_list[j][i].f.buf[0]->buffer;
                for (k = 0; k < h->short_ref_count; k++)
                    if (h->short_ref[k]->f.buf[0]->buffer == buf) {
                        id_list[i] = k;
                        break;
                    }
                for (k = 0; k < h->long_ref_count; k++)
                    if (h->long_ref[k] && h->long_ref[k]->f.buf[0]->buffer == buf) {
                        id_list[i] = h->short_ref_count + k;
                        break;
                    }
            }
        }

        ref2frm[0] =
        ref2frm[1] = -1;
        for (i = 0; i < 16; i++)
            ref2frm[i + 2] = 4 * id_list[i] + (sl->ref_list[j][i].reference & 3);
        ref2frm[18 + 0] =
        ref2frm[18 + 1] = -1;
        for (i = 16; i < 48; i++)
            ref2frm[i + 4] = 4 * id_list[(i - 16) >> 1] +
                             (sl->ref_list[j][i].reference & 3);
    }

    h0->au_pps_id = pps_id;
    h->sps.new =
    h0->sps_buffers[h->pps.sps_id]->new = 0;
    h->current_sps_id = h->pps.sps_id;

    if (h->avctx->debug & FF_DEBUG_PICT_INFO) {
        av_log(h->avctx, AV_LOG_DEBUG,
               "slice:%d %s mb:%d %c%s%s pps:%u frame:%d poc:%d/%d ref:%d/%d qp:%d loop:%d:%d:%d weight:%d%s %s\n",
               sl->slice_num,
               (h->picture_structure == PICT_FRAME ? "F" : h->picture_structure == PICT_TOP_FIELD ? "T" : "B"),
               first_mb_in_slice,
               av_get_picture_type_char(sl->slice_type),
               sl->slice_type_fixed ? " fix" : "",
               h->nal_unit_type == NAL_IDR_SLICE ? " IDR" : "",
               pps_id, h->frame_num,
               h->cur_pic_ptr->field_poc[0],
               h->cur_pic_ptr->field_poc[1],
               sl->ref_count[0], sl->ref_count[1],
               sl->qscale,
               sl->deblocking_filter,
               sl->slice_alpha_c0_offset, sl->slice_beta_offset,
               sl->use_weight,
               sl->use_weight == 1 && sl->use_weight_chroma ? "c" : "",
               sl->slice_type == AV_PICTURE_TYPE_B ? (sl->direct_spatial_mv_pred ? "SPAT" : "TEMP") : "");
    }

    return 0;
}

int ff_h264_get_slice_type(const H264SliceContext *sl)
{
    switch (sl->slice_type) {
    case AV_PICTURE_TYPE_P:
        return 0;
    case AV_PICTURE_TYPE_B:
        return 1;
    case AV_PICTURE_TYPE_I:
        return 2;
    case AV_PICTURE_TYPE_SP:
        return 3;
    case AV_PICTURE_TYPE_SI:
        return 4;
    default:
        return AVERROR_INVALIDDATA;
    }
}

static av_always_inline void fill_filter_caches_inter(H264Context *h,
                                                      H264SliceContext *sl,
                                                      int mb_type, int top_xy,
                                                      int left_xy[LEFT_MBS],
                                                      int top_type,
                                                      int left_type[LEFT_MBS],
                                                      int mb_xy, int list)
{
    int b_stride = h->b_stride;
    int16_t(*mv_dst)[2] = &sl->mv_cache[list][scan8[0]];
    int8_t *ref_cache   = &sl->ref_cache[list][scan8[0]];
    if (IS_INTER(mb_type) || IS_DIRECT(mb_type)) {
        if (USES_LIST(top_type, list)) {
            const int b_xy  = h->mb2b_xy[top_xy] + 3 * b_stride;
            const int b8_xy = 4 * top_xy + 2;
            int (*ref2frm)[64] = (void*)(sl->ref2frm[h->slice_table[top_xy] & (MAX_SLICES - 1)][0] + (MB_MBAFF(h) ? 20 : 2));
            AV_COPY128(mv_dst - 1 * 8, h->cur_pic.motion_val[list][b_xy + 0]);
            ref_cache[0 - 1 * 8] =
            ref_cache[1 - 1 * 8] = ref2frm[list][h->cur_pic.ref_index[list][b8_xy + 0]];
            ref_cache[2 - 1 * 8] =
            ref_cache[3 - 1 * 8] = ref2frm[list][h->cur_pic.ref_index[list][b8_xy + 1]];
        } else {
            AV_ZERO128(mv_dst - 1 * 8);
            AV_WN32A(&ref_cache[0 - 1 * 8], ((LIST_NOT_USED) & 0xFF) * 0x01010101u);
        }

        if (!IS_INTERLACED(mb_type ^ left_type[LTOP])) {
            if (USES_LIST(left_type[LTOP], list)) {
                const int b_xy  = h->mb2b_xy[left_xy[LTOP]] + 3;
                const int b8_xy = 4 * left_xy[LTOP] + 1;
                int (*ref2frm)[64] =(void*)( sl->ref2frm[h->slice_table[left_xy[LTOP]] & (MAX_SLICES - 1)][0] + (MB_MBAFF(h) ? 20 : 2));
                AV_COPY32(mv_dst - 1 +  0, h->cur_pic.motion_val[list][b_xy + b_stride * 0]);
                AV_COPY32(mv_dst - 1 +  8, h->cur_pic.motion_val[list][b_xy + b_stride * 1]);
                AV_COPY32(mv_dst - 1 + 16, h->cur_pic.motion_val[list][b_xy + b_stride * 2]);
                AV_COPY32(mv_dst - 1 + 24, h->cur_pic.motion_val[list][b_xy + b_stride * 3]);
                ref_cache[-1 +  0] =
                ref_cache[-1 +  8] = ref2frm[list][h->cur_pic.ref_index[list][b8_xy + 2 * 0]];
                ref_cache[-1 + 16] =
                ref_cache[-1 + 24] = ref2frm[list][h->cur_pic.ref_index[list][b8_xy + 2 * 1]];
            } else {
                AV_ZERO32(mv_dst - 1 +  0);
                AV_ZERO32(mv_dst - 1 +  8);
                AV_ZERO32(mv_dst - 1 + 16);
                AV_ZERO32(mv_dst - 1 + 24);
                ref_cache[-1 +  0] =
                ref_cache[-1 +  8] =
                ref_cache[-1 + 16] =
                ref_cache[-1 + 24] = LIST_NOT_USED;
            }
        }
    }

    if (!USES_LIST(mb_type, list)) {
        fill_rectangle(mv_dst, 4, 4, 8, pack16to32(0, 0), 4);
        AV_WN32A(&ref_cache[0 * 8], ((LIST_NOT_USED) & 0xFF) * 0x01010101u);
        AV_WN32A(&ref_cache[1 * 8], ((LIST_NOT_USED) & 0xFF) * 0x01010101u);
        AV_WN32A(&ref_cache[2 * 8], ((LIST_NOT_USED) & 0xFF) * 0x01010101u);
        AV_WN32A(&ref_cache[3 * 8], ((LIST_NOT_USED) & 0xFF) * 0x01010101u);
        return;
    }

    {
        int8_t *ref = &h->cur_pic.ref_index[list][4 * mb_xy];
        int (*ref2frm)[64] = (void*)(sl->ref2frm[sl->slice_num & (MAX_SLICES - 1)][0] + (MB_MBAFF(h) ? 20 : 2));
        uint32_t ref01 = (pack16to32(ref2frm[list][ref[0]], ref2frm[list][ref[1]]) & 0x00FF00FF) * 0x0101;
        uint32_t ref23 = (pack16to32(ref2frm[list][ref[2]], ref2frm[list][ref[3]]) & 0x00FF00FF) * 0x0101;
        AV_WN32A(&ref_cache[0 * 8], ref01);
        AV_WN32A(&ref_cache[1 * 8], ref01);
        AV_WN32A(&ref_cache[2 * 8], ref23);
        AV_WN32A(&ref_cache[3 * 8], ref23);
    }

    {
        int16_t(*mv_src)[2] = &h->cur_pic.motion_val[list][4 * sl->mb_x + 4 * sl->mb_y * b_stride];
        AV_COPY128(mv_dst + 8 * 0, mv_src + 0 * b_stride);
        AV_COPY128(mv_dst + 8 * 1, mv_src + 1 * b_stride);
        AV_COPY128(mv_dst + 8 * 2, mv_src + 2 * b_stride);
        AV_COPY128(mv_dst + 8 * 3, mv_src + 3 * b_stride);
    }
}

/**
 *
 * @return non zero if the loop filter can be skipped
 */
static int fill_filter_caches(H264Context *h, H264SliceContext *sl, int mb_type)
{
    const int mb_xy = sl->mb_xy;
    int top_xy, left_xy[LEFT_MBS];
    int top_type, left_type[LEFT_MBS];
    uint8_t *nnz;
    uint8_t *nnz_cache;

    top_xy = mb_xy - (h->mb_stride << MB_FIELD(h));

    /* Wow, what a mess, why didn't they simplify the interlacing & intra
     * stuff, I can't imagine that these complex rules are worth it. */

    left_xy[LBOT] = left_xy[LTOP] = mb_xy - 1;
    if (FRAME_MBAFF(h)) {
        const int left_mb_field_flag = IS_INTERLACED(h->cur_pic.mb_type[mb_xy - 1]);
        const int curr_mb_field_flag = IS_INTERLACED(mb_type);
        if (sl->mb_y & 1) {
            if (left_mb_field_flag != curr_mb_field_flag)
                left_xy[LTOP] -= h->mb_stride;
        } else {
            if (curr_mb_field_flag)
                top_xy += h->mb_stride &
                          (((h->cur_pic.mb_type[top_xy] >> 7) & 1) - 1);
            if (left_mb_field_flag != curr_mb_field_flag)
                left_xy[LBOT] += h->mb_stride;
        }
    }

    sl->top_mb_xy        = top_xy;
    sl->left_mb_xy[LTOP] = left_xy[LTOP];
    sl->left_mb_xy[LBOT] = left_xy[LBOT];
    {
        /* For sufficiently low qp, filtering wouldn't do anything.
         * This is a conservative estimate: could also check beta_offset
         * and more accurate chroma_qp. */
        int qp_thresh = sl->qp_thresh; // FIXME strictly we should store qp_thresh for each mb of a slice
        int qp        = h->cur_pic.qscale_table[mb_xy];
        if (qp <= qp_thresh &&
            (left_xy[LTOP] < 0 ||
             ((qp + h->cur_pic.qscale_table[left_xy[LTOP]] + 1) >> 1) <= qp_thresh) &&
            (top_xy < 0 ||
             ((qp + h->cur_pic.qscale_table[top_xy] + 1) >> 1) <= qp_thresh)) {
            if (!FRAME_MBAFF(h))
                return 1;
            if ((left_xy[LTOP] < 0 ||
                 ((qp + h->cur_pic.qscale_table[left_xy[LBOT]] + 1) >> 1) <= qp_thresh) &&
                (top_xy < h->mb_stride ||
                 ((qp + h->cur_pic.qscale_table[top_xy - h->mb_stride] + 1) >> 1) <= qp_thresh))
                return 1;
        }
    }

    top_type        = h->cur_pic.mb_type[top_xy];
    left_type[LTOP] = h->cur_pic.mb_type[left_xy[LTOP]];
    left_type[LBOT] = h->cur_pic.mb_type[left_xy[LBOT]];
    if (sl->deblocking_filter == 2) {
        if (h->slice_table[top_xy] != sl->slice_num)
            top_type = 0;
        if (h->slice_table[left_xy[LBOT]] != sl->slice_num)
            left_type[LTOP] = left_type[LBOT] = 0;
    } else {
        if (h->slice_table[top_xy] == 0xFFFF)
            top_type = 0;
        if (h->slice_table[left_xy[LBOT]] == 0xFFFF)
            left_type[LTOP] = left_type[LBOT] = 0;
    }
    sl->top_type        = top_type;
    sl->left_type[LTOP] = left_type[LTOP];
    sl->left_type[LBOT] = left_type[LBOT];

    if (IS_INTRA(mb_type))
        return 0;

    fill_filter_caches_inter(h, sl, mb_type, top_xy, left_xy,
                             top_type, left_type, mb_xy, 0);
    if (sl->list_count == 2)
        fill_filter_caches_inter(h, sl, mb_type, top_xy, left_xy,
                                 top_type, left_type, mb_xy, 1);

    nnz       = h->non_zero_count[mb_xy];
    nnz_cache = sl->non_zero_count_cache;
    AV_COPY32(&nnz_cache[4 + 8 * 1], &nnz[0]);
    AV_COPY32(&nnz_cache[4 + 8 * 2], &nnz[4]);
    AV_COPY32(&nnz_cache[4 + 8 * 3], &nnz[8]);
    AV_COPY32(&nnz_cache[4 + 8 * 4], &nnz[12]);
    sl->cbp = h->cbp_table[mb_xy];

    if (top_type) {
        nnz = h->non_zero_count[top_xy];
        AV_COPY32(&nnz_cache[4 + 8 * 0], &nnz[3 * 4]);
    }

    if (left_type[LTOP]) {
        nnz = h->non_zero_count[left_xy[LTOP]];
        nnz_cache[3 + 8 * 1] = nnz[3 + 0 * 4];
        nnz_cache[3 + 8 * 2] = nnz[3 + 1 * 4];
        nnz_cache[3 + 8 * 3] = nnz[3 + 2 * 4];
        nnz_cache[3 + 8 * 4] = nnz[3 + 3 * 4];
    }

    /* CAVLC 8x8dct requires NNZ values for residual decoding that differ
     * from what the loop filter needs */
    if (!CABAC(h) && h->pps.transform_8x8_mode) {
        if (IS_8x8DCT(top_type)) {
            nnz_cache[4 + 8 * 0] =
            nnz_cache[5 + 8 * 0] = (h->cbp_table[top_xy] & 0x4000) >> 12;
            nnz_cache[6 + 8 * 0] =
            nnz_cache[7 + 8 * 0] = (h->cbp_table[top_xy] & 0x8000) >> 12;
        }
        if (IS_8x8DCT(left_type[LTOP])) {
            nnz_cache[3 + 8 * 1] =
            nnz_cache[3 + 8 * 2] = (h->cbp_table[left_xy[LTOP]] & 0x2000) >> 12; // FIXME check MBAFF
        }
        if (IS_8x8DCT(left_type[LBOT])) {
            nnz_cache[3 + 8 * 3] =
            nnz_cache[3 + 8 * 4] = (h->cbp_table[left_xy[LBOT]] & 0x8000) >> 12; // FIXME check MBAFF
        }

        if (IS_8x8DCT(mb_type)) {
            nnz_cache[scan8[0]] =
            nnz_cache[scan8[1]] =
            nnz_cache[scan8[2]] =
            nnz_cache[scan8[3]] = (sl->cbp & 0x1000) >> 12;

            nnz_cache[scan8[0 + 4]] =
            nnz_cache[scan8[1 + 4]] =
            nnz_cache[scan8[2 + 4]] =
            nnz_cache[scan8[3 + 4]] = (sl->cbp & 0x2000) >> 12;

            nnz_cache[scan8[0 + 8]] =
            nnz_cache[scan8[1 + 8]] =
            nnz_cache[scan8[2 + 8]] =
            nnz_cache[scan8[3 + 8]] = (sl->cbp & 0x4000) >> 12;

            nnz_cache[scan8[0 + 12]] =
            nnz_cache[scan8[1 + 12]] =
            nnz_cache[scan8[2 + 12]] =
            nnz_cache[scan8[3 + 12]] = (sl->cbp & 0x8000) >> 12;
        }
    }

    return 0;
}

static void loop_filter(H264Context *h, H264SliceContext *sl, int start_x, int end_x)
{
    uint8_t *dest_y, *dest_cb, *dest_cr;
    int linesize, uvlinesize, mb_x, mb_y;
    const int end_mb_y       = sl->mb_y + FRAME_MBAFF(h);
    const int old_slice_type = sl->slice_type;
    const int pixel_shift    = h->pixel_shift;
    const int block_h        = 16 >> h->chroma_y_shift;

    if (sl->deblocking_filter) {
        for (mb_x = start_x; mb_x < end_x; mb_x++)
            for (mb_y = end_mb_y - FRAME_MBAFF(h); mb_y <= end_mb_y; mb_y++) {
                int mb_xy, mb_type;
                mb_xy         = sl->mb_xy = mb_x + mb_y * h->mb_stride;
                sl->slice_num = h->slice_table[mb_xy];
                mb_type       = h->cur_pic.mb_type[mb_xy];
                sl->list_count = h->list_counts[mb_xy];

                if (FRAME_MBAFF(h))
                    h->mb_mbaff               =
                    h->mb_field_decoding_flag = !!IS_INTERLACED(mb_type);

                sl->mb_x = mb_x;
                sl->mb_y = mb_y;
                dest_y  = h->cur_pic.f.data[0] +
                          ((mb_x << pixel_shift) + mb_y * h->linesize) * 16;
                dest_cb = h->cur_pic.f.data[1] +
                          (mb_x << pixel_shift) * (8 << CHROMA444(h)) +
                          mb_y * h->uvlinesize * block_h;
                dest_cr = h->cur_pic.f.data[2] +
                          (mb_x << pixel_shift) * (8 << CHROMA444(h)) +
                          mb_y * h->uvlinesize * block_h;
                // FIXME simplify above

                if (MB_FIELD(h)) {
                    linesize   = sl->mb_linesize   = h->linesize   * 2;
                    uvlinesize = sl->mb_uvlinesize = h->uvlinesize * 2;
                    if (mb_y & 1) { // FIXME move out of this function?
                        dest_y  -= h->linesize   * 15;
                        dest_cb -= h->uvlinesize * (block_h - 1);
                        dest_cr -= h->uvlinesize * (block_h - 1);
                    }
                } else {
                    linesize   = sl->mb_linesize   = h->linesize;
                    uvlinesize = sl->mb_uvlinesize = h->uvlinesize;
                }
                backup_mb_border(h, sl, dest_y, dest_cb, dest_cr, linesize,
                                 uvlinesize, 0);
                if (fill_filter_caches(h, sl, mb_type))
                    continue;
                sl->chroma_qp[0] = get_chroma_qp(h, 0, h->cur_pic.qscale_table[mb_xy]);
                sl->chroma_qp[1] = get_chroma_qp(h, 1, h->cur_pic.qscale_table[mb_xy]);

                if (FRAME_MBAFF(h)) {
                    ff_h264_filter_mb(h, sl, mb_x, mb_y, dest_y, dest_cb, dest_cr,
                                      linesize, uvlinesize);
                } else {
                    ff_h264_filter_mb_fast(h, sl, mb_x, mb_y, dest_y, dest_cb,
                                           dest_cr, linesize, uvlinesize);
                }
            }
    }
    sl->slice_type  = old_slice_type;
    sl->mb_x         = end_x;
    sl->mb_y         = end_mb_y - FRAME_MBAFF(h);
    sl->chroma_qp[0] = get_chroma_qp(h, 0, sl->qscale);
    sl->chroma_qp[1] = get_chroma_qp(h, 1, sl->qscale);
}

static void predict_field_decoding_flag(H264Context *h, H264SliceContext *sl)
{
    const int mb_xy = sl->mb_x + sl->mb_y * h->mb_stride;
    int mb_type     = (h->slice_table[mb_xy - 1] == sl->slice_num) ?
                      h->cur_pic.mb_type[mb_xy - 1] :
                      (h->slice_table[mb_xy - h->mb_stride] == sl->slice_num) ?
                      h->cur_pic.mb_type[mb_xy - h->mb_stride] : 0;
    h->mb_mbaff     = h->mb_field_decoding_flag = IS_INTERLACED(mb_type) ? 1 : 0;
}

/**
 * Draw edges and report progress for the last MB row.
 */
static void decode_finish_row(H264Context *h, H264SliceContext *sl)
{
    int top            = 16 * (sl->mb_y      >> FIELD_PICTURE(h));
    int pic_height     = 16 *  h->mb_height >> FIELD_PICTURE(h);
    int height         =  16      << FRAME_MBAFF(h);
    int deblock_border = (16 + 4) << FRAME_MBAFF(h);

    if (sl->deblocking_filter) {
        if ((top + height) >= pic_height)
            height += deblock_border;
        top -= deblock_border;
    }

    if (top >= pic_height || (top + height) < 0)
        return;

    height = FFMIN(height, pic_height - top);
    if (top < 0) {
        height = top + height;
        top    = 0;
    }

    ff_h264_draw_horiz_band(h, sl, top, height);

    if (h->droppable || h->er.error_occurred)
        return;

    ff_thread_report_progress(&h->cur_pic_ptr->tf, top + height - 1,
                              h->picture_structure == PICT_BOTTOM_FIELD);
}

static void er_add_slice(H264Context *h, H264SliceContext *sl,
                         int startx, int starty,
                         int endx, int endy, int status)
{
    if (CONFIG_ERROR_RESILIENCE) {
        ERContext *er = &h->er;

        ff_er_add_slice(er, startx, starty, endx, endy, status);
    }
}

static int decode_slice(struct AVCodecContext *avctx, void *arg)
{
    H264SliceContext *sl = arg;
    H264Context       *h = sl->h264;
    int lf_x_start = sl->mb_x;

    sl->mb_skip_run = -1;

    av_assert0(h->block_offset[15] == (4 * ((scan8[15] - scan8[0]) & 7) << h->pixel_shift) + 4 * h->linesize * ((scan8[15] - scan8[0]) >> 3));

    sl->is_complex = FRAME_MBAFF(h) || h->picture_structure != PICT_FRAME ||
                     avctx->codec_id != AV_CODEC_ID_H264 ||
                     (CONFIG_GRAY && (h->flags & CODEC_FLAG_GRAY));

    if (!(h->avctx->active_thread_type & FF_THREAD_SLICE) && h->picture_structure == PICT_FRAME && h->er.error_status_table) {
        const int start_i  = av_clip(h->resync_mb_x + h->resync_mb_y * h->mb_width, 0, h->mb_num - 1);
        if (start_i) {
            int prev_status = h->er.error_status_table[h->er.mb_index2xy[start_i - 1]];
            prev_status &= ~ VP_START;
            if (prev_status != (ER_MV_END | ER_DC_END | ER_AC_END))
                h->er.error_occurred = 1;
        }
    }

    if (h->pps.cabac) {
        /* realign */
        align_get_bits(&h->gb);

        /* init cabac */
        ff_init_cabac_decoder(&sl->cabac,
                              h->gb.buffer + get_bits_count(&h->gb) / 8,
                              (get_bits_left(&h->gb) + 7) / 8);

        ff_h264_init_cabac_states(h, sl);

        for (;;) {
            // START_TIMER
            int ret = ff_h264_decode_mb_cabac(h, sl);
            int eos;
            // STOP_TIMER("decode_mb_cabac")

            if (ret >= 0)
                ff_h264_hl_decode_mb(h, sl);

            // FIXME optimal? or let mb_decode decode 16x32 ?
            if (ret >= 0 && FRAME_MBAFF(h)) {
                sl->mb_y++;

                ret = ff_h264_decode_mb_cabac(h, sl);

                if (ret >= 0)
                    ff_h264_hl_decode_mb(h, sl);
                sl->mb_y--;
            }
            eos = get_cabac_terminate(&sl->cabac);

            if ((h->workaround_bugs & FF_BUG_TRUNCATED) &&
                sl->cabac.bytestream > sl->cabac.bytestream_end + 2) {
                er_add_slice(h, sl, sl->resync_mb_x, sl->resync_mb_y, sl->mb_x - 1,
                             sl->mb_y, ER_MB_END);
                if (sl->mb_x >= lf_x_start)
                    loop_filter(h, sl, lf_x_start, sl->mb_x + 1);
                return 0;
            }
            if (sl->cabac.bytestream > sl->cabac.bytestream_end + 2 )
                av_log(h->avctx, AV_LOG_DEBUG, "bytestream overread %"PTRDIFF_SPECIFIER"\n", sl->cabac.bytestream_end - sl->cabac.bytestream);
            if (ret < 0 || sl->cabac.bytestream > sl->cabac.bytestream_end + 4) {
                av_log(h->avctx, AV_LOG_ERROR,
                       "error while decoding MB %d %d, bytestream %"PTRDIFF_SPECIFIER"\n",
                       sl->mb_x, sl->mb_y,
                       sl->cabac.bytestream_end - sl->cabac.bytestream);
                er_add_slice(h, sl, sl->resync_mb_x, sl->resync_mb_y, sl->mb_x,
                             sl->mb_y, ER_MB_ERROR);
                return AVERROR_INVALIDDATA;
            }

            if (++sl->mb_x >= h->mb_width) {
                loop_filter(h, sl, lf_x_start, sl->mb_x);
                sl->mb_x = lf_x_start = 0;
                decode_finish_row(h, sl);
                ++sl->mb_y;
                if (FIELD_OR_MBAFF_PICTURE(h)) {
                    ++sl->mb_y;
                    if (FRAME_MBAFF(h) && sl->mb_y < h->mb_height)
                        predict_field_decoding_flag(h, sl);
                }
            }

            if (eos || sl->mb_y >= h->mb_height) {
                tprintf(h->avctx, "slice end %d %d\n",
                        get_bits_count(&h->gb), h->gb.size_in_bits);
                er_add_slice(h, sl, sl->resync_mb_x, sl->resync_mb_y, sl->mb_x - 1,
                             sl->mb_y, ER_MB_END);
                if (sl->mb_x > lf_x_start)
                    loop_filter(h, sl, lf_x_start, sl->mb_x);
                return 0;
            }
        }
    } else {
        for (;;) {
            int ret = ff_h264_decode_mb_cavlc(h, sl);

            if (ret >= 0)
                ff_h264_hl_decode_mb(h, sl);

            // FIXME optimal? or let mb_decode decode 16x32 ?
            if (ret >= 0 && FRAME_MBAFF(h)) {
                sl->mb_y++;
                ret = ff_h264_decode_mb_cavlc(h, sl);

                if (ret >= 0)
                    ff_h264_hl_decode_mb(h, sl);
                sl->mb_y--;
            }

            if (ret < 0) {
                av_log(h->avctx, AV_LOG_ERROR,
                       "error while decoding MB %d %d\n", sl->mb_x, sl->mb_y);
                er_add_slice(h, sl, sl->resync_mb_x, sl->resync_mb_y, sl->mb_x,
                             sl->mb_y, ER_MB_ERROR);
                return ret;
            }

            if (++sl->mb_x >= h->mb_width) {
                loop_filter(h, sl, lf_x_start, sl->mb_x);
                sl->mb_x = lf_x_start = 0;
                decode_finish_row(h, sl);
                ++sl->mb_y;
                if (FIELD_OR_MBAFF_PICTURE(h)) {
                    ++sl->mb_y;
                    if (FRAME_MBAFF(h) && sl->mb_y < h->mb_height)
                        predict_field_decoding_flag(h, sl);
                }
                if (sl->mb_y >= h->mb_height) {
                    tprintf(h->avctx, "slice end %d %d\n",
                            get_bits_count(&h->gb), h->gb.size_in_bits);

<<<<<<< HEAD
                    if (   get_bits_left(&h->gb) == 0
                        || get_bits_left(&h->gb) > 0 && !(h->avctx->err_recognition & AV_EF_AGGRESSIVE)) {
                        er_add_slice(h, sl, h->resync_mb_x, h->resync_mb_y,
=======
                    if (get_bits_left(&h->gb) == 0) {
                        er_add_slice(h, sl, sl->resync_mb_x, sl->resync_mb_y,
>>>>>>> 7bbc254d
                                     sl->mb_x - 1, sl->mb_y, ER_MB_END);

                        return 0;
                    } else {
<<<<<<< HEAD
                        er_add_slice(h, sl, h->resync_mb_x, h->resync_mb_y,
                                     sl->mb_x, sl->mb_y, ER_MB_END);
=======
                        er_add_slice(h, sl, sl->resync_mb_x, sl->resync_mb_y,
                                     sl->mb_x - 1, sl->mb_y, ER_MB_END);
>>>>>>> 7bbc254d

                        return AVERROR_INVALIDDATA;
                    }
                }
            }

            if (get_bits_left(&h->gb) <= 0 && sl->mb_skip_run <= 0) {
                tprintf(h->avctx, "slice end %d %d\n",
                        get_bits_count(&h->gb), h->gb.size_in_bits);

                if (get_bits_left(&h->gb) == 0) {
                    er_add_slice(h, sl, sl->resync_mb_x, sl->resync_mb_y,
                                 sl->mb_x - 1, sl->mb_y, ER_MB_END);
                    if (sl->mb_x > lf_x_start)
                        loop_filter(h, sl, lf_x_start, sl->mb_x);

                    return 0;
                } else {
                    er_add_slice(h, sl, sl->resync_mb_x, sl->resync_mb_y, sl->mb_x,
                                 sl->mb_y, ER_MB_ERROR);

                    return AVERROR_INVALIDDATA;
                }
            }
        }
    }
}

/**
 * Call decode_slice() for each context.
 *
 * @param h h264 master context
 * @param context_count number of contexts to execute
 */
int ff_h264_execute_decode_slices(H264Context *h, unsigned context_count)
{
    AVCodecContext *const avctx = h->avctx;
    H264Context *hx;
    H264SliceContext *sl;
    int i;

    av_assert0(context_count && h->slice_ctx[context_count - 1].mb_y < h->mb_height);

    if (h->avctx->hwaccel ||
        h->avctx->codec->capabilities & CODEC_CAP_HWACCEL_VDPAU)
        return 0;
    if (context_count == 1) {
        int ret = decode_slice(avctx, &h->slice_ctx[0]);
        h->mb_y = h->slice_ctx[0].mb_y;
        return ret;
    } else {
        av_assert0(context_count > 0);
        for (i = 1; i < context_count; i++) {
            hx                 = h->thread_context[i];
            if (CONFIG_ERROR_RESILIENCE) {
                hx->er.error_count = 0;
            }
            hx->x264_build     = h->x264_build;
        }

        avctx->execute(avctx, decode_slice, h->slice_ctx,
                       NULL, context_count, sizeof(h->slice_ctx[0]));

        /* pull back stuff from slices to master context */
        hx                   = h->thread_context[context_count - 1];
        sl                   = &h->slice_ctx[context_count - 1];
        h->mb_y              = sl->mb_y;
        h->droppable         = hx->droppable;
        h->picture_structure = hx->picture_structure;
        if (CONFIG_ERROR_RESILIENCE) {
            for (i = 1; i < context_count; i++)
                h->er.error_count += h->thread_context[i]->er.error_count;
        }
    }

    return 0;
}<|MERGE_RESOLUTION|>--- conflicted
+++ resolved
@@ -1760,13 +1760,8 @@
     sl->resync_mb_y = sl->mb_y = (first_mb_in_slice / h->mb_width) <<
                                  FIELD_OR_MBAFF_PICTURE(h);
     if (h->picture_structure == PICT_BOTTOM_FIELD)
-<<<<<<< HEAD
-        h->resync_mb_y = sl->mb_y = sl->mb_y + 1;
+        sl->resync_mb_y = sl->mb_y = sl->mb_y + 1;
     av_assert1(sl->mb_y < h->mb_height);
-=======
-        sl->resync_mb_y = sl->mb_y = sl->mb_y + 1;
-    assert(sl->mb_y < h->mb_height);
->>>>>>> 7bbc254d
 
     if (h->picture_structure == PICT_FRAME) {
         h->curr_pic_num = h->frame_num;
@@ -1958,9 +1953,9 @@
     sl->slice_num       = ++h0->current_slice;
 
     if (sl->slice_num)
-        h0->slice_row[(sl->slice_num-1)&(MAX_SLICES-1)]= h->resync_mb_y;
-    if (   h0->slice_row[sl->slice_num&(MAX_SLICES-1)] + 3 >= h->resync_mb_y
-        && h0->slice_row[sl->slice_num&(MAX_SLICES-1)] <= h->resync_mb_y
+        h0->slice_row[(sl->slice_num-1)&(MAX_SLICES-1)]= sl->resync_mb_y;
+    if (   h0->slice_row[sl->slice_num&(MAX_SLICES-1)] + 3 >= sl->resync_mb_y
+        && h0->slice_row[sl->slice_num&(MAX_SLICES-1)] <= sl->resync_mb_y
         && sl->slice_num >= MAX_SLICES) {
         //in case of ASO this check needs to be updated depending on how we decide to assign slice numbers in this case
         av_log(h->avctx, AV_LOG_WARNING, "Possibly too many slices (%d >= %d), increase MAX_SLICES and recompile if there are artifacts\n", sl->slice_num, MAX_SLICES);
@@ -2415,7 +2410,7 @@
                      (CONFIG_GRAY && (h->flags & CODEC_FLAG_GRAY));
 
     if (!(h->avctx->active_thread_type & FF_THREAD_SLICE) && h->picture_structure == PICT_FRAME && h->er.error_status_table) {
-        const int start_i  = av_clip(h->resync_mb_x + h->resync_mb_y * h->mb_width, 0, h->mb_num - 1);
+        const int start_i  = av_clip(sl->resync_mb_x + sl->resync_mb_y * h->mb_width, 0, h->mb_num - 1);
         if (start_i) {
             int prev_status = h->er.error_status_table[h->er.mb_index2xy[start_i - 1]];
             prev_status &= ~ VP_START;
@@ -2537,25 +2532,15 @@
                     tprintf(h->avctx, "slice end %d %d\n",
                             get_bits_count(&h->gb), h->gb.size_in_bits);
 
-<<<<<<< HEAD
                     if (   get_bits_left(&h->gb) == 0
                         || get_bits_left(&h->gb) > 0 && !(h->avctx->err_recognition & AV_EF_AGGRESSIVE)) {
-                        er_add_slice(h, sl, h->resync_mb_x, h->resync_mb_y,
-=======
-                    if (get_bits_left(&h->gb) == 0) {
                         er_add_slice(h, sl, sl->resync_mb_x, sl->resync_mb_y,
->>>>>>> 7bbc254d
                                      sl->mb_x - 1, sl->mb_y, ER_MB_END);
 
                         return 0;
                     } else {
-<<<<<<< HEAD
-                        er_add_slice(h, sl, h->resync_mb_x, h->resync_mb_y,
+                        er_add_slice(h, sl, sl->resync_mb_x, sl->resync_mb_y,
                                      sl->mb_x, sl->mb_y, ER_MB_END);
-=======
-                        er_add_slice(h, sl, sl->resync_mb_x, sl->resync_mb_y,
-                                     sl->mb_x - 1, sl->mb_y, ER_MB_END);
->>>>>>> 7bbc254d
 
                         return AVERROR_INVALIDDATA;
                     }
