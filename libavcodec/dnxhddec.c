--- conflicted
+++ resolved
@@ -214,13 +214,8 @@
 
     for (i = 0; i < ctx->mb_height; i++) {
         ctx->mb_scan_index[i] = AV_RB32(buf + 0x170 + (i << 2));
-<<<<<<< HEAD
-        av_dlog(ctx->avctx, "mb scan index %d\n", ctx->mb_scan_index[i]);
+        ff_dlog(ctx->avctx, "mb scan index %d\n", ctx->mb_scan_index[i]);
         if (buf_size < ctx->mb_scan_index[i] + 0x280LL) {
-=======
-        ff_dlog(ctx->avctx, "mb scan index %d\n", ctx->mb_scan_index[i]);
-        if (buf_size < ctx->mb_scan_index[i] + 0x280) {
->>>>>>> 6a85dfc8
             av_log(ctx->avctx, AV_LOG_ERROR,
                    "invalid mb scan index (%d < %d).\n",
                    buf_size, ctx->mb_scan_index[i] + 0x280);
