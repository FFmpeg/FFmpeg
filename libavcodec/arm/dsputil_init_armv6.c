--- conflicted
+++ resolved
@@ -55,18 +55,7 @@
 av_cold void ff_dsputil_init_armv6(DSPContext *c, AVCodecContext *avctx,
                                    unsigned high_bit_depth)
 {
-<<<<<<< HEAD
-    const int high_bit_depth = avctx->bits_per_raw_sample > 8;
-
-    if (!avctx->lowres && avctx->bits_per_raw_sample <= 8 &&
-        (avctx->idct_algo == FF_IDCT_AUTO ||
-         avctx->idct_algo == FF_IDCT_SIMPLEARMV6)) {
-        c->idct_put              = ff_simple_idct_put_armv6;
-        c->idct_add              = ff_simple_idct_add_armv6;
-        c->idct                  = ff_simple_idct_armv6;
-        c->idct_permutation_type = FF_LIBMPEG2_IDCT_PERM;
-=======
-    if (!high_bit_depth) {
+    if (!avctx->lowres && !high_bit_depth) {
         if (avctx->idct_algo == FF_IDCT_AUTO ||
             avctx->idct_algo == FF_IDCT_SIMPLEARMV6) {
             c->idct_put              = ff_simple_idct_put_armv6;
@@ -74,7 +63,6 @@
             c->idct                  = ff_simple_idct_armv6;
             c->idct_permutation_type = FF_LIBMPEG2_IDCT_PERM;
         }
->>>>>>> 5169e688
     }
     c->add_pixels_clamped = ff_add_pixels_clamped_armv6;
 
