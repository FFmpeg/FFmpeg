NAME = avcodec
DESC = FFmpeg codec library

HEADERS = ac3_parser.h                                                  \
          adts_parser.h                                                 \
          avcodec.h                                                     \
          avdct.h                                                       \
          avfft.h                                                       \
          d3d11va.h                                                     \
          dirac.h                                                       \
          dv_profile.h                                                  \
          dxva2.h                                                       \
          jni.h                                                         \
          mediacodec.h                                                  \
          qsv.h                                                         \
          vaapi.h                                                       \
          vdpau.h                                                       \
          version.h                                                     \
          videotoolbox.h                                                \
          vorbis_parser.h                                               \
          xvmc.h                                                        \

OBJS = ac3_parser.o                                                     \
       adts_parser.o                                                    \
       allcodecs.o                                                      \
       avdct.o                                                          \
       avpacket.o                                                       \
       avpicture.o                                                      \
       bitstream.o                                                      \
       bitstream_filter.o                                               \
       bitstream_filters.o                                              \
       bsf.o                                                            \
       codec_desc.o                                                     \
       d3d11va.o                                                        \
       decode.o                                                         \
       dirac.o                                                          \
       dv_profile.o                                                     \
       encode.o                                                         \
       imgconvert.o                                                     \
       jni.o                                                            \
       mathtables.o                                                     \
       mediacodec.o                                                     \
       mpeg12framerate.o                                                \
       options.o                                                        \
       mjpegenc_huffman.o                                               \
       parser.o                                                         \
       parsers.o                                                        \
       profiles.o                                                       \
       qsv_api.o                                                        \
       raw.o                                                            \
       utils.o                                                          \
       vorbis_parser.o                                                  \
       xiph.o                                                           \

# subsystems
OBJS-$(CONFIG_AANDCTTABLES)            += aandcttab.o
OBJS-$(CONFIG_AC3DSP)                  += ac3dsp.o ac3.o ac3tab.o
OBJS-$(CONFIG_ADTS_HEADER)             += adts_header.o mpeg4audio.o
OBJS-$(CONFIG_AMF)                     += amfenc.o
OBJS-$(CONFIG_AUDIO_FRAME_QUEUE)       += audio_frame_queue.o
OBJS-$(CONFIG_AUDIODSP)                += audiodsp.o
OBJS-$(CONFIG_BLOCKDSP)                += blockdsp.o
OBJS-$(CONFIG_BSWAPDSP)                += bswapdsp.o
OBJS-$(CONFIG_CABAC)                   += cabac.o
OBJS-$(CONFIG_CBS)                     += cbs.o
OBJS-$(CONFIG_CBS_AV1)                 += cbs_av1.o
OBJS-$(CONFIG_CBS_H264)                += cbs_h2645.o h2645_parse.o
OBJS-$(CONFIG_CBS_H265)                += cbs_h2645.o h2645_parse.o
OBJS-$(CONFIG_CBS_JPEG)                += cbs_jpeg.o
OBJS-$(CONFIG_CBS_MPEG2)               += cbs_mpeg2.o
OBJS-$(CONFIG_CBS_VP9)                 += cbs_vp9.o
OBJS-$(CONFIG_CRYSTALHD)               += crystalhd.o
OBJS-$(CONFIG_DCT)                     += dct.o dct32_fixed.o dct32_float.o
OBJS-$(CONFIG_ERROR_RESILIENCE)        += error_resilience.o
OBJS-$(CONFIG_EXIF)                    += exif.o tiff_common.o
OBJS-$(CONFIG_FAANDCT)                 += faandct.o
OBJS-$(CONFIG_FAANIDCT)                += faanidct.o
OBJS-$(CONFIG_FDCTDSP)                 += fdctdsp.o jfdctfst.o jfdctint.o
FFT-OBJS-$(CONFIG_HARDCODED_TABLES)    += cos_tables.o cos_fixed_tables.o
OBJS-$(CONFIG_FFT)                     += avfft.o fft_fixed.o fft_float.o \
                                          fft_fixed_32.o fft_init_table.o \
                                          $(FFT-OBJS-yes)
OBJS-$(CONFIG_FLACDSP)                 += flacdsp.o
OBJS-$(CONFIG_FMTCONVERT)              += fmtconvert.o
OBJS-$(CONFIG_GOLOMB)                  += golomb.o
OBJS-$(CONFIG_H263DSP)                 += h263dsp.o
OBJS-$(CONFIG_H264CHROMA)              += h264chroma.o
OBJS-$(CONFIG_H264DSP)                 += h264dsp.o h264idct.o
OBJS-$(CONFIG_H264PARSE)               += h264_parse.o h2645_parse.o h264_ps.o
OBJS-$(CONFIG_H264PRED)                += h264pred.o
OBJS-$(CONFIG_H264QPEL)                += h264qpel.o
OBJS-$(CONFIG_HEVCPARSE)               += hevc_parse.o h2645_parse.o hevc_ps.o hevc_sei.o hevc_data.o
OBJS-$(CONFIG_HPELDSP)                 += hpeldsp.o
OBJS-$(CONFIG_HUFFMAN)                 += huffman.o
OBJS-$(CONFIG_HUFFYUVDSP)              += huffyuvdsp.o
OBJS-$(CONFIG_HUFFYUVENCDSP)           += huffyuvencdsp.o
OBJS-$(CONFIG_IDCTDSP)                 += idctdsp.o simple_idct.o jrevdct.o
OBJS-$(CONFIG_IIRFILTER)               += iirfilter.o
OBJS-$(CONFIG_MDCT15)                  += mdct15.o
OBJS-$(CONFIG_INTRAX8)                 += intrax8.o intrax8dsp.o msmpeg4data.o
OBJS-$(CONFIG_IVIDSP)                  += ivi_dsp.o
OBJS-$(CONFIG_JNI)                     += ffjni.o jni.o
OBJS-$(CONFIG_JPEGTABLES)              += jpegtables.o
OBJS-$(CONFIG_LLAUDDSP)                += lossless_audiodsp.o
OBJS-$(CONFIG_LLVIDDSP)                += lossless_videodsp.o
OBJS-$(CONFIG_LLVIDENCDSP)             += lossless_videoencdsp.o
OBJS-$(CONFIG_LPC)                     += lpc.o
OBJS-$(CONFIG_LSP)                     += lsp.o
OBJS-$(CONFIG_LZF)                     += lzf.o
OBJS-$(CONFIG_MDCT)                    += mdct_fixed.o mdct_float.o mdct_fixed_32.o
OBJS-$(CONFIG_ME_CMP)                  += me_cmp.o
OBJS-$(CONFIG_MEDIACODEC)              += mediacodecdec_common.o mediacodec_surface.o mediacodec_wrapper.o mediacodec_sw_buffer.o
OBJS-$(CONFIG_MPEG_ER)                 += mpeg_er.o
OBJS-$(CONFIG_MPEGAUDIO)               += mpegaudio.o
OBJS-$(CONFIG_MPEGAUDIODSP)            += mpegaudiodsp.o                \
                                          mpegaudiodsp_data.o           \
                                          mpegaudiodsp_fixed.o          \
                                          mpegaudiodsp_float.o
OBJS-$(CONFIG_MPEGAUDIOHEADER)         += mpegaudiodecheader.o mpegaudiodata.o
OBJS-$(CONFIG_MPEGVIDEO)               += mpegvideo.o mpegvideodsp.o rl.o \
                                          mpegvideo_motion.o mpegutils.o \
                                          mpegvideodata.o mpegpicture.o
OBJS-$(CONFIG_MPEGVIDEOENC)            += mpegvideo_enc.o mpeg12data.o  \
                                          motion_est.o ratecontrol.o    \
                                          mpegvideoencdsp.o
OBJS-$(CONFIG_MSS34DSP)                += mss34dsp.o
OBJS-$(CONFIG_NVENC)                   += nvenc.o
OBJS-$(CONFIG_PIXBLOCKDSP)             += pixblockdsp.o
OBJS-$(CONFIG_QPELDSP)                 += qpeldsp.o
OBJS-$(CONFIG_QSV)                     += qsv.o
OBJS-$(CONFIG_QSVDEC)                  += qsvdec.o
OBJS-$(CONFIG_QSVENC)                  += qsvenc.o
OBJS-$(CONFIG_RANGECODER)              += rangecoder.o
OBJS-$(CONFIG_RDFT)                    += rdft.o
OBJS-$(CONFIG_RV34DSP)                 += rv34dsp.o
OBJS-$(CONFIG_SHARED)                  += log2_tab.o reverse.o
OBJS-$(CONFIG_SINEWIN)                 += sinewin.o sinewin_fixed.o
OBJS-$(CONFIG_SNAPPY)                  += snappy.o
OBJS-$(CONFIG_STARTCODE)               += startcode.o
OBJS-$(CONFIG_TEXTUREDSP)              += texturedsp.o
OBJS-$(CONFIG_TEXTUREDSPENC)           += texturedspenc.o
OBJS-$(CONFIG_TPELDSP)                 += tpeldsp.o
OBJS-$(CONFIG_VAAPI_ENCODE)            += vaapi_encode.o
OBJS-$(CONFIG_VC1DSP)                  += vc1dsp.o
OBJS-$(CONFIG_VIDEODSP)                += videodsp.o
OBJS-$(CONFIG_VP3DSP)                  += vp3dsp.o
OBJS-$(CONFIG_VP56DSP)                 += vp56dsp.o
OBJS-$(CONFIG_VP8DSP)                  += vp8dsp.o
OBJS-$(CONFIG_V4L2_M2M)                += v4l2_m2m.o v4l2_context.o v4l2_buffers.o v4l2_fmt.o
OBJS-$(CONFIG_WMA_FREQS)               += wma_freqs.o
OBJS-$(CONFIG_WMV2DSP)                 += wmv2dsp.o

# decoders/encoders
OBJS-$(CONFIG_ZERO12V_DECODER)         += 012v.o
OBJS-$(CONFIG_A64MULTI_ENCODER)        += a64multienc.o elbg.o
OBJS-$(CONFIG_A64MULTI5_ENCODER)       += a64multienc.o elbg.o
OBJS-$(CONFIG_AAC_DECODER)             += aacdec.o aactab.o aacsbr.o aacps_float.o \
                                          mpeg4audio.o kbdwin.o \
                                          sbrdsp.o aacpsdsp_float.o cbrt_data.o
OBJS-$(CONFIG_AAC_FIXED_DECODER)       += aacdec_fixed.o aactab.o aacsbr_fixed.o aacps_fixed.o \
                                          mpeg4audio.o kbdwin.o \
                                          sbrdsp_fixed.o aacpsdsp_fixed.o cbrt_data_fixed.o
OBJS-$(CONFIG_AAC_ENCODER)             += aacenc.o aaccoder.o aacenctab.o    \
                                          aacpsy.o aactab.o      \
                                          aacenc_is.o \
                                          aacenc_tns.o \
                                          aacenc_ltp.o \
                                          aacenc_pred.o \
                                          psymodel.o mpeg4audio.o kbdwin.o cbrt_data.o
OBJS-$(CONFIG_AASC_DECODER)            += aasc.o msrledec.o
OBJS-$(CONFIG_AC3_DECODER)             += ac3dec_float.o ac3dec_data.o ac3.o kbdwin.o ac3tab.o
OBJS-$(CONFIG_AC3_FIXED_DECODER)       += ac3dec_fixed.o ac3dec_data.o ac3.o kbdwin.o ac3tab.o
OBJS-$(CONFIG_AC3_ENCODER)             += ac3enc_float.o ac3enc.o ac3tab.o \
                                          ac3.o kbdwin.o
OBJS-$(CONFIG_AC3_FIXED_ENCODER)       += ac3enc_fixed.o ac3enc.o ac3tab.o ac3.o
OBJS-$(CONFIG_AGM_DECODER)             += agm.o
OBJS-$(CONFIG_AIC_DECODER)             += aic.o
OBJS-$(CONFIG_ALAC_DECODER)            += alac.o alac_data.o alacdsp.o
OBJS-$(CONFIG_ALAC_ENCODER)            += alacenc.o alac_data.o
OBJS-$(CONFIG_ALIAS_PIX_DECODER)       += aliaspixdec.o
OBJS-$(CONFIG_ALIAS_PIX_ENCODER)       += aliaspixenc.o
OBJS-$(CONFIG_ALS_DECODER)             += alsdec.o bgmc.o mlz.o mpeg4audio.o
OBJS-$(CONFIG_AMRNB_DECODER)           += amrnbdec.o celp_filters.o   \
                                          celp_math.o acelp_filters.o \
                                          acelp_vectors.o             \
                                          acelp_pitch_delay.o
OBJS-$(CONFIG_AMRWB_DECODER)           += amrwbdec.o celp_filters.o   \
                                          celp_math.o acelp_filters.o \
                                          acelp_vectors.o             \
                                          acelp_pitch_delay.o
OBJS-$(CONFIG_AMV_ENCODER)             += mjpegenc.o mjpegenc_common.o \
                                          mjpegenc_huffman.o
OBJS-$(CONFIG_ANM_DECODER)             += anm.o
OBJS-$(CONFIG_ANSI_DECODER)            += ansi.o cga_data.o
OBJS-$(CONFIG_APE_DECODER)             += apedec.o
OBJS-$(CONFIG_APTX_DECODER)            += aptx.o
OBJS-$(CONFIG_APTX_ENCODER)            += aptx.o
OBJS-$(CONFIG_APTX_HD_DECODER)         += aptx.o
OBJS-$(CONFIG_APTX_HD_ENCODER)         += aptx.o
OBJS-$(CONFIG_APNG_DECODER)            += png.o pngdec.o pngdsp.o
OBJS-$(CONFIG_APNG_ENCODER)            += png.o pngenc.o
OBJS-$(CONFIG_ARBC_DECODER)            += arbc.o
OBJS-$(CONFIG_SSA_DECODER)             += assdec.o ass.o
OBJS-$(CONFIG_SSA_ENCODER)             += assenc.o ass.o
OBJS-$(CONFIG_ASS_DECODER)             += assdec.o ass.o
OBJS-$(CONFIG_ASS_ENCODER)             += assenc.o ass.o
OBJS-$(CONFIG_ASV1_DECODER)            += asvdec.o asv.o mpeg12data.o
OBJS-$(CONFIG_ASV1_ENCODER)            += asvenc.o asv.o mpeg12data.o
OBJS-$(CONFIG_ASV2_DECODER)            += asvdec.o asv.o mpeg12data.o
OBJS-$(CONFIG_ASV2_ENCODER)            += asvenc.o asv.o mpeg12data.o
OBJS-$(CONFIG_ATRAC1_DECODER)          += atrac1.o atrac.o
OBJS-$(CONFIG_ATRAC3_DECODER)          += atrac3.o atrac.o
OBJS-$(CONFIG_ATRAC3AL_DECODER)        += atrac3.o atrac.o
OBJS-$(CONFIG_ATRAC3P_DECODER)         += atrac3plusdec.o atrac3plus.o \
                                          atrac3plusdsp.o atrac.o
OBJS-$(CONFIG_ATRAC3PAL_DECODER)       += atrac3plusdec.o atrac3plus.o \
                                          atrac3plusdsp.o atrac.o
OBJS-$(CONFIG_ATRAC9_DECODER)          += atrac9dec.o
OBJS-$(CONFIG_AURA_DECODER)            += cyuv.o
OBJS-$(CONFIG_AURA2_DECODER)           += aura.o
OBJS-$(CONFIG_AVRN_DECODER)            += avrndec.o mjpegdec.o
OBJS-$(CONFIG_AVRP_DECODER)            += r210dec.o
OBJS-$(CONFIG_AVRP_ENCODER)            += r210enc.o
OBJS-$(CONFIG_AVS_DECODER)             += avs.o
OBJS-$(CONFIG_AVUI_DECODER)            += avuidec.o
OBJS-$(CONFIG_AVUI_ENCODER)            += avuienc.o
OBJS-$(CONFIG_AYUV_DECODER)            += v408dec.o
OBJS-$(CONFIG_AYUV_ENCODER)            += v408enc.o
OBJS-$(CONFIG_BETHSOFTVID_DECODER)     += bethsoftvideo.o
OBJS-$(CONFIG_BFI_DECODER)             += bfi.o
OBJS-$(CONFIG_BINK_DECODER)            += bink.o binkdsp.o
OBJS-$(CONFIG_BINKAUDIO_DCT_DECODER)   += binkaudio.o
OBJS-$(CONFIG_BINKAUDIO_RDFT_DECODER)  += binkaudio.o
OBJS-$(CONFIG_BINTEXT_DECODER)         += bintext.o cga_data.o
OBJS-$(CONFIG_BITPACKED_DECODER)       += bitpacked.o
OBJS-$(CONFIG_BMP_DECODER)             += bmp.o msrledec.o
OBJS-$(CONFIG_BMP_ENCODER)             += bmpenc.o
OBJS-$(CONFIG_BMV_AUDIO_DECODER)       += bmvaudio.o
OBJS-$(CONFIG_BMV_VIDEO_DECODER)       += bmvvideo.o
OBJS-$(CONFIG_BRENDER_PIX_DECODER)     += brenderpix.o
OBJS-$(CONFIG_C93_DECODER)             += c93.o
OBJS-$(CONFIG_CAVS_DECODER)            += cavs.o cavsdec.o cavsdsp.o \
                                          cavsdata.o
OBJS-$(CONFIG_CCAPTION_DECODER)        += ccaption_dec.o
OBJS-$(CONFIG_CDGRAPHICS_DECODER)      += cdgraphics.o
OBJS-$(CONFIG_CDXL_DECODER)            += cdxl.o
OBJS-$(CONFIG_CFHD_DECODER)            += cfhd.o cfhddata.o
OBJS-$(CONFIG_CINEPAK_DECODER)         += cinepak.o
OBJS-$(CONFIG_CINEPAK_ENCODER)         += cinepakenc.o elbg.o
OBJS-$(CONFIG_CLEARVIDEO_DECODER)      += clearvideo.o
OBJS-$(CONFIG_CLJR_DECODER)            += cljrdec.o
OBJS-$(CONFIG_CLJR_ENCODER)            += cljrenc.o
OBJS-$(CONFIG_CLLC_DECODER)            += cllc.o canopus.o
OBJS-$(CONFIG_COMFORTNOISE_DECODER)    += cngdec.o celp_filters.o
OBJS-$(CONFIG_COMFORTNOISE_ENCODER)    += cngenc.o
OBJS-$(CONFIG_COOK_DECODER)            += cook.o
OBJS-$(CONFIG_CPIA_DECODER)            += cpia.o
OBJS-$(CONFIG_CSCD_DECODER)            += cscd.o
OBJS-$(CONFIG_CYUV_DECODER)            += cyuv.o
OBJS-$(CONFIG_DCA_DECODER)             += dcadec.o dca.o dcadata.o dcahuff.o \
                                          dca_core.o dca_exss.o dca_xll.o dca_lbr.o \
                                          dcadsp.o dcadct.o synth_filter.o
OBJS-$(CONFIG_DCA_ENCODER)             += dcaenc.o dca.o dcadata.o dcahuff.o \
                                          dcaadpcm.o
OBJS-$(CONFIG_DDS_DECODER)             += dds.o
OBJS-$(CONFIG_DIRAC_DECODER)           += diracdec.o dirac.o diracdsp.o diractab.o \
                                          dirac_arith.o dirac_dwt.o dirac_vlc.o
OBJS-$(CONFIG_DFA_DECODER)             += dfa.o
OBJS-$(CONFIG_DNXHD_DECODER)           += dnxhddec.o dnxhddata.o
OBJS-$(CONFIG_DNXHD_ENCODER)           += dnxhdenc.o dnxhddata.o
OBJS-$(CONFIG_DOLBY_E_DECODER)         += dolby_e.o kbdwin.o
OBJS-$(CONFIG_DPX_DECODER)             += dpx.o
OBJS-$(CONFIG_DPX_ENCODER)             += dpxenc.o
OBJS-$(CONFIG_DSD_LSBF_DECODER)        += dsddec.o dsd.o
OBJS-$(CONFIG_DSD_MSBF_DECODER)        += dsddec.o dsd.o
OBJS-$(CONFIG_DSD_LSBF_PLANAR_DECODER) += dsddec.o dsd.o
OBJS-$(CONFIG_DSD_MSBF_PLANAR_DECODER) += dsddec.o dsd.o
OBJS-$(CONFIG_DSICINAUDIO_DECODER)     += dsicinaudio.o
OBJS-$(CONFIG_DSICINVIDEO_DECODER)     += dsicinvideo.o
OBJS-$(CONFIG_DSS_SP_DECODER)          += dss_sp.o
OBJS-$(CONFIG_DST_DECODER)             += dstdec.o dsd.o
OBJS-$(CONFIG_DVBSUB_DECODER)          += dvbsubdec.o
OBJS-$(CONFIG_DVBSUB_ENCODER)          += dvbsub.o
OBJS-$(CONFIG_DVDSUB_DECODER)          += dvdsubdec.o
OBJS-$(CONFIG_DVDSUB_ENCODER)          += dvdsubenc.o
OBJS-$(CONFIG_DVAUDIO_DECODER)         += dvaudiodec.o
OBJS-$(CONFIG_DVVIDEO_DECODER)         += dvdec.o dv.o dvdata.o
OBJS-$(CONFIG_DVVIDEO_ENCODER)         += dvenc.o dv.o dvdata.o
OBJS-$(CONFIG_DXA_DECODER)             += dxa.o
OBJS-$(CONFIG_DXTORY_DECODER)          += dxtory.o
OBJS-$(CONFIG_DXV_DECODER)             += dxv.o
OBJS-$(CONFIG_EAC3_DECODER)            += eac3_data.o
OBJS-$(CONFIG_EAC3_ENCODER)            += eac3enc.o eac3_data.o
OBJS-$(CONFIG_EACMV_DECODER)           += eacmv.o
OBJS-$(CONFIG_EAMAD_DECODER)           += eamad.o eaidct.o mpeg12.o \
                                          mpeg12data.o
OBJS-$(CONFIG_EATGQ_DECODER)           += eatgq.o eaidct.o
OBJS-$(CONFIG_EATGV_DECODER)           += eatgv.o
OBJS-$(CONFIG_EATQI_DECODER)           += eatqi.o eaidct.o mpeg12.o mpeg12data.o mpegvideodata.o rl.o
OBJS-$(CONFIG_EIGHTBPS_DECODER)        += 8bps.o
OBJS-$(CONFIG_EIGHTSVX_EXP_DECODER)    += 8svx.o
OBJS-$(CONFIG_EIGHTSVX_FIB_DECODER)    += 8svx.o
OBJS-$(CONFIG_ESCAPE124_DECODER)       += escape124.o
OBJS-$(CONFIG_ESCAPE130_DECODER)       += escape130.o
OBJS-$(CONFIG_EVRC_DECODER)            += evrcdec.o acelp_vectors.o lsp.o
OBJS-$(CONFIG_EXR_DECODER)             += exr.o exrdsp.o
OBJS-$(CONFIG_FFV1_DECODER)            += ffv1dec.o ffv1.o
OBJS-$(CONFIG_FFV1_ENCODER)            += ffv1enc.o ffv1.o
OBJS-$(CONFIG_FFWAVESYNTH_DECODER)     += ffwavesynth.o
OBJS-$(CONFIG_FIC_DECODER)             += fic.o
OBJS-$(CONFIG_FITS_DECODER)            += fitsdec.o fits.o
OBJS-$(CONFIG_FITS_ENCODER)            += fitsenc.o
OBJS-$(CONFIG_FLAC_DECODER)            += flacdec.o flacdata.o flac.o
OBJS-$(CONFIG_FLAC_ENCODER)            += flacenc.o flacdata.o flac.o vorbis_data.o
OBJS-$(CONFIG_FLASHSV_DECODER)         += flashsv.o
OBJS-$(CONFIG_FLASHSV_ENCODER)         += flashsvenc.o
OBJS-$(CONFIG_FLASHSV2_ENCODER)        += flashsv2enc.o
OBJS-$(CONFIG_FLASHSV2_DECODER)        += flashsv.o
OBJS-$(CONFIG_FLIC_DECODER)            += flicvideo.o
OBJS-$(CONFIG_FMVC_DECODER)            += fmvc.o
OBJS-$(CONFIG_FOURXM_DECODER)          += 4xm.o
OBJS-$(CONFIG_FRAPS_DECODER)           += fraps.o
OBJS-$(CONFIG_FRWU_DECODER)            += frwu.o
OBJS-$(CONFIG_G2M_DECODER)             += g2meet.o elsdec.o
OBJS-$(CONFIG_G723_1_DECODER)          += g723_1dec.o g723_1.o \
                                          acelp_vectors.o celp_filters.o celp_math.o
OBJS-$(CONFIG_G723_1_ENCODER)          += g723_1enc.o g723_1.o \
                                          acelp_vectors.o celp_filters.o celp_math.o
OBJS-$(CONFIG_G729_DECODER)            += g729dec.o lsp.o celp_math.o celp_filters.o acelp_filters.o acelp_pitch_delay.o acelp_vectors.o g729postfilter.o
OBJS-$(CONFIG_GDV_DECODER)             += gdv.o
OBJS-$(CONFIG_GIF_DECODER)             += gifdec.o lzw.o
OBJS-$(CONFIG_GIF_ENCODER)             += gif.o lzwenc.o
OBJS-$(CONFIG_GREMLIN_DPCM_DECODER)    += dpcm.o
OBJS-$(CONFIG_GSM_DECODER)             += gsmdec.o gsmdec_data.o msgsmdec.o
OBJS-$(CONFIG_GSM_MS_DECODER)          += gsmdec.o gsmdec_data.o msgsmdec.o
OBJS-$(CONFIG_H261_DECODER)            += h261dec.o h261data.o h261.o
OBJS-$(CONFIG_H261_ENCODER)            += h261enc.o h261data.o h261.o
OBJS-$(CONFIG_H263_DECODER)            += h263dec.o h263.o ituh263dec.o        \
                                          mpeg4video.o mpeg4videodec.o flvdec.o\
                                          intelh263dec.o h263data.o
OBJS-$(CONFIG_H263_ENCODER)            += mpeg4videoenc.o mpeg4video.o  \
                                          h263.o ituh263enc.o flvenc.o h263data.o
OBJS-$(CONFIG_H263_V4L2M2M_DECODER)    += v4l2_m2m_dec.o
OBJS-$(CONFIG_H263_V4L2M2M_ENCODER)    += v4l2_m2m_enc.o
OBJS-$(CONFIG_H264_DECODER)            += h264dec.o h264_cabac.o h264_cavlc.o \
                                          h264_direct.o h264_loopfilter.o  \
                                          h264_mb.o h264_picture.o \
                                          h264_refs.o h264_sei.o \
                                          h264_slice.o h264data.o
OBJS-$(CONFIG_H264_AMF_ENCODER)        += amfenc_h264.o
OBJS-$(CONFIG_H264_CUVID_DECODER)      += cuviddec.o
OBJS-$(CONFIG_H264_MEDIACODEC_DECODER) += mediacodecdec.o
OBJS-$(CONFIG_H264_MMAL_DECODER)       += mmaldec.o
OBJS-$(CONFIG_H264_NVENC_ENCODER)      += nvenc_h264.o
OBJS-$(CONFIG_NVENC_ENCODER)           += nvenc_h264.o
OBJS-$(CONFIG_NVENC_H264_ENCODER)      += nvenc_h264.o
OBJS-$(CONFIG_H264_OMX_ENCODER)        += omx.o
OBJS-$(CONFIG_H264_QSV_DECODER)        += qsvdec_h2645.o
OBJS-$(CONFIG_H264_QSV_ENCODER)        += qsvenc_h264.o
OBJS-$(CONFIG_H264_RKMPP_DECODER)      += rkmppdec.o
OBJS-$(CONFIG_H264_VAAPI_ENCODER)      += vaapi_encode_h264.o h264_levels.o
OBJS-$(CONFIG_H264_VIDEOTOOLBOX_ENCODER) += videotoolboxenc.o
OBJS-$(CONFIG_H264_V4L2M2M_DECODER)    += v4l2_m2m_dec.o
OBJS-$(CONFIG_H264_V4L2M2M_ENCODER)    += v4l2_m2m_enc.o
OBJS-$(CONFIG_HAP_DECODER)             += hapdec.o hap.o
OBJS-$(CONFIG_HAP_ENCODER)             += hapenc.o hap.o
OBJS-$(CONFIG_HCOM_DECODER)            += hcom.o
OBJS-$(CONFIG_HEVC_DECODER)            += hevcdec.o hevc_mvs.o \
                                          hevc_cabac.o hevc_refs.o hevcpred.o    \
                                          hevcdsp.o hevc_filter.o hevc_data.o
OBJS-$(CONFIG_HEVC_AMF_ENCODER)        += amfenc_hevc.o
OBJS-$(CONFIG_HEVC_CUVID_DECODER)      += cuviddec.o
OBJS-$(CONFIG_HEVC_MEDIACODEC_DECODER) += mediacodecdec.o
OBJS-$(CONFIG_HEVC_NVENC_ENCODER)      += nvenc_hevc.o
OBJS-$(CONFIG_NVENC_HEVC_ENCODER)      += nvenc_hevc.o
OBJS-$(CONFIG_HEVC_QSV_DECODER)        += qsvdec_h2645.o
OBJS-$(CONFIG_HEVC_QSV_ENCODER)        += qsvenc_hevc.o hevc_ps_enc.o       \
                                          hevc_data.o
OBJS-$(CONFIG_HEVC_RKMPP_DECODER)      += rkmppdec.o
OBJS-$(CONFIG_HEVC_VAAPI_ENCODER)      += vaapi_encode_h265.o h265_profile_level.o
OBJS-$(CONFIG_HEVC_V4L2M2M_DECODER)    += v4l2_m2m_dec.o
OBJS-$(CONFIG_HEVC_V4L2M2M_ENCODER)    += v4l2_m2m_enc.o
OBJS-$(CONFIG_HNM4_VIDEO_DECODER)      += hnm4video.o
OBJS-$(CONFIG_HQ_HQA_DECODER)          += hq_hqa.o hq_hqadata.o hq_hqadsp.o \
                                          canopus.o
OBJS-$(CONFIG_HQX_DECODER)             += hqx.o hqxvlc.o hqxdsp.o canopus.o
OBJS-$(CONFIG_HUFFYUV_DECODER)         += huffyuv.o huffyuvdec.o
OBJS-$(CONFIG_HUFFYUV_ENCODER)         += huffyuv.o huffyuvenc.o
OBJS-$(CONFIG_HYMT_DECODER)            += huffyuv.o huffyuvdec.o
OBJS-$(CONFIG_IDCIN_DECODER)           += idcinvideo.o
OBJS-$(CONFIG_IDF_DECODER)             += bintext.o cga_data.o
OBJS-$(CONFIG_IFF_ILBM_DECODER)        += iff.o
OBJS-$(CONFIG_ILBC_DECODER)            += ilbcdec.o
OBJS-$(CONFIG_IMC_DECODER)             += imc.o
OBJS-$(CONFIG_IMM4_DECODER)            += imm4.o
OBJS-$(CONFIG_IMM5_DECODER)            += imm5.o
OBJS-$(CONFIG_INDEO2_DECODER)          += indeo2.o
OBJS-$(CONFIG_INDEO3_DECODER)          += indeo3.o
OBJS-$(CONFIG_INDEO4_DECODER)          += indeo4.o ivi.o
OBJS-$(CONFIG_INDEO5_DECODER)          += indeo5.o ivi.o
OBJS-$(CONFIG_INTERPLAY_ACM_DECODER)   += interplayacm.o
OBJS-$(CONFIG_INTERPLAY_DPCM_DECODER)  += dpcm.o
OBJS-$(CONFIG_INTERPLAY_VIDEO_DECODER) += interplayvideo.o
OBJS-$(CONFIG_JACOSUB_DECODER)         += jacosubdec.o ass.o
OBJS-$(CONFIG_JPEG2000_ENCODER)        += j2kenc.o mqcenc.o mqc.o jpeg2000.o \
                                          jpeg2000dwt.o
OBJS-$(CONFIG_JPEG2000_DECODER)        += jpeg2000dec.o jpeg2000.o jpeg2000dsp.o \
                                          jpeg2000dwt.o mqcdec.o mqc.o
OBJS-$(CONFIG_JPEGLS_DECODER)          += jpeglsdec.o jpegls.o
OBJS-$(CONFIG_JPEGLS_ENCODER)          += jpeglsenc.o jpegls.o
OBJS-$(CONFIG_JV_DECODER)              += jvdec.o
OBJS-$(CONFIG_KGV1_DECODER)            += kgv1dec.o
OBJS-$(CONFIG_KMVC_DECODER)            += kmvc.o
OBJS-$(CONFIG_LAGARITH_DECODER)        += lagarith.o lagarithrac.o
OBJS-$(CONFIG_LJPEG_ENCODER)           += ljpegenc.o mjpegenc_common.o
OBJS-$(CONFIG_LOCO_DECODER)            += loco.o
OBJS-$(CONFIG_LSCR_DECODER)            += png.o pngdec.o pngdsp.o
OBJS-$(CONFIG_M101_DECODER)            += m101.o
OBJS-$(CONFIG_MACE3_DECODER)           += mace.o
OBJS-$(CONFIG_MACE6_DECODER)           += mace.o
OBJS-$(CONFIG_MAGICYUV_DECODER)        += magicyuv.o
OBJS-$(CONFIG_MAGICYUV_ENCODER)        += magicyuvenc.o
OBJS-$(CONFIG_MDEC_DECODER)            += mdec.o mpeg12.o mpeg12data.o
OBJS-$(CONFIG_METASOUND_DECODER)       += metasound.o metasound_data.o \
                                          twinvq.o
OBJS-$(CONFIG_MICRODVD_DECODER)        += microdvddec.o ass.o
OBJS-$(CONFIG_MIMIC_DECODER)           += mimic.o
OBJS-$(CONFIG_MJPEG_DECODER)           += mjpegdec.o
OBJS-$(CONFIG_MJPEG_QSV_DECODER)       += qsvdec_other.o
OBJS-$(CONFIG_MJPEG_ENCODER)           += mjpegenc.o mjpegenc_common.o \
                                          mjpegenc_huffman.o
OBJS-$(CONFIG_MJPEGB_DECODER)          += mjpegbdec.o
OBJS-$(CONFIG_MJPEG_CUVID_DECODER)     += cuviddec.o
OBJS-$(CONFIG_MJPEG_QSV_ENCODER)       += qsvenc_jpeg.o
OBJS-$(CONFIG_MJPEG_VAAPI_ENCODER)     += vaapi_encode_mjpeg.o
OBJS-$(CONFIG_MLP_DECODER)             += mlpdec.o mlpdsp.o
OBJS-$(CONFIG_MLP_ENCODER)             += mlpenc.o mlp.o
OBJS-$(CONFIG_MMVIDEO_DECODER)         += mmvideo.o
OBJS-$(CONFIG_MOTIONPIXELS_DECODER)    += motionpixels.o
OBJS-$(CONFIG_MOVTEXT_DECODER)         += movtextdec.o ass.o
OBJS-$(CONFIG_MOVTEXT_ENCODER)         += movtextenc.o ass_split.o
OBJS-$(CONFIG_MP1_DECODER)             += mpegaudiodec_fixed.o
OBJS-$(CONFIG_MP1FLOAT_DECODER)        += mpegaudiodec_float.o
OBJS-$(CONFIG_MP2_DECODER)             += mpegaudiodec_fixed.o
OBJS-$(CONFIG_MP2_ENCODER)             += mpegaudioenc_float.o mpegaudio.o \
                                          mpegaudiodata.o mpegaudiodsp_data.o
OBJS-$(CONFIG_MP2FIXED_ENCODER)        += mpegaudioenc_fixed.o mpegaudio.o \
                                          mpegaudiodata.o mpegaudiodsp_data.o
OBJS-$(CONFIG_MP2FLOAT_DECODER)        += mpegaudiodec_float.o
OBJS-$(CONFIG_MP3_DECODER)             += mpegaudiodec_fixed.o
OBJS-$(CONFIG_MP3ADU_DECODER)          += mpegaudiodec_fixed.o
OBJS-$(CONFIG_MP3ADUFLOAT_DECODER)     += mpegaudiodec_float.o
OBJS-$(CONFIG_MP3FLOAT_DECODER)        += mpegaudiodec_float.o
OBJS-$(CONFIG_MP3ON4_DECODER)          += mpegaudiodec_fixed.o mpeg4audio.o
OBJS-$(CONFIG_MP3ON4FLOAT_DECODER)     += mpegaudiodec_float.o mpeg4audio.o
OBJS-$(CONFIG_MPC7_DECODER)            += mpc7.o mpc.o
OBJS-$(CONFIG_MPC8_DECODER)            += mpc8.o mpc.o
OBJS-$(CONFIG_MPEGVIDEO_DECODER)       += mpeg12dec.o mpeg12.o mpeg12data.o
OBJS-$(CONFIG_MPEG1VIDEO_DECODER)      += mpeg12dec.o mpeg12.o mpeg12data.o
OBJS-$(CONFIG_MPEG1VIDEO_ENCODER)      += mpeg12enc.o mpeg12.o
OBJS-$(CONFIG_MPEG1_CUVID_DECODER)     += cuviddec.o
OBJS-$(CONFIG_MPEG1_V4L2M2M_DECODER)   += v4l2_m2m_dec.o
OBJS-$(CONFIG_MPEG2_MMAL_DECODER)      += mmaldec.o
OBJS-$(CONFIG_MPEG2_QSV_DECODER)       += qsvdec_other.o
OBJS-$(CONFIG_MPEG2_QSV_ENCODER)       += qsvenc_mpeg2.o
OBJS-$(CONFIG_MPEG2VIDEO_DECODER)      += mpeg12dec.o mpeg12.o mpeg12data.o
OBJS-$(CONFIG_MPEG2VIDEO_ENCODER)      += mpeg12enc.o mpeg12.o
OBJS-$(CONFIG_MPEG2_CUVID_DECODER)     += cuviddec.o
OBJS-$(CONFIG_MPEG2_MEDIACODEC_DECODER) += mediacodecdec.o
OBJS-$(CONFIG_MPEG2_VAAPI_ENCODER)     += vaapi_encode_mpeg2.o
OBJS-$(CONFIG_MPEG2_V4L2M2M_DECODER)   += v4l2_m2m_dec.o
OBJS-$(CONFIG_MPEG4_DECODER)           += xvididct.o
OBJS-$(CONFIG_MPEG4_CUVID_DECODER)     += cuviddec.o
OBJS-$(CONFIG_MPEG4_MEDIACODEC_DECODER) += mediacodecdec.o
OBJS-$(CONFIG_MPEG4_OMX_ENCODER)       += omx.o
OBJS-$(CONFIG_MPEG4_V4L2M2M_DECODER)   += v4l2_m2m_dec.o
OBJS-$(CONFIG_MPEG4_V4L2M2M_ENCODER)   += v4l2_m2m_enc.o
OBJS-$(CONFIG_MPL2_DECODER)            += mpl2dec.o ass.o
OBJS-$(CONFIG_MSA1_DECODER)            += mss3.o
OBJS-$(CONFIG_MSCC_DECODER)            += mscc.o
OBJS-$(CONFIG_MSMPEG4V1_DECODER)       += msmpeg4dec.o msmpeg4.o msmpeg4data.o
OBJS-$(CONFIG_MSMPEG4V2_DECODER)       += msmpeg4dec.o msmpeg4.o msmpeg4data.o
OBJS-$(CONFIG_MSMPEG4V2_ENCODER)       += msmpeg4enc.o msmpeg4.o msmpeg4data.o
OBJS-$(CONFIG_MSMPEG4V3_DECODER)       += msmpeg4dec.o msmpeg4.o msmpeg4data.o
OBJS-$(CONFIG_MSMPEG4V3_ENCODER)       += msmpeg4enc.o msmpeg4.o msmpeg4data.o
OBJS-$(CONFIG_MSRLE_DECODER)           += msrle.o msrledec.o
OBJS-$(CONFIG_MSS1_DECODER)            += mss1.o mss12.o
OBJS-$(CONFIG_MSS2_DECODER)            += mss2.o mss12.o mss2dsp.o wmv2data.o
OBJS-$(CONFIG_MSVIDEO1_DECODER)        += msvideo1.o
OBJS-$(CONFIG_MSVIDEO1_ENCODER)        += msvideo1enc.o elbg.o
OBJS-$(CONFIG_MSZH_DECODER)            += lcldec.o
OBJS-$(CONFIG_MTS2_DECODER)            += mss4.o
OBJS-$(CONFIG_MVC1_DECODER)            += mvcdec.o
OBJS-$(CONFIG_MVC2_DECODER)            += mvcdec.o
OBJS-$(CONFIG_MWSC_DECODER)            += mwsc.o
OBJS-$(CONFIG_MXPEG_DECODER)           += mxpegdec.o
OBJS-$(CONFIG_NELLYMOSER_DECODER)      += nellymoserdec.o nellymoser.o
OBJS-$(CONFIG_NELLYMOSER_ENCODER)      += nellymoserenc.o nellymoser.o
OBJS-$(CONFIG_NUV_DECODER)             += nuv.o rtjpeg.o
OBJS-$(CONFIG_ON2AVC_DECODER)          += on2avc.o on2avcdata.o
OBJS-$(CONFIG_OPUS_DECODER)            += opusdec.o opus.o opus_celt.o opus_rc.o \
                                          opus_pvq.o opus_silk.o opustab.o vorbis_data.o \
                                          opusdsp.o
OBJS-$(CONFIG_OPUS_ENCODER)            += opusenc.o opus.o opus_rc.o opustab.o opus_pvq.o \
                                          opusenc_psy.o
OBJS-$(CONFIG_PAF_AUDIO_DECODER)       += pafaudio.o
OBJS-$(CONFIG_PAF_VIDEO_DECODER)       += pafvideo.o
OBJS-$(CONFIG_PAM_DECODER)             += pnmdec.o pnm.o
OBJS-$(CONFIG_PAM_ENCODER)             += pamenc.o
OBJS-$(CONFIG_PBM_DECODER)             += pnmdec.o pnm.o
OBJS-$(CONFIG_PBM_ENCODER)             += pnmenc.o
OBJS-$(CONFIG_PCX_DECODER)             += pcx.o
OBJS-$(CONFIG_PCX_ENCODER)             += pcxenc.o
OBJS-$(CONFIG_PGM_DECODER)             += pnmdec.o pnm.o
OBJS-$(CONFIG_PGM_ENCODER)             += pnmenc.o
OBJS-$(CONFIG_PGMYUV_DECODER)          += pnmdec.o pnm.o
OBJS-$(CONFIG_PGMYUV_ENCODER)          += pnmenc.o
OBJS-$(CONFIG_PGSSUB_DECODER)          += pgssubdec.o
OBJS-$(CONFIG_PICTOR_DECODER)          += pictordec.o cga_data.o
OBJS-$(CONFIG_PIXLET_DECODER)          += pixlet.o
OBJS-$(CONFIG_PJS_DECODER)             += textdec.o ass.o
OBJS-$(CONFIG_PNG_DECODER)             += png.o pngdec.o pngdsp.o
OBJS-$(CONFIG_PNG_ENCODER)             += png.o pngenc.o
OBJS-$(CONFIG_PPM_DECODER)             += pnmdec.o pnm.o
OBJS-$(CONFIG_PPM_ENCODER)             += pnmenc.o
OBJS-$(CONFIG_PRORES_DECODER)          += proresdec2.o proresdsp.o proresdata.o
OBJS-$(CONFIG_PRORES_ENCODER)          += proresenc_anatoliy.o proresdata.o
OBJS-$(CONFIG_PRORES_AW_ENCODER)       += proresenc_anatoliy.o proresdata.o
OBJS-$(CONFIG_PRORES_KS_ENCODER)       += proresenc_kostya.o proresdata.o
OBJS-$(CONFIG_PROSUMER_DECODER)        += prosumer.o
OBJS-$(CONFIG_PSD_DECODER)             += psd.o
OBJS-$(CONFIG_PTX_DECODER)             += ptx.o
OBJS-$(CONFIG_QCELP_DECODER)           += qcelpdec.o                     \
                                          celp_filters.o acelp_vectors.o \
                                          acelp_filters.o
OBJS-$(CONFIG_QDM2_DECODER)            += qdm2.o
OBJS-$(CONFIG_QDMC_DECODER)            += qdmc.o
OBJS-$(CONFIG_QDRAW_DECODER)           += qdrw.o
OBJS-$(CONFIG_QPEG_DECODER)            += qpeg.o
OBJS-$(CONFIG_QTRLE_DECODER)           += qtrle.o
OBJS-$(CONFIG_QTRLE_ENCODER)           += qtrleenc.o
OBJS-$(CONFIG_R10K_DECODER)            += r210dec.o
OBJS-$(CONFIG_R10K_ENCODER)            += r210enc.o
OBJS-$(CONFIG_R210_DECODER)            += r210dec.o
OBJS-$(CONFIG_R210_ENCODER)            += r210enc.o
OBJS-$(CONFIG_RA_144_DECODER)          += ra144dec.o ra144.o celp_filters.o
OBJS-$(CONFIG_RA_144_ENCODER)          += ra144enc.o ra144.o celp_filters.o
OBJS-$(CONFIG_RA_288_DECODER)          += ra288.o celp_filters.o
OBJS-$(CONFIG_RALF_DECODER)            += ralf.o
OBJS-$(CONFIG_RASC_DECODER)            += rasc.o
OBJS-$(CONFIG_RAWVIDEO_DECODER)        += rawdec.o
OBJS-$(CONFIG_RAWVIDEO_ENCODER)        += rawenc.o
OBJS-$(CONFIG_REALTEXT_DECODER)        += realtextdec.o ass.o
OBJS-$(CONFIG_RL2_DECODER)             += rl2.o
OBJS-$(CONFIG_ROQ_DECODER)             += roqvideodec.o roqvideo.o
OBJS-$(CONFIG_ROQ_ENCODER)             += roqvideoenc.o roqvideo.o elbg.o
OBJS-$(CONFIG_ROQ_DPCM_DECODER)        += dpcm.o
OBJS-$(CONFIG_ROQ_DPCM_ENCODER)        += roqaudioenc.o
OBJS-$(CONFIG_RPZA_DECODER)            += rpza.o
OBJS-$(CONFIG_RSCC_DECODER)            += rscc.o
OBJS-$(CONFIG_RV10_DECODER)            += rv10.o
OBJS-$(CONFIG_RV10_ENCODER)            += rv10enc.o
OBJS-$(CONFIG_RV20_DECODER)            += rv10.o
OBJS-$(CONFIG_RV20_ENCODER)            += rv20enc.o
OBJS-$(CONFIG_RV30_DECODER)            += rv30.o rv34.o rv30dsp.o
OBJS-$(CONFIG_RV40_DECODER)            += rv40.o rv34.o rv40dsp.o
OBJS-$(CONFIG_SAMI_DECODER)            += samidec.o ass.o htmlsubtitles.o
OBJS-$(CONFIG_S302M_DECODER)           += s302m.o
OBJS-$(CONFIG_S302M_ENCODER)           += s302menc.o
OBJS-$(CONFIG_SANM_DECODER)            += sanm.o
OBJS-$(CONFIG_SCPR_DECODER)            += scpr.o
OBJS-$(CONFIG_SCREENPRESSO_DECODER)    += screenpresso.o
OBJS-$(CONFIG_SDX2_DPCM_DECODER)       += dpcm.o
OBJS-$(CONFIG_SGI_DECODER)             += sgidec.o
OBJS-$(CONFIG_SGI_ENCODER)             += sgienc.o rle.o
OBJS-$(CONFIG_SGIRLE_DECODER)          += sgirledec.o
OBJS-$(CONFIG_SHEERVIDEO_DECODER)      += sheervideo.o
OBJS-$(CONFIG_SHORTEN_DECODER)         += shorten.o
OBJS-$(CONFIG_SIPR_DECODER)            += sipr.o acelp_pitch_delay.o \
                                          celp_math.o acelp_vectors.o \
                                          acelp_filters.o celp_filters.o \
                                          sipr16k.o
OBJS-$(CONFIG_SMACKAUD_DECODER)        += smacker.o
OBJS-$(CONFIG_SMACKER_DECODER)         += smacker.o
OBJS-$(CONFIG_SMC_DECODER)             += smc.o
OBJS-$(CONFIG_SMVJPEG_DECODER)         += smvjpegdec.o
OBJS-$(CONFIG_SNOW_DECODER)            += snowdec.o snow.o snow_dwt.o
OBJS-$(CONFIG_SNOW_ENCODER)            += snowenc.o snow.o snow_dwt.o             \
                                          h263.o ituh263enc.o
OBJS-$(CONFIG_SOL_DPCM_DECODER)        += dpcm.o
OBJS-$(CONFIG_SONIC_DECODER)           += sonic.o
OBJS-$(CONFIG_SONIC_ENCODER)           += sonic.o
OBJS-$(CONFIG_SONIC_LS_ENCODER)        += sonic.o
OBJS-$(CONFIG_SPEEDHQ_DECODER)         += speedhq.o mpeg12.o mpeg12data.o simple_idct.o
OBJS-$(CONFIG_SP5X_DECODER)            += sp5xdec.o
OBJS-$(CONFIG_SRGC_DECODER)            += mscc.o
OBJS-$(CONFIG_SRT_DECODER)             += srtdec.o ass.o htmlsubtitles.o
OBJS-$(CONFIG_SRT_ENCODER)             += srtenc.o ass_split.o
OBJS-$(CONFIG_STL_DECODER)             += textdec.o ass.o
OBJS-$(CONFIG_SUBRIP_DECODER)          += srtdec.o ass.o htmlsubtitles.o
OBJS-$(CONFIG_SUBRIP_ENCODER)          += srtenc.o ass_split.o
OBJS-$(CONFIG_SUBVIEWER1_DECODER)      += textdec.o ass.o
OBJS-$(CONFIG_SUBVIEWER_DECODER)       += subviewerdec.o ass.o
OBJS-$(CONFIG_SUNRAST_DECODER)         += sunrast.o
OBJS-$(CONFIG_SUNRAST_ENCODER)         += sunrastenc.o
OBJS-$(CONFIG_LIBRSVG_DECODER)         += librsvgdec.o
OBJS-$(CONFIG_SBC_DECODER)             += sbcdec.o sbcdec_data.o sbc.o
OBJS-$(CONFIG_SBC_ENCODER)             += sbcenc.o sbc.o sbcdsp.o sbcdsp_data.o
OBJS-$(CONFIG_SVQ1_DECODER)            += svq1dec.o svq1.o svq13.o h263data.o
OBJS-$(CONFIG_SVQ1_ENCODER)            += svq1enc.o svq1.o  h263data.o  \
                                          h263.o ituh263enc.o
OBJS-$(CONFIG_SVQ3_DECODER)            += svq3.o svq13.o mpegutils.o h264data.o
OBJS-$(CONFIG_TEXT_DECODER)            += textdec.o ass.o
OBJS-$(CONFIG_TEXT_ENCODER)            += srtenc.o ass_split.o
OBJS-$(CONFIG_TAK_DECODER)             += takdec.o tak.o takdsp.o
OBJS-$(CONFIG_TARGA_DECODER)           += targa.o
OBJS-$(CONFIG_TARGA_ENCODER)           += targaenc.o rle.o
OBJS-$(CONFIG_TARGA_Y216_DECODER)      += targa_y216dec.o
OBJS-$(CONFIG_TDSC_DECODER)            += tdsc.o
OBJS-$(CONFIG_TIERTEXSEQVIDEO_DECODER) += tiertexseqv.o
OBJS-$(CONFIG_TIFF_DECODER)            += tiff.o lzw.o faxcompr.o tiff_data.o tiff_common.o mjpegdec.o
OBJS-$(CONFIG_TIFF_ENCODER)            += tiffenc.o rle.o lzwenc.o tiff_data.o
OBJS-$(CONFIG_TMV_DECODER)             += tmv.o cga_data.o
OBJS-$(CONFIG_TRUEHD_DECODER)          += mlpdec.o mlpdsp.o
OBJS-$(CONFIG_TRUEHD_ENCODER)          += mlpenc.o mlp.o
OBJS-$(CONFIG_TRUEMOTION1_DECODER)     += truemotion1.o
OBJS-$(CONFIG_TRUEMOTION2_DECODER)     += truemotion2.o
OBJS-$(CONFIG_TRUEMOTION2RT_DECODER)   += truemotion2rt.o
OBJS-$(CONFIG_TRUESPEECH_DECODER)      += truespeech.o
OBJS-$(CONFIG_TSCC_DECODER)            += tscc.o msrledec.o
OBJS-$(CONFIG_TSCC2_DECODER)           += tscc2.o
OBJS-$(CONFIG_TTA_DECODER)             += tta.o ttadata.o ttadsp.o
OBJS-$(CONFIG_TTA_ENCODER)             += ttaenc.o ttaencdsp.o ttadata.o
OBJS-$(CONFIG_TWINVQ_DECODER)          += twinvqdec.o twinvq.o
OBJS-$(CONFIG_TXD_DECODER)             += txd.o
OBJS-$(CONFIG_ULTI_DECODER)            += ulti.o
OBJS-$(CONFIG_UTVIDEO_DECODER)         += utvideodec.o utvideo.o utvideodsp.o
OBJS-$(CONFIG_UTVIDEO_ENCODER)         += utvideoenc.o utvideo.o
OBJS-$(CONFIG_V210_DECODER)            += v210dec.o
OBJS-$(CONFIG_V210_ENCODER)            += v210enc.o
OBJS-$(CONFIG_V210X_DECODER)           += v210x.o
OBJS-$(CONFIG_V308_DECODER)            += v308dec.o
OBJS-$(CONFIG_V308_ENCODER)            += v308enc.o
OBJS-$(CONFIG_V408_DECODER)            += v408dec.o
OBJS-$(CONFIG_V408_ENCODER)            += v408enc.o
OBJS-$(CONFIG_V410_DECODER)            += v410dec.o
OBJS-$(CONFIG_V410_ENCODER)            += v410enc.o
OBJS-$(CONFIG_VB_DECODER)              += vb.o
OBJS-$(CONFIG_VBLE_DECODER)            += vble.o
OBJS-$(CONFIG_VC1_DECODER)             += vc1dec.o vc1_block.o vc1_loopfilter.o \
                                          vc1_mc.o vc1_pred.o vc1.o vc1data.o \
                                          msmpeg4dec.o msmpeg4.o msmpeg4data.o \
                                          wmv2dsp.o wmv2data.o
OBJS-$(CONFIG_VC1_CUVID_DECODER)       += cuviddec.o
OBJS-$(CONFIG_VC1_MMAL_DECODER)        += mmaldec.o
OBJS-$(CONFIG_VC1_QSV_DECODER)         += qsvdec_other.o
OBJS-$(CONFIG_VC1_V4L2M2M_DECODER)     += v4l2_m2m_dec.o
OBJS-$(CONFIG_VC2_ENCODER)             += vc2enc.o vc2enc_dwt.o diractab.o
OBJS-$(CONFIG_VCR1_DECODER)            += vcr1.o
OBJS-$(CONFIG_VMDAUDIO_DECODER)        += vmdaudio.o
OBJS-$(CONFIG_VMDVIDEO_DECODER)        += vmdvideo.o
OBJS-$(CONFIG_VMNC_DECODER)            += vmnc.o
OBJS-$(CONFIG_VORBIS_DECODER)          += vorbisdec.o vorbisdsp.o vorbis.o \
                                          vorbis_data.o
OBJS-$(CONFIG_VORBIS_ENCODER)          += vorbisenc.o vorbis.o \
                                          vorbis_data.o
OBJS-$(CONFIG_VP3_DECODER)             += vp3.o
OBJS-$(CONFIG_VP5_DECODER)             += vp5.o vp56.o vp56data.o vp56rac.o
OBJS-$(CONFIG_VP6_DECODER)             += vp6.o vp56.o vp56data.o \
                                          vp6dsp.o vp56rac.o
OBJS-$(CONFIG_VP7_DECODER)             += vp8.o vp56rac.o
OBJS-$(CONFIG_VP8_DECODER)             += vp8.o vp56rac.o
OBJS-$(CONFIG_VP8_CUVID_DECODER)       += cuviddec.o
OBJS-$(CONFIG_VP8_MEDIACODEC_DECODER)  += mediacodecdec.o
OBJS-$(CONFIG_VP8_QSV_DECODER)         += qsvdec_other.o
OBJS-$(CONFIG_VP8_RKMPP_DECODER)       += rkmppdec.o
OBJS-$(CONFIG_VP8_VAAPI_ENCODER)       += vaapi_encode_vp8.o
OBJS-$(CONFIG_VP8_V4L2M2M_DECODER)     += v4l2_m2m_dec.o
OBJS-$(CONFIG_VP8_V4L2M2M_ENCODER)     += v4l2_m2m_enc.o
OBJS-$(CONFIG_VP9_DECODER)             += vp9.o vp9data.o vp9dsp.o vp9lpf.o vp9recon.o \
                                          vp9block.o vp9prob.o vp9mvs.o vp56rac.o \
                                          vp9dsp_8bpp.o vp9dsp_10bpp.o vp9dsp_12bpp.o
OBJS-$(CONFIG_VP9_CUVID_DECODER)       += cuviddec.o
OBJS-$(CONFIG_VP9_MEDIACODEC_DECODER)  += mediacodecdec.o
OBJS-$(CONFIG_VP9_RKMPP_DECODER)       += rkmppdec.o
OBJS-$(CONFIG_VP9_VAAPI_ENCODER)       += vaapi_encode_vp9.o
OBJS-$(CONFIG_VPLAYER_DECODER)         += textdec.o ass.o
OBJS-$(CONFIG_VP9_V4L2M2M_DECODER)     += v4l2_m2m_dec.o
OBJS-$(CONFIG_VQA_DECODER)             += vqavideo.o
OBJS-$(CONFIG_WAVPACK_DECODER)         += wavpack.o
OBJS-$(CONFIG_WAVPACK_ENCODER)         += wavpackenc.o
OBJS-$(CONFIG_WCMV_DECODER)            += wcmv.o
OBJS-$(CONFIG_WEBP_DECODER)            += webp.o
OBJS-$(CONFIG_WEBVTT_DECODER)          += webvttdec.o ass.o
OBJS-$(CONFIG_WEBVTT_ENCODER)          += webvttenc.o ass_split.o
OBJS-$(CONFIG_WMALOSSLESS_DECODER)     += wmalosslessdec.o wma_common.o
OBJS-$(CONFIG_WMAPRO_DECODER)          += wmaprodec.o wma.o wma_common.o
OBJS-$(CONFIG_WMAV1_DECODER)           += wmadec.o wma.o wma_common.o aactab.o
OBJS-$(CONFIG_WMAV1_ENCODER)           += wmaenc.o wma.o wma_common.o aactab.o
OBJS-$(CONFIG_WMAV2_DECODER)           += wmadec.o wma.o wma_common.o aactab.o
OBJS-$(CONFIG_WMAV2_ENCODER)           += wmaenc.o wma.o wma_common.o aactab.o
OBJS-$(CONFIG_WMAVOICE_DECODER)        += wmavoice.o \
                                          celp_filters.o \
                                          acelp_vectors.o acelp_filters.o
OBJS-$(CONFIG_WMV1_DECODER)            += msmpeg4dec.o msmpeg4.o msmpeg4data.o
OBJS-$(CONFIG_WMV1_ENCODER)            += msmpeg4enc.o
OBJS-$(CONFIG_WMV2_DECODER)            += wmv2dec.o wmv2.o wmv2data.o \
                                          msmpeg4dec.o msmpeg4.o msmpeg4data.o
OBJS-$(CONFIG_WMV2_ENCODER)            += wmv2enc.o wmv2.o wmv2data.o \
                                          msmpeg4.o msmpeg4enc.o msmpeg4data.o
OBJS-$(CONFIG_WNV1_DECODER)            += wnv1.o
OBJS-$(CONFIG_WRAPPED_AVFRAME_DECODER) += wrapped_avframe.o
OBJS-$(CONFIG_WRAPPED_AVFRAME_ENCODER) += wrapped_avframe.o
OBJS-$(CONFIG_WS_SND1_DECODER)         += ws-snd1.o
OBJS-$(CONFIG_XAN_DPCM_DECODER)        += dpcm.o
OBJS-$(CONFIG_XAN_WC3_DECODER)         += xan.o
OBJS-$(CONFIG_XAN_WC4_DECODER)         += xxan.o
OBJS-$(CONFIG_XBIN_DECODER)            += bintext.o cga_data.o
OBJS-$(CONFIG_XBM_DECODER)             += xbmdec.o
OBJS-$(CONFIG_XBM_ENCODER)             += xbmenc.o
OBJS-$(CONFIG_XFACE_DECODER)           += xfacedec.o xface.o
OBJS-$(CONFIG_XFACE_ENCODER)           += xfaceenc.o xface.o
OBJS-$(CONFIG_XL_DECODER)              += xl.o
OBJS-$(CONFIG_XMA1_DECODER)            += wmaprodec.o wma.o wma_common.o
OBJS-$(CONFIG_XMA2_DECODER)            += wmaprodec.o wma.o wma_common.o
OBJS-$(CONFIG_XPM_DECODER)             += xpmdec.o
OBJS-$(CONFIG_XSUB_DECODER)            += xsubdec.o
OBJS-$(CONFIG_XSUB_ENCODER)            += xsubenc.o
OBJS-$(CONFIG_XWD_DECODER)             += xwddec.o
OBJS-$(CONFIG_XWD_ENCODER)             += xwdenc.o
OBJS-$(CONFIG_Y41P_DECODER)            += y41pdec.o
OBJS-$(CONFIG_Y41P_ENCODER)            += y41penc.o
OBJS-$(CONFIG_YLC_DECODER)             += ylc.o
OBJS-$(CONFIG_YOP_DECODER)             += yop.o
OBJS-$(CONFIG_YUV4_DECODER)            += yuv4dec.o
OBJS-$(CONFIG_YUV4_ENCODER)            += yuv4enc.o
OBJS-$(CONFIG_ZEROCODEC_DECODER)       += zerocodec.o
OBJS-$(CONFIG_ZLIB_DECODER)            += lcldec.o
OBJS-$(CONFIG_ZLIB_ENCODER)            += lclenc.o
OBJS-$(CONFIG_ZMBV_DECODER)            += zmbv.o
OBJS-$(CONFIG_ZMBV_ENCODER)            += zmbvenc.o

# (AD)PCM decoders/encoders
OBJS-$(CONFIG_PCM_ALAW_DECODER)           += pcm.o
OBJS-$(CONFIG_PCM_ALAW_ENCODER)           += pcm.o
OBJS-$(CONFIG_PCM_BLURAY_DECODER)         += pcm-bluray.o
OBJS-$(CONFIG_PCM_DVD_DECODER)            += pcm-dvd.o
OBJS-$(CONFIG_PCM_DVD_ENCODER)            += pcm-dvdenc.o
OBJS-$(CONFIG_PCM_F16LE_DECODER)          += pcm.o
OBJS-$(CONFIG_PCM_F24LE_DECODER)          += pcm.o
OBJS-$(CONFIG_PCM_F32BE_DECODER)          += pcm.o
OBJS-$(CONFIG_PCM_F32BE_ENCODER)          += pcm.o
OBJS-$(CONFIG_PCM_F32LE_DECODER)          += pcm.o
OBJS-$(CONFIG_PCM_F32LE_ENCODER)          += pcm.o
OBJS-$(CONFIG_PCM_F64BE_DECODER)          += pcm.o
OBJS-$(CONFIG_PCM_F64BE_ENCODER)          += pcm.o
OBJS-$(CONFIG_PCM_F64LE_DECODER)          += pcm.o
OBJS-$(CONFIG_PCM_F64LE_ENCODER)          += pcm.o
OBJS-$(CONFIG_PCM_LXF_DECODER)            += pcm.o
OBJS-$(CONFIG_PCM_MULAW_DECODER)          += pcm.o
OBJS-$(CONFIG_PCM_MULAW_ENCODER)          += pcm.o
OBJS-$(CONFIG_PCM_S8_DECODER)             += pcm.o
OBJS-$(CONFIG_PCM_S8_ENCODER)             += pcm.o
OBJS-$(CONFIG_PCM_S8_PLANAR_DECODER)      += pcm.o
OBJS-$(CONFIG_PCM_S8_PLANAR_ENCODER)      += pcm.o
OBJS-$(CONFIG_PCM_S16BE_DECODER)          += pcm.o
OBJS-$(CONFIG_PCM_S16BE_ENCODER)          += pcm.o
OBJS-$(CONFIG_PCM_S16BE_PLANAR_DECODER)   += pcm.o
OBJS-$(CONFIG_PCM_S16BE_PLANAR_ENCODER)   += pcm.o
OBJS-$(CONFIG_PCM_S16LE_DECODER)          += pcm.o
OBJS-$(CONFIG_PCM_S16LE_ENCODER)          += pcm.o
OBJS-$(CONFIG_PCM_S16LE_PLANAR_DECODER)   += pcm.o
OBJS-$(CONFIG_PCM_S16LE_PLANAR_ENCODER)   += pcm.o
OBJS-$(CONFIG_PCM_S24BE_DECODER)          += pcm.o
OBJS-$(CONFIG_PCM_S24BE_ENCODER)          += pcm.o
OBJS-$(CONFIG_PCM_S24DAUD_DECODER)        += pcm.o
OBJS-$(CONFIG_PCM_S24DAUD_ENCODER)        += pcm.o
OBJS-$(CONFIG_PCM_S24LE_DECODER)          += pcm.o
OBJS-$(CONFIG_PCM_S24LE_ENCODER)          += pcm.o
OBJS-$(CONFIG_PCM_S24LE_PLANAR_DECODER)   += pcm.o
OBJS-$(CONFIG_PCM_S24LE_PLANAR_ENCODER)   += pcm.o
OBJS-$(CONFIG_PCM_S32BE_DECODER)          += pcm.o
OBJS-$(CONFIG_PCM_S32BE_ENCODER)          += pcm.o
OBJS-$(CONFIG_PCM_S32LE_DECODER)          += pcm.o
OBJS-$(CONFIG_PCM_S32LE_ENCODER)          += pcm.o
OBJS-$(CONFIG_PCM_S32LE_PLANAR_DECODER)   += pcm.o
OBJS-$(CONFIG_PCM_S32LE_PLANAR_ENCODER)   += pcm.o
OBJS-$(CONFIG_PCM_S64BE_DECODER)          += pcm.o
OBJS-$(CONFIG_PCM_S64BE_ENCODER)          += pcm.o
OBJS-$(CONFIG_PCM_S64LE_DECODER)          += pcm.o
OBJS-$(CONFIG_PCM_S64LE_ENCODER)          += pcm.o
OBJS-$(CONFIG_PCM_U8_DECODER)             += pcm.o
OBJS-$(CONFIG_PCM_U8_ENCODER)             += pcm.o
OBJS-$(CONFIG_PCM_U16BE_DECODER)          += pcm.o
OBJS-$(CONFIG_PCM_U16BE_ENCODER)          += pcm.o
OBJS-$(CONFIG_PCM_U16LE_DECODER)          += pcm.o
OBJS-$(CONFIG_PCM_U16LE_ENCODER)          += pcm.o
OBJS-$(CONFIG_PCM_U24BE_DECODER)          += pcm.o
OBJS-$(CONFIG_PCM_U24BE_ENCODER)          += pcm.o
OBJS-$(CONFIG_PCM_U24LE_DECODER)          += pcm.o
OBJS-$(CONFIG_PCM_U24LE_ENCODER)          += pcm.o
OBJS-$(CONFIG_PCM_U32BE_DECODER)          += pcm.o
OBJS-$(CONFIG_PCM_U32BE_ENCODER)          += pcm.o
OBJS-$(CONFIG_PCM_U32LE_DECODER)          += pcm.o
OBJS-$(CONFIG_PCM_U32LE_ENCODER)          += pcm.o
OBJS-$(CONFIG_PCM_VIDC_DECODER)           += pcm.o
OBJS-$(CONFIG_PCM_VIDC_ENCODER)           += pcm.o
OBJS-$(CONFIG_PCM_ZORK_DECODER)           += pcm.o

OBJS-$(CONFIG_ADPCM_4XM_DECODER)          += adpcm.o adpcm_data.o
OBJS-$(CONFIG_ADPCM_ADX_DECODER)          += adxdec.o adx.o
OBJS-$(CONFIG_ADPCM_ADX_ENCODER)          += adxenc.o adx.o
OBJS-$(CONFIG_ADPCM_AFC_DECODER)          += adpcm.o adpcm_data.o
OBJS-$(CONFIG_ADPCM_AGM_DECODER)          += adpcm.o adpcm_data.o
OBJS-$(CONFIG_ADPCM_AICA_DECODER)         += adpcm.o adpcm_data.o
OBJS-$(CONFIG_ADPCM_CT_DECODER)           += adpcm.o adpcm_data.o
OBJS-$(CONFIG_ADPCM_DTK_DECODER)          += adpcm.o adpcm_data.o
OBJS-$(CONFIG_ADPCM_EA_DECODER)           += adpcm.o adpcm_data.o
OBJS-$(CONFIG_ADPCM_EA_MAXIS_XA_DECODER)  += adpcm.o adpcm_data.o
OBJS-$(CONFIG_ADPCM_EA_R1_DECODER)        += adpcm.o adpcm_data.o
OBJS-$(CONFIG_ADPCM_EA_R2_DECODER)        += adpcm.o adpcm_data.o
OBJS-$(CONFIG_ADPCM_EA_R3_DECODER)        += adpcm.o adpcm_data.o
OBJS-$(CONFIG_ADPCM_EA_XAS_DECODER)       += adpcm.o adpcm_data.o
OBJS-$(CONFIG_ADPCM_G722_DECODER)         += g722.o g722dsp.o g722dec.o
OBJS-$(CONFIG_ADPCM_G722_ENCODER)         += g722.o g722dsp.o g722enc.o
OBJS-$(CONFIG_ADPCM_G726_DECODER)         += g726.o
OBJS-$(CONFIG_ADPCM_G726_ENCODER)         += g726.o
OBJS-$(CONFIG_ADPCM_G726LE_DECODER)       += g726.o
OBJS-$(CONFIG_ADPCM_G726LE_ENCODER)       += g726.o
OBJS-$(CONFIG_ADPCM_IMA_AMV_DECODER)      += adpcm.o adpcm_data.o
OBJS-$(CONFIG_ADPCM_IMA_APC_DECODER)      += adpcm.o adpcm_data.o
OBJS-$(CONFIG_ADPCM_IMA_DAT4_DECODER)     += adpcm.o adpcm_data.o
OBJS-$(CONFIG_ADPCM_IMA_DK3_DECODER)      += adpcm.o adpcm_data.o
OBJS-$(CONFIG_ADPCM_IMA_DK4_DECODER)      += adpcm.o adpcm_data.o
OBJS-$(CONFIG_ADPCM_IMA_EA_EACS_DECODER)  += adpcm.o adpcm_data.o
OBJS-$(CONFIG_ADPCM_IMA_EA_SEAD_DECODER)  += adpcm.o adpcm_data.o
OBJS-$(CONFIG_ADPCM_IMA_ISS_DECODER)      += adpcm.o adpcm_data.o
OBJS-$(CONFIG_ADPCM_IMA_OKI_DECODER)      += adpcm.o adpcm_data.o
OBJS-$(CONFIG_ADPCM_IMA_QT_DECODER)       += adpcm.o adpcm_data.o
OBJS-$(CONFIG_ADPCM_IMA_QT_ENCODER)       += adpcmenc.o adpcm_data.o
OBJS-$(CONFIG_ADPCM_IMA_RAD_DECODER)      += adpcm.o adpcm_data.o
OBJS-$(CONFIG_ADPCM_IMA_SMJPEG_DECODER)   += adpcm.o adpcm_data.o
OBJS-$(CONFIG_ADPCM_IMA_WAV_DECODER)      += adpcm.o adpcm_data.o
OBJS-$(CONFIG_ADPCM_IMA_WAV_ENCODER)      += adpcmenc.o adpcm_data.o
OBJS-$(CONFIG_ADPCM_IMA_WS_DECODER)       += adpcm.o adpcm_data.o
OBJS-$(CONFIG_ADPCM_MS_DECODER)           += adpcm.o adpcm_data.o
OBJS-$(CONFIG_ADPCM_MS_ENCODER)           += adpcmenc.o adpcm_data.o
OBJS-$(CONFIG_ADPCM_MTAF_DECODER)         += adpcm.o adpcm_data.o
OBJS-$(CONFIG_ADPCM_PSX_DECODER)          += adpcm.o adpcm_data.o
OBJS-$(CONFIG_ADPCM_SBPRO_2_DECODER)      += adpcm.o adpcm_data.o
OBJS-$(CONFIG_ADPCM_SBPRO_3_DECODER)      += adpcm.o adpcm_data.o
OBJS-$(CONFIG_ADPCM_SBPRO_4_DECODER)      += adpcm.o adpcm_data.o
OBJS-$(CONFIG_ADPCM_SWF_DECODER)          += adpcm.o adpcm_data.o
OBJS-$(CONFIG_ADPCM_SWF_ENCODER)          += adpcmenc.o adpcm_data.o
OBJS-$(CONFIG_ADPCM_THP_DECODER)          += adpcm.o adpcm_data.o
OBJS-$(CONFIG_ADPCM_THP_LE_DECODER)       += adpcm.o adpcm_data.o
OBJS-$(CONFIG_ADPCM_VIMA_DECODER)         += vima.o adpcm_data.o
OBJS-$(CONFIG_ADPCM_XA_DECODER)           += adpcm.o adpcm_data.o
OBJS-$(CONFIG_ADPCM_YAMAHA_DECODER)       += adpcm.o adpcm_data.o
OBJS-$(CONFIG_ADPCM_YAMAHA_ENCODER)       += adpcmenc.o adpcm_data.o

# hardware accelerators
OBJS-$(CONFIG_D3D11VA)                    += dxva2.o
OBJS-$(CONFIG_DXVA2)                      += dxva2.o
OBJS-$(CONFIG_NVDEC)                      += nvdec.o
OBJS-$(CONFIG_VAAPI)                      += vaapi_decode.o
OBJS-$(CONFIG_VIDEOTOOLBOX)               += videotoolbox.o
OBJS-$(CONFIG_VDPAU)                      += vdpau.o

OBJS-$(CONFIG_H263_VAAPI_HWACCEL)         += vaapi_mpeg4.o
OBJS-$(CONFIG_H263_VIDEOTOOLBOX_HWACCEL)  += videotoolbox.o
OBJS-$(CONFIG_H264_D3D11VA_HWACCEL)       += dxva2_h264.o
OBJS-$(CONFIG_H264_DXVA2_HWACCEL)         += dxva2_h264.o
OBJS-$(CONFIG_H264_NVDEC_HWACCEL)         += nvdec_h264.o
OBJS-$(CONFIG_H264_QSV_HWACCEL)           += qsvdec_h2645.o
OBJS-$(CONFIG_H264_VAAPI_HWACCEL)         += vaapi_h264.o
OBJS-$(CONFIG_H264_VDPAU_HWACCEL)         += vdpau_h264.o
OBJS-$(CONFIG_H264_VIDEOTOOLBOX_HWACCEL)  += videotoolbox.o
OBJS-$(CONFIG_HEVC_D3D11VA_HWACCEL)       += dxva2_hevc.o
OBJS-$(CONFIG_HEVC_DXVA2_HWACCEL)         += dxva2_hevc.o
OBJS-$(CONFIG_HEVC_NVDEC_HWACCEL)         += nvdec_hevc.o
OBJS-$(CONFIG_HEVC_QSV_HWACCEL)           += qsvdec_h2645.o
OBJS-$(CONFIG_HEVC_VAAPI_HWACCEL)         += vaapi_hevc.o
OBJS-$(CONFIG_HEVC_VDPAU_HWACCEL)         += vdpau_hevc.o
OBJS-$(CONFIG_MJPEG_NVDEC_HWACCEL)        += nvdec_mjpeg.o
OBJS-$(CONFIG_MJPEG_VAAPI_HWACCEL)        += vaapi_mjpeg.o
OBJS-$(CONFIG_MPEG1_NVDEC_HWACCEL)        += nvdec_mpeg12.o
OBJS-$(CONFIG_MPEG1_VDPAU_HWACCEL)        += vdpau_mpeg12.o
OBJS-$(CONFIG_MPEG1_VIDEOTOOLBOX_HWACCEL) += videotoolbox.o
OBJS-$(CONFIG_MPEG1_XVMC_HWACCEL)         += mpegvideo_xvmc.o
OBJS-$(CONFIG_MPEG2_D3D11VA_HWACCEL)      += dxva2_mpeg2.o
OBJS-$(CONFIG_MPEG2_DXVA2_HWACCEL)        += dxva2_mpeg2.o
OBJS-$(CONFIG_MPEG2_NVDEC_HWACCEL)        += nvdec_mpeg12.o
OBJS-$(CONFIG_MPEG2_QSV_HWACCEL)          += qsvdec_other.o
OBJS-$(CONFIG_MPEG2_VAAPI_HWACCEL)        += vaapi_mpeg2.o
OBJS-$(CONFIG_MPEG2_VDPAU_HWACCEL)        += vdpau_mpeg12.o
OBJS-$(CONFIG_MPEG2_VIDEOTOOLBOX_HWACCEL) += videotoolbox.o
OBJS-$(CONFIG_MPEG2_XVMC_HWACCEL)         += mpegvideo_xvmc.o
OBJS-$(CONFIG_MPEG4_NVDEC_HWACCEL)        += nvdec_mpeg4.o
OBJS-$(CONFIG_MPEG4_VAAPI_HWACCEL)        += vaapi_mpeg4.o
OBJS-$(CONFIG_MPEG4_VDPAU_HWACCEL)        += vdpau_mpeg4.o
OBJS-$(CONFIG_MPEG4_VIDEOTOOLBOX_HWACCEL) += videotoolbox.o
OBJS-$(CONFIG_VC1_D3D11VA_HWACCEL)        += dxva2_vc1.o
OBJS-$(CONFIG_VC1_DXVA2_HWACCEL)          += dxva2_vc1.o
OBJS-$(CONFIG_VC1_NVDEC_HWACCEL)          += nvdec_vc1.o
OBJS-$(CONFIG_VC1_QSV_HWACCEL)            += qsvdec_other.o
OBJS-$(CONFIG_VC1_VAAPI_HWACCEL)          += vaapi_vc1.o
OBJS-$(CONFIG_VC1_VDPAU_HWACCEL)          += vdpau_vc1.o
OBJS-$(CONFIG_VP8_NVDEC_HWACCEL)          += nvdec_vp8.o
OBJS-$(CONFIG_VP8_VAAPI_HWACCEL)          += vaapi_vp8.o
OBJS-$(CONFIG_VP9_D3D11VA_HWACCEL)        += dxva2_vp9.o
OBJS-$(CONFIG_VP9_DXVA2_HWACCEL)          += dxva2_vp9.o
OBJS-$(CONFIG_VP9_NVDEC_HWACCEL)          += nvdec_vp9.o
OBJS-$(CONFIG_VP9_VAAPI_HWACCEL)          += vaapi_vp9.o
<<<<<<< HEAD

# hardware-accelerated decoding/encoding
OBJS-$(CONFIG_NVENC)                      += nvenc.o
OBJS-$(CONFIG_QSV)                        += qsv.o
OBJS-$(CONFIG_QSVDEC)                     += qsvdec.o
OBJS-$(CONFIG_QSVENC)                     += qsvenc.o

OBJS-$(CONFIG_H264_MMAL_DECODER)          += mmaldec.o
OBJS-$(CONFIG_H264_VDA_DECODER)           += vda_h264_dec.o
OBJS-$(CONFIG_H264_OMX_ENCODER)           += omx.o
OBJS-$(CONFIG_H264_QSV_DECODER)           += qsvdec_h2645.o
OBJS-$(CONFIG_H264_QSV_ENCODER)           += qsvenc_h264.o
OBJS-$(CONFIG_H264_VAAPI_ENCODER)         += vaapi_encode_h264.o vaapi_encode_h26x.o
OBJS-$(CONFIG_H264_AML_DECODER)           += amldec.o amltools.o amlqueue.o amlion.o
OBJS-$(CONFIG_HEVC_QSV_DECODER)           += qsvdec_h2645.o
OBJS-$(CONFIG_HEVC_QSV_ENCODER)           += qsvenc_hevc.o hevc_ps_enc.o h2645_parse.o
OBJS-$(CONFIG_HEVC_VAAPI_ENCODER)         += vaapi_encode_h265.o vaapi_encode_h26x.o
OBJS-$(CONFIG_MPEG2_MMAL_DECODER)         += mmaldec.o
OBJS-$(CONFIG_MPEG2_QSV_DECODER)          += qsvdec_mpeg2.o
OBJS-$(CONFIG_MPEG2_QSV_ENCODER)          += qsvenc_mpeg2.o
OBJS-$(CONFIG_MPEG4_OMX_ENCODER)          += omx.o
=======
OBJS-$(CONFIG_VP8_QSV_HWACCEL)            += qsvdec_other.o
>>>>>>> a2dbd857

# libavformat dependencies
OBJS-$(CONFIG_ISO_MEDIA)               += mpeg4audio.o mpegaudiodata.o

OBJS-$(CONFIG_ADTS_MUXER)              += mpeg4audio.o
OBJS-$(CONFIG_CAF_DEMUXER)             += ac3tab.o
OBJS-$(CONFIG_CODEC2_DEMUXER)          += codec2utils.o
OBJS-$(CONFIG_CODEC2_MUXER)            += codec2utils.o
OBJS-$(CONFIG_CODEC2RAW_DEMUXER)       += codec2utils.o
OBJS-$(CONFIG_DNXHD_DEMUXER)           += dnxhddata.o
OBJS-$(CONFIG_FITS_DEMUXER)            += fits.o
OBJS-$(CONFIG_FLV_DEMUXER)             += mpeg4audio.o
OBJS-$(CONFIG_LATM_MUXER)              += mpeg4audio.o
OBJS-$(CONFIG_MATROSKA_AUDIO_MUXER)    += mpeg4audio.o
OBJS-$(CONFIG_MATROSKA_MUXER)          += mpeg4audio.o
OBJS-$(CONFIG_MOV_DEMUXER)             += ac3tab.o
OBJS-$(CONFIG_MXF_MUXER)               += dnxhddata.o
OBJS-$(CONFIG_NUT_MUXER)               += mpegaudiodata.o
OBJS-$(CONFIG_NUT_DEMUXER)             += mpegaudiodata.o mpeg4audio.o
OBJS-$(CONFIG_RTP_MUXER)               += mpeg4audio.o
OBJS-$(CONFIG_SPDIF_MUXER)             += dca.o
OBJS-$(CONFIG_TAK_DEMUXER)             += tak.o
OBJS-$(CONFIG_WEBM_MUXER)              += mpeg4audio.o

# libavfilter dependencies
OBJS-$(CONFIG_ELBG_FILTER)             += elbg.o

# external codec libraries
OBJS-$(CONFIG_AAC_AT_DECODER)             += audiotoolboxdec.o
OBJS-$(CONFIG_AC3_AT_DECODER)             += audiotoolboxdec.o
OBJS-$(CONFIG_ADPCM_IMA_QT_AT_DECODER)    += audiotoolboxdec.o
OBJS-$(CONFIG_ALAC_AT_DECODER)            += audiotoolboxdec.o
OBJS-$(CONFIG_AMR_NB_AT_DECODER)          += audiotoolboxdec.o
OBJS-$(CONFIG_EAC3_AT_DECODER)            += audiotoolboxdec.o
OBJS-$(CONFIG_GSM_MS_AT_DECODER)          += audiotoolboxdec.o
OBJS-$(CONFIG_ILBC_AT_DECODER)            += audiotoolboxdec.o
OBJS-$(CONFIG_MP1_AT_DECODER)             += audiotoolboxdec.o
OBJS-$(CONFIG_MP2_AT_DECODER)             += audiotoolboxdec.o
OBJS-$(CONFIG_MP3_AT_DECODER)             += audiotoolboxdec.o
OBJS-$(CONFIG_PCM_MULAW_AT_DECODER)       += audiotoolboxdec.o
OBJS-$(CONFIG_PCM_ALAW_AT_DECODER)        += audiotoolboxdec.o
OBJS-$(CONFIG_QDMC_AT_DECODER)            += audiotoolboxdec.o
OBJS-$(CONFIG_QDM2_AT_DECODER)            += audiotoolboxdec.o
OBJS-$(CONFIG_AAC_AT_ENCODER)             += audiotoolboxenc.o
OBJS-$(CONFIG_ALAC_AT_ENCODER)            += audiotoolboxenc.o
OBJS-$(CONFIG_ILBC_AT_ENCODER)            += audiotoolboxenc.o
OBJS-$(CONFIG_PCM_ALAW_AT_ENCODER)        += audiotoolboxenc.o
OBJS-$(CONFIG_PCM_MULAW_AT_ENCODER)       += audiotoolboxenc.o
OBJS-$(CONFIG_LIBAOM_AV1_DECODER)         += libaomdec.o
OBJS-$(CONFIG_LIBAOM_AV1_ENCODER)         += libaomenc.o
OBJS-$(CONFIG_LIBARIBB24_DECODER)         += libaribb24.o ass.o
OBJS-$(CONFIG_LIBCELT_DECODER)            += libcelt_dec.o
OBJS-$(CONFIG_LIBCODEC2_DECODER)          += libcodec2.o codec2utils.o
OBJS-$(CONFIG_LIBCODEC2_ENCODER)          += libcodec2.o codec2utils.o
OBJS-$(CONFIG_LIBDAV1D_DECODER)           += libdav1d.o
OBJS-$(CONFIG_LIBDAVS2_DECODER)           += libdavs2.o
OBJS-$(CONFIG_LIBFDK_AAC_DECODER)         += libfdk-aacdec.o
OBJS-$(CONFIG_LIBFDK_AAC_ENCODER)         += libfdk-aacenc.o
OBJS-$(CONFIG_LIBGSM_DECODER)             += libgsmdec.o
OBJS-$(CONFIG_LIBGSM_ENCODER)             += libgsmenc.o
OBJS-$(CONFIG_LIBGSM_MS_DECODER)          += libgsmdec.o
OBJS-$(CONFIG_LIBGSM_MS_ENCODER)          += libgsmenc.o
OBJS-$(CONFIG_LIBILBC_DECODER)            += libilbc.o
OBJS-$(CONFIG_LIBILBC_ENCODER)            += libilbc.o
OBJS-$(CONFIG_LIBKVAZAAR_ENCODER)         += libkvazaar.o
OBJS-$(CONFIG_LIBMP3LAME_ENCODER)         += libmp3lame.o
OBJS-$(CONFIG_LIBOPENCORE_AMRNB_DECODER)  += libopencore-amr.o
OBJS-$(CONFIG_LIBOPENCORE_AMRNB_ENCODER)  += libopencore-amr.o
OBJS-$(CONFIG_LIBOPENCORE_AMRWB_DECODER)  += libopencore-amr.o
OBJS-$(CONFIG_LIBOPENH264_DECODER)        += libopenh264dec.o libopenh264.o
OBJS-$(CONFIG_LIBOPENH264_ENCODER)        += libopenh264enc.o libopenh264.o
OBJS-$(CONFIG_LIBOPENJPEG_DECODER)        += libopenjpegdec.o
OBJS-$(CONFIG_LIBOPENJPEG_ENCODER)        += libopenjpegenc.o
OBJS-$(CONFIG_LIBOPUS_DECODER)            += libopusdec.o libopus.o     \
                                             vorbis_data.o
OBJS-$(CONFIG_LIBOPUS_ENCODER)            += libopusenc.o libopus.o     \
                                             vorbis_data.o
OBJS-$(CONFIG_LIBSHINE_ENCODER)           += libshine.o
OBJS-$(CONFIG_LIBSPEEX_DECODER)           += libspeexdec.o
OBJS-$(CONFIG_LIBSPEEX_ENCODER)           += libspeexenc.o
OBJS-$(CONFIG_LIBTHEORA_ENCODER)          += libtheoraenc.o
OBJS-$(CONFIG_LIBTWOLAME_ENCODER)         += libtwolame.o
OBJS-$(CONFIG_LIBVO_AMRWBENC_ENCODER)     += libvo-amrwbenc.o
OBJS-$(CONFIG_LIBVORBIS_DECODER)          += libvorbisdec.o
OBJS-$(CONFIG_LIBVORBIS_ENCODER)          += libvorbisenc.o \
                                             vorbis_data.o
OBJS-$(CONFIG_LIBVPX_VP8_DECODER)         += libvpxdec.o
OBJS-$(CONFIG_LIBVPX_VP8_ENCODER)         += libvpxenc.o
OBJS-$(CONFIG_LIBVPX_VP9_DECODER)         += libvpxdec.o libvpx.o
OBJS-$(CONFIG_LIBVPX_VP9_ENCODER)         += libvpxenc.o libvpx.o
OBJS-$(CONFIG_LIBWAVPACK_ENCODER)         += libwavpackenc.o
OBJS-$(CONFIG_LIBWEBP_ENCODER)            += libwebpenc_common.o libwebpenc.o
OBJS-$(CONFIG_LIBWEBP_ANIM_ENCODER)       += libwebpenc_common.o libwebpenc_animencoder.o
OBJS-$(CONFIG_LIBX262_ENCODER)            += libx264.o
OBJS-$(CONFIG_LIBX264_ENCODER)            += libx264.o
OBJS-$(CONFIG_LIBX265_ENCODER)            += libx265.o
OBJS-$(CONFIG_LIBXAVS_ENCODER)            += libxavs.o
OBJS-$(CONFIG_LIBXAVS2_ENCODER)           += libxavs2.o
OBJS-$(CONFIG_LIBXVID_ENCODER)            += libxvid.o
OBJS-$(CONFIG_LIBZVBI_TELETEXT_DECODER)   += libzvbi-teletextdec.o ass.o

# parsers
OBJS-$(CONFIG_AAC_LATM_PARSER)         += latm_parser.o
OBJS-$(CONFIG_AAC_PARSER)              += aac_parser.o aac_ac3_parser.o \
                                          mpeg4audio.o
OBJS-$(CONFIG_AC3_PARSER)              += ac3tab.o aac_ac3_parser.o
OBJS-$(CONFIG_ADX_PARSER)              += adx_parser.o adx.o
OBJS-$(CONFIG_AV1_PARSER)              += av1_parser.o av1_parse.o
OBJS-$(CONFIG_AVS2_PARSER)             += avs2_parser.o
OBJS-$(CONFIG_BMP_PARSER)              += bmp_parser.o
OBJS-$(CONFIG_CAVSVIDEO_PARSER)        += cavs_parser.o
OBJS-$(CONFIG_COOK_PARSER)             += cook_parser.o
OBJS-$(CONFIG_DCA_PARSER)              += dca_parser.o dca_exss.o dca.o
OBJS-$(CONFIG_DIRAC_PARSER)            += dirac_parser.o
OBJS-$(CONFIG_DNXHD_PARSER)            += dnxhd_parser.o dnxhddata.o
OBJS-$(CONFIG_DPX_PARSER)              += dpx_parser.o
OBJS-$(CONFIG_DVAUDIO_PARSER)          += dvaudio_parser.o
OBJS-$(CONFIG_DVBSUB_PARSER)           += dvbsub_parser.o
OBJS-$(CONFIG_DVD_NAV_PARSER)          += dvd_nav_parser.o
OBJS-$(CONFIG_DVDSUB_PARSER)           += dvdsub_parser.o
OBJS-$(CONFIG_FLAC_PARSER)             += flac_parser.o flacdata.o flac.o \
                                          vorbis_data.o
OBJS-$(CONFIG_G723_1_PARSER)           += g723_1_parser.o
OBJS-$(CONFIG_G729_PARSER)             += g729_parser.o
OBJS-$(CONFIG_GIF_PARSER)              += gif_parser.o
OBJS-$(CONFIG_GSM_PARSER)              += gsm_parser.o
OBJS-$(CONFIG_H261_PARSER)             += h261_parser.o
OBJS-$(CONFIG_H263_PARSER)             += h263_parser.o
OBJS-$(CONFIG_H264_PARSER)             += h264_parser.o h264_sei.o h264data.o
OBJS-$(CONFIG_HEVC_PARSER)             += hevc_parser.o hevc_data.o
OBJS-$(CONFIG_MJPEG_PARSER)            += mjpeg_parser.o
OBJS-$(CONFIG_MLP_PARSER)              += mlp_parse.o mlp_parser.o mlp.o
OBJS-$(CONFIG_MPEG4VIDEO_PARSER)       += mpeg4video_parser.o h263.o \
                                          mpeg4videodec.o mpeg4video.o \
                                          ituh263dec.o h263dec.o h263data.o
OBJS-$(CONFIG_PNG_PARSER)              += png_parser.o
OBJS-$(CONFIG_MPEGAUDIO_PARSER)        += mpegaudio_parser.o
OBJS-$(CONFIG_MPEGVIDEO_PARSER)        += mpegvideo_parser.o    \
                                          mpeg12.o mpeg12data.o
OBJS-$(CONFIG_OPUS_PARSER)             += opus_parser.o opus.o opustab.o \
                                          opus_rc.o vorbis_data.o
OBJS-$(CONFIG_PNG_PARSER)              += png_parser.o
OBJS-$(CONFIG_PNM_PARSER)              += pnm_parser.o pnm.o
OBJS-$(CONFIG_RV30_PARSER)             += rv34_parser.o
OBJS-$(CONFIG_RV40_PARSER)             += rv34_parser.o
OBJS-$(CONFIG_SBC_PARSER)              += sbc_parser.o
OBJS-$(CONFIG_SIPR_PARSER)             += sipr_parser.o
OBJS-$(CONFIG_TAK_PARSER)              += tak_parser.o tak.o
OBJS-$(CONFIG_VC1_PARSER)              += vc1_parser.o vc1.o vc1data.o  \
                                          simple_idct.o wmv2data.o
OBJS-$(CONFIG_VP3_PARSER)              += vp3_parser.o
OBJS-$(CONFIG_VP8_PARSER)              += vp8_parser.o
OBJS-$(CONFIG_VP9_PARSER)              += vp9_parser.o
OBJS-$(CONFIG_XMA_PARSER)              += xma_parser.o

# bitstream filters
OBJS-$(CONFIG_AAC_ADTSTOASC_BSF)          += aac_adtstoasc_bsf.o mpeg4audio.o
OBJS-$(CONFIG_AV1_METADATA_BSF)           += av1_metadata_bsf.o
OBJS-$(CONFIG_AV1_FRAME_SPLIT_BSF)        += av1_frame_split_bsf.o
OBJS-$(CONFIG_CHOMP_BSF)                  += chomp_bsf.o
OBJS-$(CONFIG_DUMP_EXTRADATA_BSF)         += dump_extradata_bsf.o
OBJS-$(CONFIG_DCA_CORE_BSF)               += dca_core_bsf.o
OBJS-$(CONFIG_EAC3_CORE_BSF)              += eac3_core_bsf.o
OBJS-$(CONFIG_EXTRACT_EXTRADATA_BSF)      += extract_extradata_bsf.o    \
                                             av1_parse.o h2645_parse.o
OBJS-$(CONFIG_FILTER_UNITS_BSF)           += filter_units_bsf.o
OBJS-$(CONFIG_H264_METADATA_BSF)          += h264_metadata_bsf.o h264_levels.o
OBJS-$(CONFIG_H264_MP4TOANNEXB_BSF)       += h264_mp4toannexb_bsf.o
OBJS-$(CONFIG_H264_REDUNDANT_PPS_BSF)     += h264_redundant_pps_bsf.o
OBJS-$(CONFIG_HAPQA_EXTRACT_BSF)          += hapqa_extract_bsf.o hap.o
OBJS-$(CONFIG_HEVC_METADATA_BSF)          += h265_metadata_bsf.o h265_profile_level.o
OBJS-$(CONFIG_HEVC_MP4TOANNEXB_BSF)       += hevc_mp4toannexb_bsf.o
OBJS-$(CONFIG_IMX_DUMP_HEADER_BSF)        += imx_dump_header_bsf.o
OBJS-$(CONFIG_MJPEG2JPEG_BSF)             += mjpeg2jpeg_bsf.o
OBJS-$(CONFIG_MJPEGA_DUMP_HEADER_BSF)     += mjpega_dump_header_bsf.o
OBJS-$(CONFIG_MPEG4_UNPACK_BFRAMES_BSF)   += mpeg4_unpack_bframes_bsf.o
OBJS-$(CONFIG_MOV2TEXTSUB_BSF)            += movsub_bsf.o
OBJS-$(CONFIG_MP3_HEADER_DECOMPRESS_BSF)  += mp3_header_decompress_bsf.o \
                                             mpegaudiodata.o
OBJS-$(CONFIG_MPEG2_METADATA_BSF)         += mpeg2_metadata_bsf.o
OBJS-$(CONFIG_NOISE_BSF)                  += noise_bsf.o
OBJS-$(CONFIG_NULL_BSF)                   += null_bsf.o
OBJS-$(CONFIG_PRORES_METADATA_BSF)        += prores_metadata_bsf.o
OBJS-$(CONFIG_REMOVE_EXTRADATA_BSF)       += remove_extradata_bsf.o
OBJS-$(CONFIG_TEXT2MOVSUB_BSF)            += movsub_bsf.o
OBJS-$(CONFIG_TRACE_HEADERS_BSF)          += trace_headers_bsf.o
OBJS-$(CONFIG_TRUEHD_CORE_BSF)            += truehd_core_bsf.o mlp_parse.o mlp.o
OBJS-$(CONFIG_VP9_METADATA_BSF)           += vp9_metadata_bsf.o
OBJS-$(CONFIG_VP9_RAW_REORDER_BSF)        += vp9_raw_reorder_bsf.o
OBJS-$(CONFIG_VP9_SUPERFRAME_BSF)         += vp9_superframe_bsf.o
OBJS-$(CONFIG_VP9_SUPERFRAME_SPLIT_BSF)   += vp9_superframe_split_bsf.o

# thread libraries
OBJS-$(HAVE_LIBC_MSVCRT)               += file_open.o
OBJS-$(HAVE_THREADS)                   += pthread.o pthread_slice.o pthread_frame.o

OBJS-$(CONFIG_FRAME_THREAD_ENCODER)    += frame_thread_encoder.o

# Windows resource file
SLIBOBJS-$(HAVE_GNU_WINDRES)           += avcodecres.o

SKIPHEADERS                            += %_tablegen.h                  \
                                          %_tables.h                    \
                                          fft-internal.h                \
                                          tableprint.h                  \
                                          tableprint_vlc.h              \
                                          aaccoder_twoloop.h            \
                                          aaccoder_trellis.h            \
                                          aacenc_quantization.h         \
                                          aacenc_quantization_misc.h    \
                                          $(ARCH)/vp56_arith.h          \

SKIPHEADERS-$(CONFIG_AMF)              += amfenc.h
SKIPHEADERS-$(CONFIG_D3D11VA)          += d3d11va.h dxva2_internal.h
SKIPHEADERS-$(CONFIG_DXVA2)            += dxva2.h dxva2_internal.h
SKIPHEADERS-$(CONFIG_JNI)              += ffjni.h
SKIPHEADERS-$(CONFIG_LIBVPX)           += libvpx.h
SKIPHEADERS-$(CONFIG_LIBWEBP_ENCODER)  += libwebpenc_common.h
SKIPHEADERS-$(CONFIG_MEDIACODEC)       += mediacodecdec_common.h mediacodec_surface.h mediacodec_wrapper.h mediacodec_sw_buffer.h
SKIPHEADERS-$(CONFIG_NVDEC)            += nvdec.h
SKIPHEADERS-$(CONFIG_NVENC)            += nvenc.h
SKIPHEADERS-$(CONFIG_QSV)              += qsv.h qsv_internal.h
SKIPHEADERS-$(CONFIG_QSVDEC)           += qsvdec.h
SKIPHEADERS-$(CONFIG_QSVENC)           += qsvenc.h
SKIPHEADERS-$(CONFIG_XVMC)             += xvmc.h
SKIPHEADERS-$(CONFIG_VAAPI)            += vaapi_decode.h vaapi_encode.h
SKIPHEADERS-$(CONFIG_VDPAU)            += vdpau.h vdpau_internal.h
SKIPHEADERS-$(CONFIG_VIDEOTOOLBOX)     += videotoolbox.h vt_internal.h
SKIPHEADERS-$(CONFIG_V4L2_M2M)         += v4l2_buffers.h v4l2_context.h v4l2_m2m.h

TESTPROGS = avpacket                                                    \
            celp_math                                                   \
            codec_desc                                                  \
            htmlsubtitles                                               \
            imgconvert                                                  \
            jpeg2000dwt                                                 \
            mathops                                                    \
            options                                                     \
            mjpegenc_huffman                                            \
            utils                                                       \

TESTPROGS-$(CONFIG_CABAC)                 += cabac
TESTPROGS-$(CONFIG_DCT)                   += avfft
TESTPROGS-$(CONFIG_FFT)                   += fft fft-fixed fft-fixed32
TESTPROGS-$(CONFIG_GOLOMB)                += golomb
TESTPROGS-$(CONFIG_IDCTDSP)               += dct
TESTPROGS-$(CONFIG_IIRFILTER)             += iirfilter
TESTPROGS-$(HAVE_MMX)                     += motion
TESTPROGS-$(CONFIG_MPEGVIDEO)             += mpeg12framerate
TESTPROGS-$(CONFIG_H264_METADATA_BSF)     += h264_levels
TESTPROGS-$(CONFIG_HEVC_METADATA_BSF)     += h265_levels
TESTPROGS-$(CONFIG_RANGECODER)            += rangecoder
TESTPROGS-$(CONFIG_SNOW_ENCODER)          += snowenc

TESTOBJS = dctref.o

TOOLS = fourcc2pixfmt

HOSTPROGS = aacps_tablegen                                              \
            aacps_fixed_tablegen                                        \
            cbrt_tablegen                                               \
            cbrt_fixed_tablegen                                         \
            cos_tablegen                                                \
            dv_tablegen                                                 \
            motionpixels_tablegen                                       \
            mpegaudio_tablegen                                          \
            pcm_tablegen                                                \
            qdm2_tablegen                                               \
            sinewin_tablegen                                            \
            sinewin_fixed_tablegen                                      \

CLEANFILES = *_tables.c *_tables.h *_tablegen$(HOSTEXESUF)

$(SUBDIR)tests/dct$(EXESUF): $(SUBDIR)dctref.o $(SUBDIR)aandcttab.o
$(SUBDIR)dv_tablegen$(HOSTEXESUF): $(SUBDIR)dvdata_host.o

TRIG_TABLES  = cos cos_fixed sin
TRIG_TABLES := $(TRIG_TABLES:%=$(SUBDIR)%_tables.c)

$(TRIG_TABLES): $(SUBDIR)%_tables.c: $(SUBDIR)cos_tablegen$(HOSTEXESUF)
	$(M)./$< $* > $@

ifdef CONFIG_SMALL
$(SUBDIR)%_tablegen$(HOSTEXESUF): HOSTCFLAGS += -DCONFIG_SMALL=1
else
$(SUBDIR)%_tablegen$(HOSTEXESUF): HOSTCFLAGS += -DCONFIG_SMALL=0
endif

GEN_HEADERS = cbrt_tables.h cbrt_fixed_tables.h aacps_tables.h aacps_fixed_tables.h \
              dv_tables.h     \
              sinewin_tables.h sinewin_fixed_tables.h mpegaudio_tables.h motionpixels_tables.h \
              pcm_tables.h qdm2_tables.h
GEN_HEADERS := $(addprefix $(SUBDIR), $(GEN_HEADERS))

$(GEN_HEADERS): $(SUBDIR)%_tables.h: $(SUBDIR)%_tablegen$(HOSTEXESUF)
	$(M)./$< > $@

ifdef CONFIG_HARDCODED_TABLES
$(SUBDIR)cbrt_data.o: $(SUBDIR)cbrt_tables.h
$(SUBDIR)cbrt_data_fixed.o: $(SUBDIR)cbrt_fixed_tables.h
$(SUBDIR)aacps_float.o: $(SUBDIR)aacps_tables.h
$(SUBDIR)aacps_fixed.o: $(SUBDIR)aacps_fixed_tables.h
$(SUBDIR)aactab_fixed.o: $(SUBDIR)aac_fixed_tables.h
$(SUBDIR)dvenc.o: $(SUBDIR)dv_tables.h
$(SUBDIR)motionpixels.o: $(SUBDIR)motionpixels_tables.h
$(SUBDIR)mpegaudiodec_fixed.o: $(SUBDIR)mpegaudio_tables.h
$(SUBDIR)mpegaudiodec_float.o: $(SUBDIR)mpegaudio_tables.h
$(SUBDIR)pcm.o: $(SUBDIR)pcm_tables.h
$(SUBDIR)qdm2.o: $(SUBDIR)qdm2_tables.h
$(SUBDIR)sinewin.o: $(SUBDIR)sinewin_tables.h
$(SUBDIR)sinewin_fixed.o: $(SUBDIR)sinewin_fixed_tables.h
endif<|MERGE_RESOLUTION|>--- conflicted
+++ resolved
@@ -912,31 +912,7 @@
 OBJS-$(CONFIG_VP9_DXVA2_HWACCEL)          += dxva2_vp9.o
 OBJS-$(CONFIG_VP9_NVDEC_HWACCEL)          += nvdec_vp9.o
 OBJS-$(CONFIG_VP9_VAAPI_HWACCEL)          += vaapi_vp9.o
-<<<<<<< HEAD
-
-# hardware-accelerated decoding/encoding
-OBJS-$(CONFIG_NVENC)                      += nvenc.o
-OBJS-$(CONFIG_QSV)                        += qsv.o
-OBJS-$(CONFIG_QSVDEC)                     += qsvdec.o
-OBJS-$(CONFIG_QSVENC)                     += qsvenc.o
-
-OBJS-$(CONFIG_H264_MMAL_DECODER)          += mmaldec.o
-OBJS-$(CONFIG_H264_VDA_DECODER)           += vda_h264_dec.o
-OBJS-$(CONFIG_H264_OMX_ENCODER)           += omx.o
-OBJS-$(CONFIG_H264_QSV_DECODER)           += qsvdec_h2645.o
-OBJS-$(CONFIG_H264_QSV_ENCODER)           += qsvenc_h264.o
-OBJS-$(CONFIG_H264_VAAPI_ENCODER)         += vaapi_encode_h264.o vaapi_encode_h26x.o
-OBJS-$(CONFIG_H264_AML_DECODER)           += amldec.o amltools.o amlqueue.o amlion.o
-OBJS-$(CONFIG_HEVC_QSV_DECODER)           += qsvdec_h2645.o
-OBJS-$(CONFIG_HEVC_QSV_ENCODER)           += qsvenc_hevc.o hevc_ps_enc.o h2645_parse.o
-OBJS-$(CONFIG_HEVC_VAAPI_ENCODER)         += vaapi_encode_h265.o vaapi_encode_h26x.o
-OBJS-$(CONFIG_MPEG2_MMAL_DECODER)         += mmaldec.o
-OBJS-$(CONFIG_MPEG2_QSV_DECODER)          += qsvdec_mpeg2.o
-OBJS-$(CONFIG_MPEG2_QSV_ENCODER)          += qsvenc_mpeg2.o
-OBJS-$(CONFIG_MPEG4_OMX_ENCODER)          += omx.o
-=======
 OBJS-$(CONFIG_VP8_QSV_HWACCEL)            += qsvdec_other.o
->>>>>>> a2dbd857
 
 # libavformat dependencies
 OBJS-$(CONFIG_ISO_MEDIA)               += mpeg4audio.o mpegaudiodata.o
