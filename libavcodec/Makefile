include $(SUBDIR)../config.mak

NAME = avcodec
FFLIBS = avutil

HEADERS = avcodec.h                                                     \
          avfft.h                                                       \
          dxva2.h                                                       \
          old_codec_ids.h                                               \
          vaapi.h                                                       \
          vda.h                                                         \
          vdpau.h                                                       \
          version.h                                                     \
          xvmc.h                                                        \

OBJS = allcodecs.o                                                      \
       audioconvert.o                                                   \
       avpacket.o                                                       \
       avpicture.o                                                      \
       bitstream.o                                                      \
       bitstream_filter.o                                               \
       codec_desc.o                                                     \
       fmtconvert.o                                                     \
       imgconvert.o                                                     \
       mathtables.o                                                     \
       options.o                                                        \
       parser.o                                                         \
       raw.o                                                            \
       rawdec.o                                                         \
       resample.o                                                       \
       resample2.o                                                      \
       utils.o                                                          \

# parts needed for many different codecs
OBJS-$(CONFIG_AANDCTTABLES)            += aandcttab.o
OBJS-$(CONFIG_AC3DSP)                  += ac3dsp.o
OBJS-$(CONFIG_AUDIO_FRAME_QUEUE)       += audio_frame_queue.o
OBJS-$(CONFIG_CRYSTALHD)               += crystalhd.o
OBJS-$(CONFIG_DCT)                     += dct.o dct32_fixed.o dct32_float.o
OBJS-$(CONFIG_DXVA2)                   += dxva2.o
OBJS-$(CONFIG_DSPUTIL)                 += dsputil.o faanidct.o          \
                                          simple_idct.o jrevdct.o
OBJS-$(CONFIG_ENCODERS)                += faandct.o jfdctfst.o jfdctint.o
OBJS-$(CONFIG_ERROR_RESILIENCE)        += error_resilience.o
OBJS-$(CONFIG_EXIF)                    += exif.o tiff_common.o
FFT-OBJS-$(CONFIG_HARDCODED_TABLES)    += cos_tables.o cos_fixed_tables.o
OBJS-$(CONFIG_FFT)                     += avfft.o fft_fixed.o fft_float.o \
                                          fft_fixed_32.o fft_init_table.o \
                                          $(FFT-OBJS-yes)
OBJS-$(CONFIG_GOLOMB)                  += golomb.o
OBJS-$(CONFIG_H263DSP)                 += h263dsp.o
OBJS-$(CONFIG_H264CHROMA)              += h264chroma.o
OBJS-$(CONFIG_H264DSP)                 += h264dsp.o h264idct.o
OBJS-$(CONFIG_H264PRED)                += h264pred.o
OBJS-$(CONFIG_H264QPEL)                += h264qpel.o
OBJS-$(CONFIG_HPELDSP)                 += hpeldsp.o
OBJS-$(CONFIG_HUFFMAN)                 += huffman.o
OBJS-$(CONFIG_INTRAX8)                 += intrax8.o intrax8dsp.o
OBJS-$(CONFIG_LIBXVID)                 += libxvid_rc.o
OBJS-$(CONFIG_LLVIDDSP)                += lossless_videodsp.o
OBJS-$(CONFIG_LPC)                     += lpc.o
OBJS-$(CONFIG_LSP)                     += lsp.o
OBJS-$(CONFIG_MDCT)                    += mdct_fixed.o mdct_float.o mdct_fixed_32.o
OBJS-$(CONFIG_MPEGAUDIO)               += mpegaudio.o mpegaudiodata.o   \
                                          mpegaudiodecheader.o
OBJS-$(CONFIG_MPEGAUDIODSP)            += mpegaudiodsp.o                \
                                          mpegaudiodsp_data.o           \
                                          mpegaudiodsp_fixed.o          \
                                          mpegaudiodsp_float.o
OBJS-$(CONFIG_MPEGVIDEO)               += mpegvideo.o mpegvideo_motion.o
OBJS-$(CONFIG_MPEGVIDEOENC)            += mpegvideo_enc.o mpeg12data.o  \
                                          motion_est.o ratecontrol.o
OBJS-$(CONFIG_RANGECODER)              += rangecoder.o
RDFT-OBJS-$(CONFIG_HARDCODED_TABLES)   += sin_tables.o
OBJS-$(CONFIG_RDFT)                    += rdft.o $(RDFT-OBJS-yes)
OBJS-$(CONFIG_SHARED)                  += log2_tab.o
OBJS-$(CONFIG_SINEWIN)                 += sinewin.o
OBJS-$(CONFIG_VAAPI)                   += vaapi.o
OBJS-$(CONFIG_VDPAU)                   += vdpau.o
OBJS-$(CONFIG_VIDEODSP)                += videodsp.o
OBJS-$(CONFIG_VP3DSP)                  += vp3dsp.o

# decoders/encoders
OBJS-$(CONFIG_ZERO12V_DECODER)         += 012v.o
OBJS-$(CONFIG_A64MULTI_ENCODER)        += a64multienc.o elbg.o
OBJS-$(CONFIG_A64MULTI5_ENCODER)       += a64multienc.o elbg.o
OBJS-$(CONFIG_AAC_DECODER)             += aacdec.o aactab.o aacsbr.o aacps.o \
                                          aacadtsdec.o mpeg4audio.o kbdwin.o \
                                          sbrdsp.o aacpsdsp.o
OBJS-$(CONFIG_AAC_ENCODER)             += aacenc.o aaccoder.o    \
                                          aacpsy.o aactab.o      \
                                          psymodel.o iirfilter.o \
                                          mpeg4audio.o kbdwin.o
OBJS-$(CONFIG_AASC_DECODER)            += aasc.o msrledec.o
OBJS-$(CONFIG_AC3_DECODER)             += ac3dec.o ac3dec_data.o ac3.o kbdwin.o
OBJS-$(CONFIG_AC3_ENCODER)             += ac3enc_float.o ac3enc.o ac3tab.o \
                                          ac3.o kbdwin.o
OBJS-$(CONFIG_AC3_FIXED_ENCODER)       += ac3enc_fixed.o ac3enc.o ac3tab.o ac3.o
OBJS-$(CONFIG_AIC_DECODER)             += aic.o
OBJS-$(CONFIG_ALAC_DECODER)            += alac.o alac_data.o
OBJS-$(CONFIG_ALAC_ENCODER)            += alacenc.o alac_data.o
OBJS-$(CONFIG_ALS_DECODER)             += alsdec.o bgmc.o mpeg4audio.o
OBJS-$(CONFIG_AMRNB_DECODER)           += amrnbdec.o celp_filters.o   \
                                          celp_math.o acelp_filters.o \
                                          acelp_vectors.o             \
                                          acelp_pitch_delay.o
OBJS-$(CONFIG_AMRWB_DECODER)           += amrwbdec.o celp_filters.o   \
                                          celp_math.o acelp_filters.o \
                                          acelp_vectors.o             \
                                          acelp_pitch_delay.o
OBJS-$(CONFIG_AMV_ENCODER)             += mjpegenc.o mjpeg.o           \
                                          mpegvideo_enc.o motion_est.o \
                                          ratecontrol.o mpeg12data.o   \
                                          mpegvideo.o
OBJS-$(CONFIG_ANM_DECODER)             += anm.o
OBJS-$(CONFIG_ANSI_DECODER)            += ansi.o cga_data.o
OBJS-$(CONFIG_APE_DECODER)             += apedec.o
OBJS-$(CONFIG_SSA_DECODER)             += assdec.o ass.o ass_split.o
OBJS-$(CONFIG_SSA_ENCODER)             += assenc.o ass.o
OBJS-$(CONFIG_ASS_DECODER)             += assdec.o ass.o ass_split.o
OBJS-$(CONFIG_ASS_ENCODER)             += assenc.o ass.o
OBJS-$(CONFIG_ASV1_DECODER)            += asvdec.o asv.o mpeg12data.o
OBJS-$(CONFIG_ASV1_ENCODER)            += asvenc.o asv.o mpeg12data.o
OBJS-$(CONFIG_ASV2_DECODER)            += asvdec.o asv.o mpeg12data.o
OBJS-$(CONFIG_ASV2_ENCODER)            += asvenc.o asv.o mpeg12data.o
OBJS-$(CONFIG_ATRAC1_DECODER)          += atrac1.o atrac.o
OBJS-$(CONFIG_ATRAC3_DECODER)          += atrac3.o atrac.o
OBJS-$(CONFIG_ATRAC3P_DECODER)         += atrac3plusdec.o atrac3plus.o \
                                          atrac3plusdsp.o atrac.o
OBJS-$(CONFIG_AURA_DECODER)            += cyuv.o
OBJS-$(CONFIG_AURA2_DECODER)           += aura.o
OBJS-$(CONFIG_AVRN_DECODER)            += avrndec.o mjpegdec.o mjpeg.o
OBJS-$(CONFIG_AVRP_DECODER)            += r210dec.o
OBJS-$(CONFIG_AVRP_ENCODER)            += r210enc.o
OBJS-$(CONFIG_AVS_DECODER)             += avs.o
OBJS-$(CONFIG_AVUI_DECODER)            += avuidec.o
OBJS-$(CONFIG_AVUI_ENCODER)            += avuienc.o
OBJS-$(CONFIG_AYUV_DECODER)            += v408dec.o
OBJS-$(CONFIG_AYUV_ENCODER)            += v408enc.o
OBJS-$(CONFIG_BETHSOFTVID_DECODER)     += bethsoftvideo.o
OBJS-$(CONFIG_BFI_DECODER)             += bfi.o
OBJS-$(CONFIG_BINK_DECODER)            += bink.o binkdsp.o
OBJS-$(CONFIG_BINKAUDIO_DCT_DECODER)   += binkaudio.o wma.o wma_common.o
OBJS-$(CONFIG_BINKAUDIO_RDFT_DECODER)  += binkaudio.o wma.o wma_common.o
OBJS-$(CONFIG_BINTEXT_DECODER)         += bintext.o cga_data.o
OBJS-$(CONFIG_BMP_DECODER)             += bmp.o msrledec.o
OBJS-$(CONFIG_BMP_ENCODER)             += bmpenc.o
OBJS-$(CONFIG_BMV_VIDEO_DECODER)       += bmv.o
OBJS-$(CONFIG_BMV_AUDIO_DECODER)       += bmv.o
OBJS-$(CONFIG_BRENDER_PIX_DECODER)     += brender_pix.o
OBJS-$(CONFIG_C93_DECODER)             += c93.o
OBJS-$(CONFIG_CAVS_DECODER)            += cavs.o cavsdec.o cavsdsp.o \
                                          cavsdata.o mpeg12data.o
OBJS-$(CONFIG_CDGRAPHICS_DECODER)      += cdgraphics.o
OBJS-$(CONFIG_CDXL_DECODER)            += cdxl.o
OBJS-$(CONFIG_CINEPAK_DECODER)         += cinepak.o
OBJS-$(CONFIG_CINEPAK_ENCODER)         += cinepakenc.o elbg.o
OBJS-$(CONFIG_CLJR_DECODER)            += cljr.o
OBJS-$(CONFIG_CLJR_ENCODER)            += cljr.o
OBJS-$(CONFIG_CLLC_DECODER)            += cllc.o
OBJS-$(CONFIG_COOK_DECODER)            += cook.o
OBJS-$(CONFIG_COMFORTNOISE_DECODER)    += cngdec.o celp_filters.o
OBJS-$(CONFIG_COMFORTNOISE_ENCODER)    += cngenc.o
OBJS-$(CONFIG_CPIA_DECODER)            += cpia.o
OBJS-$(CONFIG_CSCD_DECODER)            += cscd.o
OBJS-$(CONFIG_CYUV_DECODER)            += cyuv.o
OBJS-$(CONFIG_DCA_DECODER)             += dcadec.o dca.o dcadsp.o      \
                                          synth_filter.o
OBJS-$(CONFIG_DCA_ENCODER)             += dcaenc.o dca.o
OBJS-$(CONFIG_DIRAC_DECODER)           += diracdec.o dirac.o diracdsp.o \
                                          dirac_arith.o mpeg12data.o dirac_dwt.o
OBJS-$(CONFIG_DFA_DECODER)             += dfa.o
OBJS-$(CONFIG_DNXHD_DECODER)           += dnxhddec.o dnxhddata.o
OBJS-$(CONFIG_DNXHD_ENCODER)           += dnxhdenc.o dnxhddata.o
OBJS-$(CONFIG_DPX_DECODER)             += dpx.o
OBJS-$(CONFIG_DPX_ENCODER)             += dpxenc.o
OBJS-$(CONFIG_DSICINAUDIO_DECODER)     += dsicinav.o
OBJS-$(CONFIG_DSICINVIDEO_DECODER)     += dsicinav.o
OBJS-$(CONFIG_DVBSUB_DECODER)          += dvbsubdec.o
OBJS-$(CONFIG_DVBSUB_ENCODER)          += dvbsub.o
OBJS-$(CONFIG_DVDSUB_DECODER)          += dvdsubdec.o
OBJS-$(CONFIG_DVDSUB_ENCODER)          += dvdsubenc.o
OBJS-$(CONFIG_DVVIDEO_DECODER)         += dvdec.o dv.o dvdata.o dv_profile.o
OBJS-$(CONFIG_DVVIDEO_ENCODER)         += dvenc.o dv.o dvdata.o dv_profile.o
OBJS-$(CONFIG_DXA_DECODER)             += dxa.o
OBJS-$(CONFIG_DXTORY_DECODER)          += dxtory.o
OBJS-$(CONFIG_EAC3_DECODER)            += eac3dec.o eac3_data.o
OBJS-$(CONFIG_EAC3_ENCODER)            += eac3enc.o eac3_data.o
OBJS-$(CONFIG_EACMV_DECODER)           += eacmv.o
OBJS-$(CONFIG_EAMAD_DECODER)           += eamad.o eaidct.o mpeg12.o \
                                          mpeg12data.o
OBJS-$(CONFIG_EATGQ_DECODER)           += eatgq.o eaidct.o
OBJS-$(CONFIG_EATGV_DECODER)           += eatgv.o
OBJS-$(CONFIG_EATQI_DECODER)           += eatqi.o eaidct.o mpeg12dec.o  \
                                          mpeg12.o mpeg12data.o
OBJS-$(CONFIG_EIGHTBPS_DECODER)        += 8bps.o
OBJS-$(CONFIG_EIGHTSVX_EXP_DECODER)    += 8svx.o
OBJS-$(CONFIG_EIGHTSVX_FIB_DECODER)    += 8svx.o
OBJS-$(CONFIG_ESCAPE124_DECODER)       += escape124.o
OBJS-$(CONFIG_ESCAPE130_DECODER)       += escape130.o
OBJS-$(CONFIG_EVRC_DECODER)            += evrcdec.o acelp_vectors.o lsp.o
OBJS-$(CONFIG_EXR_DECODER)             += exr.o
OBJS-$(CONFIG_FFV1_DECODER)            += ffv1dec.o ffv1.o
OBJS-$(CONFIG_FFV1_ENCODER)            += ffv1enc.o ffv1.o
OBJS-$(CONFIG_FFVHUFF_DECODER)         += huffyuv.o huffyuvdec.o
OBJS-$(CONFIG_FFVHUFF_ENCODER)         += huffyuv.o huffyuvenc.o
OBJS-$(CONFIG_FFWAVESYNTH_DECODER)     += ffwavesynth.o
OBJS-$(CONFIG_FIC_DECODER)             += fic.o
OBJS-$(CONFIG_FLAC_DECODER)            += flacdec.o flacdata.o flac.o flacdsp.o
OBJS-$(CONFIG_FLAC_ENCODER)            += flacenc.o flacdata.o flac.o flacdsp.o vorbis_data.o
OBJS-$(CONFIG_FLASHSV_DECODER)         += flashsv.o
OBJS-$(CONFIG_FLASHSV_ENCODER)         += flashsvenc.o
OBJS-$(CONFIG_FLASHSV2_ENCODER)        += flashsv2enc.o
OBJS-$(CONFIG_FLASHSV2_DECODER)        += flashsv.o
OBJS-$(CONFIG_FLIC_DECODER)            += flicvideo.o
OBJS-$(CONFIG_FOURXM_DECODER)          += 4xm.o
OBJS-$(CONFIG_FRAPS_DECODER)           += fraps.o
OBJS-$(CONFIG_FRWU_DECODER)            += frwu.o
OBJS-$(CONFIG_G2M_DECODER)             += g2meet.o mjpeg.o
OBJS-$(CONFIG_G723_1_DECODER)          += g723_1.o acelp_vectors.o \
                                          celp_filters.o celp_math.o
OBJS-$(CONFIG_G723_1_ENCODER)          += g723_1.o acelp_vectors.o celp_math.o
OBJS-$(CONFIG_G729_DECODER)            += g729dec.o lsp.o celp_math.o acelp_filters.o acelp_pitch_delay.o acelp_vectors.o g729postfilter.o
OBJS-$(CONFIG_GIF_DECODER)             += gifdec.o lzw.o
OBJS-$(CONFIG_GIF_ENCODER)             += gif.o lzwenc.o
OBJS-$(CONFIG_GSM_DECODER)             += gsmdec.o gsmdec_data.o msgsmdec.o
OBJS-$(CONFIG_GSM_MS_DECODER)          += gsmdec.o gsmdec_data.o msgsmdec.o
OBJS-$(CONFIG_H261_DECODER)            += h261dec.o h261data.o h261.o
OBJS-$(CONFIG_H261_ENCODER)            += h261enc.o h261data.o h261.o
OBJS-$(CONFIG_H263_DECODER)            += h263dec.o h263.o ituh263dec.o        \
                                          mpeg4video.o mpeg4videodec.o flvdec.o\
                                          intelh263dec.o
OBJS-$(CONFIG_H263_ENCODER)            += mpeg4videoenc.o mpeg4video.o  \
                                          h263.o ituh263enc.o flvenc.o
OBJS-$(CONFIG_H264_DECODER)            += h264.o                               \
                                          h264_loopfilter.o h264_direct.o      \
                                          cabac.o h264_sei.o h264_ps.o         \
                                          h264_refs.o h264_cavlc.o h264_cabac.o
OBJS-$(CONFIG_H264_VDA_DECODER)        += vda_h264_dec.o
OBJS-$(CONFIG_HEVC_DECODER)            += hevc.o hevc_mvs.o hevc_ps.o hevc_sei.o \
                                          hevc_cabac.o hevc_refs.o hevcpred.o    \
                                          hevcdsp.o hevc_filter.o cabac.o
OBJS-$(CONFIG_HNM4_VIDEO_DECODER)      += hnm4video.o
OBJS-$(CONFIG_HUFFYUV_DECODER)         += huffyuv.o huffyuvdec.o
OBJS-$(CONFIG_HUFFYUV_ENCODER)         += huffyuv.o huffyuvenc.o
OBJS-$(CONFIG_IAC_DECODER)             += imc.o
OBJS-$(CONFIG_IDCIN_DECODER)           += idcinvideo.o
OBJS-$(CONFIG_IDF_DECODER)             += bintext.o cga_data.o
OBJS-$(CONFIG_IFF_BYTERUN1_DECODER)    += iff.o
OBJS-$(CONFIG_IFF_ILBM_DECODER)        += iff.o
OBJS-$(CONFIG_IMC_DECODER)             += imc.o
OBJS-$(CONFIG_INDEO2_DECODER)          += indeo2.o
OBJS-$(CONFIG_INDEO3_DECODER)          += indeo3.o
OBJS-$(CONFIG_INDEO4_DECODER)          += indeo4.o ivi_common.o ivi_dsp.o
OBJS-$(CONFIG_INDEO5_DECODER)          += indeo5.o ivi_common.o ivi_dsp.o
OBJS-$(CONFIG_INTERPLAY_DPCM_DECODER)  += dpcm.o
OBJS-$(CONFIG_INTERPLAY_VIDEO_DECODER) += interplayvideo.o
OBJS-$(CONFIG_JACOSUB_DECODER)         += jacosubdec.o ass.o
OBJS-$(CONFIG_JPEG2000_ENCODER)        += j2kenc.o mqcenc.o mqc.o jpeg2000.o \
                                          jpeg2000dwt.o
OBJS-$(CONFIG_JPEG2000_DECODER)        += jpeg2000dec.o jpeg2000.o      \
                                          jpeg2000dwt.o mqcdec.o mqc.o
OBJS-$(CONFIG_JPEGLS_DECODER)          += jpeglsdec.o jpegls.o
OBJS-$(CONFIG_JPEGLS_ENCODER)          += jpeglsenc.o jpegls.o
OBJS-$(CONFIG_JV_DECODER)              += jvdec.o
OBJS-$(CONFIG_KGV1_DECODER)            += kgv1dec.o
OBJS-$(CONFIG_KMVC_DECODER)            += kmvc.o
OBJS-$(CONFIG_LAGARITH_DECODER)        += lagarith.o lagarithrac.o
OBJS-$(CONFIG_LJPEG_ENCODER)           += ljpegenc.o mjpegenc.o mjpeg.o
OBJS-$(CONFIG_LOCO_DECODER)            += loco.o
OBJS-$(CONFIG_MACE3_DECODER)           += mace.o
OBJS-$(CONFIG_MACE6_DECODER)           += mace.o
OBJS-$(CONFIG_MDEC_DECODER)            += mdec.o mpeg12.o mpeg12data.o
OBJS-$(CONFIG_METASOUND_DECODER)       += metasound.o metasound_data.o \
                                          twinvq.o
OBJS-$(CONFIG_MICRODVD_DECODER)        += microdvddec.o ass.o
OBJS-$(CONFIG_MIMIC_DECODER)           += mimic.o
OBJS-$(CONFIG_MJPEG_DECODER)           += mjpegdec.o mjpeg.o
OBJS-$(CONFIG_MJPEG_ENCODER)           += mjpegenc.o mjpeg.o
OBJS-$(CONFIG_MJPEGB_DECODER)          += mjpegbdec.o
OBJS-$(CONFIG_MLP_DECODER)             += mlpdec.o mlpdsp.o
OBJS-$(CONFIG_MMVIDEO_DECODER)         += mmvideo.o
OBJS-$(CONFIG_MOTIONPIXELS_DECODER)    += motionpixels.o
OBJS-$(CONFIG_MOVTEXT_DECODER)         += movtextdec.o ass.o
OBJS-$(CONFIG_MOVTEXT_ENCODER)         += movtextenc.o ass_split.o
OBJS-$(CONFIG_MP1_DECODER)             += mpegaudiodec_fixed.o
OBJS-$(CONFIG_MP1FLOAT_DECODER)        += mpegaudiodec_float.o
OBJS-$(CONFIG_MP2_DECODER)             += mpegaudiodec_fixed.o
OBJS-$(CONFIG_MP2_ENCODER)             += mpegaudioenc_float.o mpegaudio.o \
                                          mpegaudiodata.o mpegaudiodsp_data.o
OBJS-$(CONFIG_MP2FIXED_ENCODER)        += mpegaudioenc_fixed.o mpegaudio.o \
                                          mpegaudiodata.o mpegaudiodsp_data.o
OBJS-$(CONFIG_MP2FLOAT_DECODER)        += mpegaudiodec_float.o
OBJS-$(CONFIG_MP3_DECODER)             += mpegaudiodec_fixed.o
OBJS-$(CONFIG_MP3ADU_DECODER)          += mpegaudiodec_fixed.o
OBJS-$(CONFIG_MP3ADUFLOAT_DECODER)     += mpegaudiodec_float.o
OBJS-$(CONFIG_MP3FLOAT_DECODER)        += mpegaudiodec_float.o
OBJS-$(CONFIG_MP3ON4_DECODER)          += mpegaudiodec_fixed.o mpeg4audio.o
OBJS-$(CONFIG_MP3ON4FLOAT_DECODER)     += mpegaudiodec_float.o mpeg4audio.o
OBJS-$(CONFIG_MPC7_DECODER)            += mpc7.o mpc.o
OBJS-$(CONFIG_MPC8_DECODER)            += mpc8.o mpc.o
OBJS-$(CONFIG_MPEGVIDEO_DECODER)       += mpeg12.o mpeg12data.o \
                                          mpegvideo.o error_resilience.o
OBJS-$(CONFIG_MPEG1VIDEO_DECODER)      += mpeg12dec.o mpeg12.o mpeg12data.o
OBJS-$(CONFIG_MPEG1VIDEO_ENCODER)      += mpeg12enc.o mpeg12.o
OBJS-$(CONFIG_MPEG2VIDEO_DECODER)      += mpeg12dec.o mpeg12.o mpeg12data.o
OBJS-$(CONFIG_MPEG2VIDEO_ENCODER)      += mpeg12enc.o mpeg12.o
OBJS-$(CONFIG_MPL2_DECODER)            += mpl2dec.o ass.o
OBJS-$(CONFIG_MSMPEG4V1_DECODER)       += msmpeg4dec.o msmpeg4.o msmpeg4data.o
OBJS-$(CONFIG_MSMPEG4V2_DECODER)       += msmpeg4dec.o msmpeg4.o msmpeg4data.o
OBJS-$(CONFIG_MSMPEG4V2_ENCODER)       += msmpeg4enc.o msmpeg4.o msmpeg4data.o
OBJS-$(CONFIG_MSMPEG4V3_DECODER)       += msmpeg4dec.o msmpeg4.o msmpeg4data.o
OBJS-$(CONFIG_MSMPEG4V3_ENCODER)       += msmpeg4enc.o msmpeg4.o msmpeg4data.o
OBJS-$(CONFIG_MSRLE_DECODER)           += msrle.o msrledec.o
OBJS-$(CONFIG_MSA1_DECODER)            += mss3.o mss34dsp.o
OBJS-$(CONFIG_MSS1_DECODER)            += mss1.o mss12.o
OBJS-$(CONFIG_MSS2_DECODER)            += mss2.o mss12.o mss2dsp.o
OBJS-$(CONFIG_MSVIDEO1_DECODER)        += msvideo1.o
OBJS-$(CONFIG_MSVIDEO1_ENCODER)        += msvideo1enc.o elbg.o
OBJS-$(CONFIG_MSZH_DECODER)            += lcldec.o
OBJS-$(CONFIG_MTS2_DECODER)            += mss4.o mss34dsp.o
<<<<<<< HEAD
OBJS-$(CONFIG_MVC1_DECODER)            += mvcdec.o
OBJS-$(CONFIG_MVC2_DECODER)            += mvcdec.o
OBJS-$(CONFIG_MXPEG_DECODER)           += mxpegdec.o mjpegdec.o mjpeg.o
=======
OBJS-$(CONFIG_MXPEG_DECODER)           += mxpegdec.o
>>>>>>> 8e0cf39f
OBJS-$(CONFIG_NELLYMOSER_DECODER)      += nellymoserdec.o nellymoser.o
OBJS-$(CONFIG_NELLYMOSER_ENCODER)      += nellymoserenc.o nellymoser.o
OBJS-$(CONFIG_NUV_DECODER)             += nuv.o rtjpeg.o
OBJS-$(CONFIG_PAF_VIDEO_DECODER)       += paf.o
OBJS-$(CONFIG_PAF_AUDIO_DECODER)       += paf.o
OBJS-$(CONFIG_PAM_DECODER)             += pnmdec.o pnm.o
OBJS-$(CONFIG_PAM_ENCODER)             += pamenc.o
OBJS-$(CONFIG_PBM_DECODER)             += pnmdec.o pnm.o
OBJS-$(CONFIG_PBM_ENCODER)             += pnmenc.o
OBJS-$(CONFIG_PCX_DECODER)             += pcx.o
OBJS-$(CONFIG_PCX_ENCODER)             += pcxenc.o
OBJS-$(CONFIG_PGM_DECODER)             += pnmdec.o pnm.o
OBJS-$(CONFIG_PGM_ENCODER)             += pnmenc.o
OBJS-$(CONFIG_PGMYUV_DECODER)          += pnmdec.o pnm.o
OBJS-$(CONFIG_PGMYUV_ENCODER)          += pnmenc.o
OBJS-$(CONFIG_PGSSUB_DECODER)          += pgssubdec.o
OBJS-$(CONFIG_PICTOR_DECODER)          += pictordec.o cga_data.o
OBJS-$(CONFIG_PJS_DECODER)             += textdec.o ass.o
OBJS-$(CONFIG_PNG_DECODER)             += png.o pngdec.o pngdsp.o
OBJS-$(CONFIG_PNG_ENCODER)             += png.o pngenc.o
OBJS-$(CONFIG_PPM_DECODER)             += pnmdec.o pnm.o
OBJS-$(CONFIG_PPM_ENCODER)             += pnmenc.o
OBJS-$(CONFIG_PRORES_DECODER)          += proresdec2.o proresdsp.o proresdata.o
OBJS-$(CONFIG_PRORES_LGPL_DECODER)     += proresdec_lgpl.o proresdsp.o proresdata.o
OBJS-$(CONFIG_PRORES_ENCODER)          += proresenc_anatoliy.o
OBJS-$(CONFIG_PRORES_AW_ENCODER)       += proresenc_anatoliy.o
OBJS-$(CONFIG_PRORES_KS_ENCODER)       += proresenc_kostya.o proresdata.o
OBJS-$(CONFIG_PTX_DECODER)             += ptx.o
OBJS-$(CONFIG_QCELP_DECODER)           += qcelpdec.o                     \
                                          celp_filters.o acelp_vectors.o \
                                          acelp_filters.o
OBJS-$(CONFIG_QDM2_DECODER)            += qdm2.o
OBJS-$(CONFIG_QDRAW_DECODER)           += qdrw.o
OBJS-$(CONFIG_QPEG_DECODER)            += qpeg.o
OBJS-$(CONFIG_QTRLE_DECODER)           += qtrle.o
OBJS-$(CONFIG_QTRLE_ENCODER)           += qtrleenc.o
OBJS-$(CONFIG_R10K_DECODER)            += r210dec.o
OBJS-$(CONFIG_R10K_ENCODER)            += r210enc.o
OBJS-$(CONFIG_R210_DECODER)            += r210dec.o
OBJS-$(CONFIG_R210_ENCODER)            += r210enc.o
OBJS-$(CONFIG_RA_144_DECODER)          += ra144dec.o ra144.o celp_filters.o
OBJS-$(CONFIG_RA_144_ENCODER)          += ra144enc.o ra144.o celp_filters.o
OBJS-$(CONFIG_RA_288_DECODER)          += ra288.o celp_filters.o
OBJS-$(CONFIG_RALF_DECODER)            += ralf.o
OBJS-$(CONFIG_RAWVIDEO_DECODER)        += rawdec.o
OBJS-$(CONFIG_RAWVIDEO_ENCODER)        += rawenc.o
OBJS-$(CONFIG_REALTEXT_DECODER)        += realtextdec.o ass.o
OBJS-$(CONFIG_RL2_DECODER)             += rl2.o
OBJS-$(CONFIG_ROQ_DECODER)             += roqvideodec.o roqvideo.o
OBJS-$(CONFIG_ROQ_ENCODER)             += roqvideoenc.o roqvideo.o elbg.o
OBJS-$(CONFIG_ROQ_DPCM_DECODER)        += dpcm.o
OBJS-$(CONFIG_ROQ_DPCM_ENCODER)        += roqaudioenc.o
OBJS-$(CONFIG_RPZA_DECODER)            += rpza.o
OBJS-$(CONFIG_RV10_DECODER)            += rv10.o
OBJS-$(CONFIG_RV10_ENCODER)            += rv10enc.o
OBJS-$(CONFIG_RV20_DECODER)            += rv10.o
OBJS-$(CONFIG_RV20_ENCODER)            += rv20enc.o
OBJS-$(CONFIG_RV30_DECODER)            += rv30.o rv34.o rv30dsp.o rv34dsp.o
OBJS-$(CONFIG_RV40_DECODER)            += rv40.o rv34.o rv34dsp.o rv40dsp.o
OBJS-$(CONFIG_SAMI_DECODER)            += samidec.o ass.o
OBJS-$(CONFIG_S302M_DECODER)           += s302m.o
OBJS-$(CONFIG_S302M_ENCODER)           += s302menc.o
OBJS-$(CONFIG_SANM_DECODER)            += sanm.o
OBJS-$(CONFIG_SGI_DECODER)             += sgidec.o
OBJS-$(CONFIG_SGI_ENCODER)             += sgienc.o rle.o
OBJS-$(CONFIG_SGIRLE_DECODER)          += sgirledec.o
OBJS-$(CONFIG_SHORTEN_DECODER)         += shorten.o
OBJS-$(CONFIG_SIPR_DECODER)            += sipr.o acelp_pitch_delay.o \
                                          celp_math.o acelp_vectors.o \
                                          acelp_filters.o celp_filters.o \
                                          sipr16k.o
OBJS-$(CONFIG_SMACKAUD_DECODER)        += smacker.o
OBJS-$(CONFIG_SMACKER_DECODER)         += smacker.o
OBJS-$(CONFIG_SMC_DECODER)             += smc.o
OBJS-$(CONFIG_SMVJPEG_DECODER)         += smvjpegdec.o
OBJS-$(CONFIG_SNOW_DECODER)            += snowdec.o snow.o snow_dwt.o
OBJS-$(CONFIG_SNOW_ENCODER)            += snowenc.o snow.o snow_dwt.o             \
                                          h263.o ituh263enc.o
OBJS-$(CONFIG_SOL_DPCM_DECODER)        += dpcm.o
<<<<<<< HEAD
OBJS-$(CONFIG_SONIC_DECODER)           += sonic.o
OBJS-$(CONFIG_SONIC_ENCODER)           += sonic.o
OBJS-$(CONFIG_SONIC_LS_ENCODER)        += sonic.o
OBJS-$(CONFIG_SP5X_DECODER)            += sp5xdec.o mjpegdec.o mjpeg.o
=======
OBJS-$(CONFIG_SP5X_DECODER)            += sp5xdec.o
>>>>>>> 8e0cf39f
OBJS-$(CONFIG_SRT_DECODER)             += srtdec.o ass.o
OBJS-$(CONFIG_SRT_ENCODER)             += srtenc.o ass_split.o
OBJS-$(CONFIG_SUBRIP_DECODER)          += srtdec.o ass.o
OBJS-$(CONFIG_SUBRIP_ENCODER)          += srtenc.o ass_split.o
OBJS-$(CONFIG_SUBVIEWER1_DECODER)      += textdec.o ass.o
OBJS-$(CONFIG_SUBVIEWER_DECODER)       += subviewerdec.o ass.o
OBJS-$(CONFIG_SUNRAST_DECODER)         += sunrast.o
OBJS-$(CONFIG_SUNRAST_ENCODER)         += sunrastenc.o
OBJS-$(CONFIG_SVQ1_DECODER)            += svq1dec.o svq1.o svq13.o h263.o
OBJS-$(CONFIG_SVQ1_ENCODER)            += svq1enc.o svq1.o    \
                                          h263.o ituh263enc.o
OBJS-$(CONFIG_SVQ3_DECODER)            += svq3.o svq13.o h263.o h264.o        \
                                          h264_loopfilter.o h264_direct.o     \
                                          h264_sei.o h264_ps.o h264_refs.o    \
                                          h264_cavlc.o h264_cabac.o cabac.o
OBJS-$(CONFIG_TEXT_DECODER)            += textdec.o ass.o
OBJS-$(CONFIG_TAK_DECODER)             += takdec.o tak.o
OBJS-$(CONFIG_TARGA_DECODER)           += targa.o
OBJS-$(CONFIG_TARGA_ENCODER)           += targaenc.o rle.o
OBJS-$(CONFIG_TARGA_Y216_DECODER)      += targa_y216dec.o
OBJS-$(CONFIG_THEORA_DECODER)          += xiph.o
OBJS-$(CONFIG_TIERTEXSEQVIDEO_DECODER) += tiertexseqv.o
OBJS-$(CONFIG_TIFF_DECODER)            += tiff.o lzw.o faxcompr.o tiff_data.o tiff_common.o
OBJS-$(CONFIG_TIFF_ENCODER)            += tiffenc.o rle.o lzwenc.o tiff_data.o
OBJS-$(CONFIG_TMV_DECODER)             += tmv.o cga_data.o
OBJS-$(CONFIG_TRUEHD_DECODER)          += mlpdec.o mlpdsp.o
OBJS-$(CONFIG_TRUEMOTION1_DECODER)     += truemotion1.o
OBJS-$(CONFIG_TRUEMOTION2_DECODER)     += truemotion2.o
OBJS-$(CONFIG_TRUESPEECH_DECODER)      += truespeech.o
OBJS-$(CONFIG_TSCC_DECODER)            += tscc.o msrledec.o
OBJS-$(CONFIG_TSCC2_DECODER)           += tscc2.o
OBJS-$(CONFIG_TTA_DECODER)             += tta.o ttadata.o ttadsp.o
OBJS-$(CONFIG_TTA_ENCODER)             += ttaenc.o ttadata.o
OBJS-$(CONFIG_TWINVQ_DECODER)          += twinvqdec.o twinvq.o
OBJS-$(CONFIG_TXD_DECODER)             += txd.o s3tc.o
OBJS-$(CONFIG_ULTI_DECODER)            += ulti.o
OBJS-$(CONFIG_UTVIDEO_DECODER)         += utvideodec.o utvideo.o
OBJS-$(CONFIG_UTVIDEO_ENCODER)         += utvideoenc.o utvideo.o
OBJS-$(CONFIG_V210_DECODER)            += v210dec.o
OBJS-$(CONFIG_V210_ENCODER)            += v210enc.o
OBJS-$(CONFIG_V308_DECODER)            += v308dec.o
OBJS-$(CONFIG_V308_ENCODER)            += v308enc.o
OBJS-$(CONFIG_V408_DECODER)            += v408dec.o
OBJS-$(CONFIG_V408_ENCODER)            += v408enc.o
OBJS-$(CONFIG_V410_DECODER)            += v410dec.o
OBJS-$(CONFIG_V410_ENCODER)            += v410enc.o
OBJS-$(CONFIG_V210X_DECODER)           += v210x.o
OBJS-$(CONFIG_VB_DECODER)              += vb.o
OBJS-$(CONFIG_VBLE_DECODER)            += vble.o
OBJS-$(CONFIG_VC1_DECODER)             += vc1dec.o vc1.o vc1data.o vc1dsp.o \
                                          msmpeg4dec.o msmpeg4.o msmpeg4data.o \
                                          wmv2dsp.o
OBJS-$(CONFIG_VCR1_DECODER)            += vcr1.o
OBJS-$(CONFIG_VMDAUDIO_DECODER)        += vmdav.o
OBJS-$(CONFIG_VMDVIDEO_DECODER)        += vmdav.o
OBJS-$(CONFIG_VMNC_DECODER)            += vmnc.o
OBJS-$(CONFIG_VORBIS_DECODER)          += vorbisdec.o vorbisdsp.o vorbis.o \
                                          vorbis_data.o xiph.o
OBJS-$(CONFIG_VORBIS_ENCODER)          += vorbisenc.o vorbis.o \
                                          vorbis_data.o
OBJS-$(CONFIG_VP3_DECODER)             += vp3.o
OBJS-$(CONFIG_VP5_DECODER)             += vp5.o vp56.o vp56data.o vp56dsp.o \
                                          vp56rac.o
OBJS-$(CONFIG_VP6_DECODER)             += vp6.o vp56.o vp56data.o vp56dsp.o \
                                          vp6dsp.o vp56rac.o
OBJS-$(CONFIG_VP8_DECODER)             += vp8.o vp8dsp.o vp56rac.o
OBJS-$(CONFIG_VP9_DECODER)             += vp9.o vp9dsp.o vp56rac.o
OBJS-$(CONFIG_VPLAYER_DECODER)         += textdec.o ass.o
OBJS-$(CONFIG_VQA_DECODER)             += vqavideo.o
OBJS-$(CONFIG_WAVPACK_DECODER)         += wavpack.o
OBJS-$(CONFIG_WAVPACK_ENCODER)         += wavpackenc.o
OBJS-$(CONFIG_WEBP_DECODER)            += vp8.o vp8dsp.o vp56rac.o
OBJS-$(CONFIG_WEBP_DECODER)            += webp.o exif.o tiff_common.o
OBJS-$(CONFIG_WEBVTT_DECODER)          += webvttdec.o
OBJS-$(CONFIG_WMALOSSLESS_DECODER)     += wmalosslessdec.o wma_common.o
OBJS-$(CONFIG_WMAPRO_DECODER)          += wmaprodec.o wma.o wma_common.o
OBJS-$(CONFIG_WMAV1_DECODER)           += wmadec.o wma.o wma_common.o aactab.o
OBJS-$(CONFIG_WMAV1_ENCODER)           += wmaenc.o wma.o wma_common.o aactab.o
OBJS-$(CONFIG_WMAV2_DECODER)           += wmadec.o wma.o wma_common.o aactab.o
OBJS-$(CONFIG_WMAV2_ENCODER)           += wmaenc.o wma.o wma_common.o aactab.o
OBJS-$(CONFIG_WMAVOICE_DECODER)        += wmavoice.o \
                                          celp_filters.o \
                                          acelp_vectors.o acelp_filters.o
OBJS-$(CONFIG_WMV1_DECODER)            += msmpeg4dec.o msmpeg4.o msmpeg4data.o
OBJS-$(CONFIG_WMV2_DECODER)            += wmv2dec.o wmv2.o wmv2dsp.o \
                                          msmpeg4dec.o msmpeg4.o msmpeg4data.o
OBJS-$(CONFIG_WMV2_ENCODER)            += wmv2enc.o wmv2.o wmv2dsp.o \
                                          msmpeg4.o msmpeg4enc.o msmpeg4data.o
OBJS-$(CONFIG_WNV1_DECODER)            += wnv1.o
OBJS-$(CONFIG_WS_SND1_DECODER)         += ws-snd1.o
OBJS-$(CONFIG_XAN_DPCM_DECODER)        += dpcm.o
OBJS-$(CONFIG_XAN_WC3_DECODER)         += xan.o
OBJS-$(CONFIG_XAN_WC4_DECODER)         += xxan.o
OBJS-$(CONFIG_XBIN_DECODER)            += bintext.o cga_data.o
OBJS-$(CONFIG_XBM_DECODER)             += xbmdec.o
OBJS-$(CONFIG_XBM_ENCODER)             += xbmenc.o
OBJS-$(CONFIG_XFACE_DECODER)           += xfacedec.o xface.o
OBJS-$(CONFIG_XFACE_ENCODER)           += xfaceenc.o xface.o
OBJS-$(CONFIG_XL_DECODER)              += xl.o
OBJS-$(CONFIG_XSUB_DECODER)            += xsubdec.o
OBJS-$(CONFIG_XSUB_ENCODER)            += xsubenc.o
OBJS-$(CONFIG_XWD_DECODER)             += xwddec.o
OBJS-$(CONFIG_XWD_ENCODER)             += xwdenc.o
OBJS-$(CONFIG_Y41P_DECODER)            += y41pdec.o
OBJS-$(CONFIG_Y41P_ENCODER)            += y41penc.o
OBJS-$(CONFIG_YOP_DECODER)             += yop.o
OBJS-$(CONFIG_YUV4_DECODER)            += yuv4dec.o
OBJS-$(CONFIG_YUV4_ENCODER)            += yuv4enc.o
OBJS-$(CONFIG_ZEROCODEC_DECODER)       += zerocodec.o
OBJS-$(CONFIG_ZLIB_DECODER)            += lcldec.o
OBJS-$(CONFIG_ZLIB_ENCODER)            += lclenc.o
OBJS-$(CONFIG_ZMBV_DECODER)            += zmbv.o
OBJS-$(CONFIG_ZMBV_ENCODER)            += zmbvenc.o

# (AD)PCM decoders/encoders
OBJS-$(CONFIG_PCM_ALAW_DECODER)           += pcm.o
OBJS-$(CONFIG_PCM_ALAW_ENCODER)           += pcm.o
OBJS-$(CONFIG_PCM_BLURAY_DECODER)         += pcm-bluray.o
OBJS-$(CONFIG_PCM_DVD_DECODER)            += pcm-dvd.o
OBJS-$(CONFIG_PCM_F32BE_DECODER)          += pcm.o
OBJS-$(CONFIG_PCM_F32BE_ENCODER)          += pcm.o
OBJS-$(CONFIG_PCM_F32LE_DECODER)          += pcm.o
OBJS-$(CONFIG_PCM_F32LE_ENCODER)          += pcm.o
OBJS-$(CONFIG_PCM_F64BE_DECODER)          += pcm.o
OBJS-$(CONFIG_PCM_F64BE_ENCODER)          += pcm.o
OBJS-$(CONFIG_PCM_F64LE_DECODER)          += pcm.o
OBJS-$(CONFIG_PCM_F64LE_ENCODER)          += pcm.o
OBJS-$(CONFIG_PCM_LXF_DECODER)            += pcm.o
OBJS-$(CONFIG_PCM_MULAW_DECODER)          += pcm.o
OBJS-$(CONFIG_PCM_MULAW_ENCODER)          += pcm.o
OBJS-$(CONFIG_PCM_S8_DECODER)             += pcm.o
OBJS-$(CONFIG_PCM_S8_ENCODER)             += pcm.o
OBJS-$(CONFIG_PCM_S8_PLANAR_DECODER)      += pcm.o
OBJS-$(CONFIG_PCM_S8_PLANAR_ENCODER)      += pcm.o
OBJS-$(CONFIG_PCM_S16BE_DECODER)          += pcm.o
OBJS-$(CONFIG_PCM_S16BE_ENCODER)          += pcm.o
OBJS-$(CONFIG_PCM_S16BE_PLANAR_DECODER)   += pcm.o
OBJS-$(CONFIG_PCM_S16BE_PLANAR_ENCODER)   += pcm.o
OBJS-$(CONFIG_PCM_S16LE_DECODER)          += pcm.o
OBJS-$(CONFIG_PCM_S16LE_ENCODER)          += pcm.o
OBJS-$(CONFIG_PCM_S16LE_PLANAR_DECODER)   += pcm.o
OBJS-$(CONFIG_PCM_S16LE_PLANAR_ENCODER)   += pcm.o
OBJS-$(CONFIG_PCM_S24BE_DECODER)          += pcm.o
OBJS-$(CONFIG_PCM_S24BE_ENCODER)          += pcm.o
OBJS-$(CONFIG_PCM_S24DAUD_DECODER)        += pcm.o
OBJS-$(CONFIG_PCM_S24DAUD_ENCODER)        += pcm.o
OBJS-$(CONFIG_PCM_S24LE_DECODER)          += pcm.o
OBJS-$(CONFIG_PCM_S24LE_ENCODER)          += pcm.o
OBJS-$(CONFIG_PCM_S24LE_PLANAR_DECODER)   += pcm.o
OBJS-$(CONFIG_PCM_S24LE_PLANAR_ENCODER)   += pcm.o
OBJS-$(CONFIG_PCM_S32BE_DECODER)          += pcm.o
OBJS-$(CONFIG_PCM_S32BE_ENCODER)          += pcm.o
OBJS-$(CONFIG_PCM_S32LE_DECODER)          += pcm.o
OBJS-$(CONFIG_PCM_S32LE_ENCODER)          += pcm.o
OBJS-$(CONFIG_PCM_S32LE_PLANAR_DECODER)   += pcm.o
OBJS-$(CONFIG_PCM_S32LE_PLANAR_ENCODER)   += pcm.o
OBJS-$(CONFIG_PCM_U8_DECODER)             += pcm.o
OBJS-$(CONFIG_PCM_U8_ENCODER)             += pcm.o
OBJS-$(CONFIG_PCM_U16BE_DECODER)          += pcm.o
OBJS-$(CONFIG_PCM_U16BE_ENCODER)          += pcm.o
OBJS-$(CONFIG_PCM_U16LE_DECODER)          += pcm.o
OBJS-$(CONFIG_PCM_U16LE_ENCODER)          += pcm.o
OBJS-$(CONFIG_PCM_U24BE_DECODER)          += pcm.o
OBJS-$(CONFIG_PCM_U24BE_ENCODER)          += pcm.o
OBJS-$(CONFIG_PCM_U24LE_DECODER)          += pcm.o
OBJS-$(CONFIG_PCM_U24LE_ENCODER)          += pcm.o
OBJS-$(CONFIG_PCM_U32BE_DECODER)          += pcm.o
OBJS-$(CONFIG_PCM_U32BE_ENCODER)          += pcm.o
OBJS-$(CONFIG_PCM_U32LE_DECODER)          += pcm.o
OBJS-$(CONFIG_PCM_U32LE_ENCODER)          += pcm.o
OBJS-$(CONFIG_PCM_ZORK_DECODER)           += pcm.o

OBJS-$(CONFIG_ADPCM_4XM_DECODER)          += adpcm.o adpcm_data.o
OBJS-$(CONFIG_ADPCM_ADX_DECODER)          += adxdec.o adx.o
OBJS-$(CONFIG_ADPCM_ADX_ENCODER)          += adxenc.o adx.o
OBJS-$(CONFIG_ADPCM_AFC_DECODER)          += adpcm.o adpcm_data.o
OBJS-$(CONFIG_ADPCM_CT_DECODER)           += adpcm.o adpcm_data.o
OBJS-$(CONFIG_ADPCM_DTK_DECODER)          += adpcm.o adpcm_data.o
OBJS-$(CONFIG_ADPCM_EA_DECODER)           += adpcm.o adpcm_data.o
OBJS-$(CONFIG_ADPCM_EA_MAXIS_XA_DECODER)  += adpcm.o adpcm_data.o
OBJS-$(CONFIG_ADPCM_EA_R1_DECODER)        += adpcm.o adpcm_data.o
OBJS-$(CONFIG_ADPCM_EA_R2_DECODER)        += adpcm.o adpcm_data.o
OBJS-$(CONFIG_ADPCM_EA_R3_DECODER)        += adpcm.o adpcm_data.o
OBJS-$(CONFIG_ADPCM_EA_XAS_DECODER)       += adpcm.o adpcm_data.o
OBJS-$(CONFIG_ADPCM_G722_DECODER)         += g722.o g722dec.o
OBJS-$(CONFIG_ADPCM_G722_ENCODER)         += g722.o g722enc.o
OBJS-$(CONFIG_ADPCM_G726_DECODER)         += g726.o
OBJS-$(CONFIG_ADPCM_G726_ENCODER)         += g726.o
OBJS-$(CONFIG_ADPCM_G726LE_DECODER)       += g726.o
OBJS-$(CONFIG_ADPCM_IMA_AMV_DECODER)      += adpcm.o adpcm_data.o
OBJS-$(CONFIG_ADPCM_IMA_APC_DECODER)      += adpcm.o adpcm_data.o
OBJS-$(CONFIG_ADPCM_IMA_DK3_DECODER)      += adpcm.o adpcm_data.o
OBJS-$(CONFIG_ADPCM_IMA_DK4_DECODER)      += adpcm.o adpcm_data.o
OBJS-$(CONFIG_ADPCM_IMA_EA_EACS_DECODER)  += adpcm.o adpcm_data.o
OBJS-$(CONFIG_ADPCM_IMA_EA_SEAD_DECODER)  += adpcm.o adpcm_data.o
OBJS-$(CONFIG_ADPCM_IMA_ISS_DECODER)      += adpcm.o adpcm_data.o
OBJS-$(CONFIG_ADPCM_IMA_OKI_DECODER)      += adpcm.o adpcm_data.o
OBJS-$(CONFIG_ADPCM_IMA_QT_DECODER)       += adpcm.o adpcm_data.o
OBJS-$(CONFIG_ADPCM_IMA_QT_ENCODER)       += adpcmenc.o adpcm_data.o
OBJS-$(CONFIG_ADPCM_IMA_RAD_DECODER)      += adpcm.o adpcm_data.o
OBJS-$(CONFIG_ADPCM_IMA_SMJPEG_DECODER)   += adpcm.o adpcm_data.o
OBJS-$(CONFIG_ADPCM_IMA_WAV_DECODER)      += adpcm.o adpcm_data.o
OBJS-$(CONFIG_ADPCM_IMA_WAV_ENCODER)      += adpcmenc.o adpcm_data.o
OBJS-$(CONFIG_ADPCM_IMA_WS_DECODER)       += adpcm.o adpcm_data.o
OBJS-$(CONFIG_ADPCM_MS_DECODER)           += adpcm.o adpcm_data.o
OBJS-$(CONFIG_ADPCM_MS_ENCODER)           += adpcmenc.o adpcm_data.o
OBJS-$(CONFIG_ADPCM_SBPRO_2_DECODER)      += adpcm.o adpcm_data.o
OBJS-$(CONFIG_ADPCM_SBPRO_3_DECODER)      += adpcm.o adpcm_data.o
OBJS-$(CONFIG_ADPCM_SBPRO_4_DECODER)      += adpcm.o adpcm_data.o
OBJS-$(CONFIG_ADPCM_SWF_DECODER)          += adpcm.o adpcm_data.o
OBJS-$(CONFIG_ADPCM_SWF_ENCODER)          += adpcmenc.o adpcm_data.o
OBJS-$(CONFIG_ADPCM_THP_DECODER)          += adpcm.o adpcm_data.o
OBJS-$(CONFIG_ADPCM_XA_DECODER)           += adpcm.o adpcm_data.o
OBJS-$(CONFIG_ADPCM_YAMAHA_DECODER)       += adpcm.o adpcm_data.o
OBJS-$(CONFIG_ADPCM_YAMAHA_ENCODER)       += adpcmenc.o adpcm_data.o
OBJS-$(CONFIG_VIMA_DECODER)               += vima.o adpcm_data.o

# hardware accelerators
OBJS-$(CONFIG_H263_VAAPI_HWACCEL)         += vaapi_mpeg4.o vaapi_mpeg.o
OBJS-$(CONFIG_H263_VDPAU_HWACCEL)         += vdpau_mpeg4.o
OBJS-$(CONFIG_H264_DXVA2_HWACCEL)         += dxva2_h264.o
OBJS-$(CONFIG_H264_VAAPI_HWACCEL)         += vaapi_h264.o
OBJS-$(CONFIG_H264_VDA_HWACCEL)           += vda_h264.o
OBJS-$(CONFIG_H264_VDPAU_HWACCEL)         += vdpau_h264.o
OBJS-$(CONFIG_MPEG1_VDPAU_HWACCEL)        += vdpau_mpeg12.o
OBJS-$(CONFIG_MPEG1_XVMC_HWACCEL)         += mpegvideo_xvmc.o
OBJS-$(CONFIG_MPEG2_DXVA2_HWACCEL)        += dxva2_mpeg2.o
OBJS-$(CONFIG_MPEG2_VAAPI_HWACCEL)        += vaapi_mpeg2.o vaapi_mpeg.o
OBJS-$(CONFIG_MPEG2_VDPAU_HWACCEL)        += vdpau_mpeg12.o
OBJS-$(CONFIG_MPEG2_XVMC_HWACCEL)         += mpegvideo_xvmc.o
OBJS-$(CONFIG_MPEG4_VAAPI_HWACCEL)        += vaapi_mpeg4.o vaapi_mpeg.o
OBJS-$(CONFIG_MPEG4_VDPAU_HWACCEL)        += vdpau_mpeg4.o
OBJS-$(CONFIG_VC1_DXVA2_HWACCEL)          += dxva2_vc1.o
OBJS-$(CONFIG_VC1_VAAPI_HWACCEL)          += vaapi_vc1.o vaapi_mpeg.o
OBJS-$(CONFIG_VC1_VDPAU_HWACCEL)          += vdpau_vc1.o

# libavformat dependencies
OBJS-$(CONFIG_ADTS_MUXER)              += mpeg4audio.o
OBJS-$(CONFIG_ADX_DEMUXER)             += adx.o
OBJS-$(CONFIG_CAF_DEMUXER)             += mpeg4audio.o mpegaudiodata.o  \
                                          ac3tab.o
OBJS-$(CONFIG_DV_DEMUXER)              += dv_profile.o
OBJS-$(CONFIG_DV_MUXER)                += dv_profile.o
OBJS-$(CONFIG_FLAC_DEMUXER)            += flac.o flacdata.o vorbis_data.o \
                                          vorbis_parser.o xiph.o
OBJS-$(CONFIG_FLAC_MUXER)              += flac.o flacdata.o vorbis_data.o
OBJS-$(CONFIG_FLV_DEMUXER)             += mpeg4audio.o
OBJS-$(CONFIG_GXF_DEMUXER)             += mpeg12data.o
OBJS-$(CONFIG_IFF_DEMUXER)             += iff.o
OBJS-$(CONFIG_ISMV_MUXER)              += mpeg4audio.o mpegaudiodata.o
OBJS-$(CONFIG_LATM_MUXER)              += mpeg4audio.o
OBJS-$(CONFIG_MATROSKA_AUDIO_MUXER)    += xiph.o mpeg4audio.o vorbis_data.o \
                                          flac.o flacdata.o
OBJS-$(CONFIG_MATROSKA_DEMUXER)        += mpeg4audio.o mpegaudiodata.o
OBJS-$(CONFIG_MATROSKA_MUXER)          += mpeg4audio.o mpegaudiodata.o  \
                                          flac.o flacdata.o vorbis_data.o xiph.o
OBJS-$(CONFIG_MP2_MUXER)               += mpegaudiodata.o mpegaudiodecheader.o
OBJS-$(CONFIG_MP3_MUXER)               += mpegaudiodata.o mpegaudiodecheader.o
OBJS-$(CONFIG_MOV_DEMUXER)             += mpeg4audio.o mpegaudiodata.o ac3tab.o
OBJS-$(CONFIG_MOV_MUXER)               += mpeg4audio.o mpegaudiodata.o
OBJS-$(CONFIG_MPEGTS_MUXER)            += mpeg4audio.o
OBJS-$(CONFIG_MPEGTS_DEMUXER)          += mpeg4audio.o mpegaudiodata.o
OBJS-$(CONFIG_MXF_MUXER)               += dnxhddata.o
OBJS-$(CONFIG_NUT_MUXER)               += mpegaudiodata.o
OBJS-$(CONFIG_OGG_DEMUXER)             += xiph.o flac.o flacdata.o     \
                                          mpeg12data.o vorbis_parser.o \
                                          dirac.o vorbis_data.o
OBJS-$(CONFIG_OGG_MUXER)               += xiph.o flac.o flacdata.o \
                                          vorbis_data.o
OBJS-$(CONFIG_RTP_MUXER)               += mpeg4audio.o xiph.o
OBJS-$(CONFIG_RTPDEC)                  += mjpeg.o
OBJS-$(CONFIG_SPDIF_DEMUXER)           += aacadtsdec.o mpeg4audio.o
OBJS-$(CONFIG_SPDIF_MUXER)             += dca.o
OBJS-$(CONFIG_TAK_DEMUXER)             += tak.o
OBJS-$(CONFIG_WEBM_MUXER)              += mpeg4audio.o mpegaudiodata.o  \
                                          xiph.o flac.o flacdata.o \
                                          vorbis_data.o
OBJS-$(CONFIG_WTV_DEMUXER)             += mpeg4audio.o mpegaudiodata.o

# libavfilter dependencies
OBJS-$(CONFIG_ELBG_FILTER)             += elbg.o

# external codec libraries
OBJS-$(CONFIG_LIBAACPLUS_ENCODER)         += libaacplus.o
OBJS-$(CONFIG_LIBCELT_DECODER)            += libcelt_dec.o
OBJS-$(CONFIG_LIBFAAC_ENCODER)            += libfaac.o
OBJS-$(CONFIG_LIBFDK_AAC_DECODER)         += libfdk-aacdec.o
OBJS-$(CONFIG_LIBFDK_AAC_ENCODER)         += libfdk-aacenc.o
OBJS-$(CONFIG_LIBGSM_DECODER)             += libgsm.o
OBJS-$(CONFIG_LIBGSM_ENCODER)             += libgsm.o
OBJS-$(CONFIG_LIBGSM_MS_DECODER)          += libgsm.o
OBJS-$(CONFIG_LIBGSM_MS_ENCODER)          += libgsm.o
OBJS-$(CONFIG_LIBILBC_DECODER)            += libilbc.o
OBJS-$(CONFIG_LIBILBC_ENCODER)            += libilbc.o
OBJS-$(CONFIG_LIBMP3LAME_ENCODER)         += libmp3lame.o mpegaudiodecheader.o
OBJS-$(CONFIG_LIBOPENCORE_AMRNB_DECODER)  += libopencore-amr.o
OBJS-$(CONFIG_LIBOPENCORE_AMRNB_ENCODER)  += libopencore-amr.o
OBJS-$(CONFIG_LIBOPENCORE_AMRWB_DECODER)  += libopencore-amr.o
OBJS-$(CONFIG_LIBOPENJPEG_DECODER)        += libopenjpegdec.o
OBJS-$(CONFIG_LIBOPENJPEG_ENCODER)        += libopenjpegenc.o
OBJS-$(CONFIG_LIBOPUS_DECODER)            += libopusdec.o libopus.o     \
                                             vorbis_data.o
OBJS-$(CONFIG_LIBOPUS_ENCODER)            += libopusenc.o libopus.o     \
                                             vorbis_data.o
OBJS-$(CONFIG_LIBSCHROEDINGER_DECODER)    += libschroedingerdec.o \
                                             libschroedinger.o
OBJS-$(CONFIG_LIBSCHROEDINGER_ENCODER)    += libschroedingerenc.o \
                                             libschroedinger.o
OBJS-$(CONFIG_LIBSHINE_ENCODER)           += libshine.o
OBJS-$(CONFIG_LIBSPEEX_DECODER)           += libspeexdec.o
OBJS-$(CONFIG_LIBSPEEX_ENCODER)           += libspeexenc.o
OBJS-$(CONFIG_LIBSTAGEFRIGHT_H264_DECODER)+= libstagefright.o
OBJS-$(CONFIG_LIBTHEORA_ENCODER)          += libtheoraenc.o
OBJS-$(CONFIG_LIBTWOLAME_ENCODER)         += libtwolame.o
OBJS-$(CONFIG_LIBUTVIDEO_DECODER)         += libutvideodec.o
OBJS-$(CONFIG_LIBUTVIDEO_ENCODER)         += libutvideoenc.o
OBJS-$(CONFIG_LIBVO_AACENC_ENCODER)       += libvo-aacenc.o mpeg4audio.o
OBJS-$(CONFIG_LIBVO_AMRWBENC_ENCODER)     += libvo-amrwbenc.o
OBJS-$(CONFIG_LIBVORBIS_DECODER)          += libvorbisdec.o
OBJS-$(CONFIG_LIBVORBIS_ENCODER)          += libvorbisenc.o \
                                             vorbis_data.o vorbis_parser.o xiph.o
OBJS-$(CONFIG_LIBVPX_VP8_DECODER)         += libvpxdec.o
OBJS-$(CONFIG_LIBVPX_VP8_ENCODER)         += libvpxenc.o
OBJS-$(CONFIG_LIBVPX_VP9_DECODER)         += libvpxdec.o libvpx.o
OBJS-$(CONFIG_LIBVPX_VP9_ENCODER)         += libvpxenc.o libvpx.o
OBJS-$(CONFIG_LIBWAVPACK_ENCODER)         += libwavpackenc.o
OBJS-$(CONFIG_LIBWEBP_ENCODER)            += libwebpenc.o
OBJS-$(CONFIG_LIBX264_ENCODER)            += libx264.o
OBJS-$(CONFIG_LIBX265_ENCODER)            += libx265.o
OBJS-$(CONFIG_LIBXAVS_ENCODER)            += libxavs.o
OBJS-$(CONFIG_LIBXVID_ENCODER)            += libxvid.o
OBJS-$(CONFIG_LIBZVBI_TELETEXT_DECODER)   += libzvbi-teletextdec.o

# parsers
OBJS-$(CONFIG_AAC_PARSER)              += aac_parser.o aac_ac3_parser.o \
                                          aacadtsdec.o mpeg4audio.o
OBJS-$(CONFIG_AAC_LATM_PARSER)         += latm_parser.o
OBJS-$(CONFIG_AC3_PARSER)              += ac3_parser.o ac3tab.o \
                                          aac_ac3_parser.o
OBJS-$(CONFIG_ADX_PARSER)              += adx_parser.o adx.o
OBJS-$(CONFIG_BMP_PARSER)              += bmp_parser.o
OBJS-$(CONFIG_CAVSVIDEO_PARSER)        += cavs_parser.o
OBJS-$(CONFIG_COOK_PARSER)             += cook_parser.o
OBJS-$(CONFIG_DCA_PARSER)              += dca_parser.o dca.o
OBJS-$(CONFIG_DIRAC_PARSER)            += dirac_parser.o
OBJS-$(CONFIG_DNXHD_PARSER)            += dnxhd_parser.o
OBJS-$(CONFIG_DPX_PARSER)              += dpx_parser.o
OBJS-$(CONFIG_DVBSUB_PARSER)           += dvbsub_parser.o
OBJS-$(CONFIG_DVD_NAV_PARSER)          += dvd_nav_parser.o
OBJS-$(CONFIG_DVDSUB_PARSER)           += dvdsub_parser.o
OBJS-$(CONFIG_FLAC_PARSER)             += flac_parser.o flacdata.o flac.o \
                                          vorbis_data.o
OBJS-$(CONFIG_GSM_PARSER)              += gsm_parser.o
OBJS-$(CONFIG_H261_PARSER)             += h261_parser.o
OBJS-$(CONFIG_H263_PARSER)             += h263_parser.o
OBJS-$(CONFIG_H264_PARSER)             += h264_parser.o h264.o            \
                                          cabac.o                         \
                                          h264_refs.o h264_sei.o h264_direct.o \
                                          h264_loopfilter.o h264_cabac.o \
                                          h264_cavlc.o h264_ps.o
OBJS-$(CONFIG_HEVC_PARSER)             += hevc_parser.o
OBJS-$(CONFIG_MJPEG_PARSER)            += mjpeg_parser.o
OBJS-$(CONFIG_MLP_PARSER)              += mlp_parser.o mlp.o
OBJS-$(CONFIG_MPEG4VIDEO_PARSER)       += mpeg4video_parser.o h263.o \
                                          mpeg4videodec.o mpeg4video.o \
                                          ituh263dec.o h263dec.o
OBJS-$(CONFIG_PNG_PARSER)              += png_parser.o
OBJS-$(CONFIG_MPEGAUDIO_PARSER)        += mpegaudio_parser.o \
                                          mpegaudiodecheader.o mpegaudiodata.o
OBJS-$(CONFIG_MPEGVIDEO_PARSER)        += mpegvideo_parser.o    \
                                          mpeg12.o mpeg12data.o
OBJS-$(CONFIG_PNG_PARSER)              += png_parser.o
OBJS-$(CONFIG_PNM_PARSER)              += pnm_parser.o pnm.o
OBJS-$(CONFIG_RV30_PARSER)             += rv34_parser.o
OBJS-$(CONFIG_RV40_PARSER)             += rv34_parser.o
OBJS-$(CONFIG_TAK_PARSER)              += tak_parser.o tak.o
OBJS-$(CONFIG_VC1_PARSER)              += vc1_parser.o vc1.o vc1data.o \
                                          msmpeg4.o msmpeg4data.o mpeg4video.o \
                                          h263.o
OBJS-$(CONFIG_VORBIS_PARSER)           += vorbis_parser.o xiph.o
OBJS-$(CONFIG_VP3_PARSER)              += vp3_parser.o
OBJS-$(CONFIG_VP8_PARSER)              += vp8_parser.o
OBJS-$(CONFIG_VP9_PARSER)              += vp9_parser.o

# bitstream filters
OBJS-$(CONFIG_AAC_ADTSTOASC_BSF)          += aac_adtstoasc_bsf.o aacadtsdec.o \
                                             mpeg4audio.o
OBJS-$(CONFIG_CHOMP_BSF)                  += chomp_bsf.o
OBJS-$(CONFIG_DUMP_EXTRADATA_BSF)         += dump_extradata_bsf.o
OBJS-$(CONFIG_H264_MP4TOANNEXB_BSF)       += h264_mp4toannexb_bsf.o
OBJS-$(CONFIG_IMX_DUMP_HEADER_BSF)        += imx_dump_header_bsf.o
OBJS-$(CONFIG_MJPEG2JPEG_BSF)             += mjpeg2jpeg_bsf.o mjpeg.o
OBJS-$(CONFIG_MJPEGA_DUMP_HEADER_BSF)     += mjpega_dump_header_bsf.o
OBJS-$(CONFIG_MOV2TEXTSUB_BSF)            += movsub_bsf.o
OBJS-$(CONFIG_MP3_HEADER_DECOMPRESS_BSF)  += mp3_header_decompress_bsf.o \
                                             mpegaudiodata.o
OBJS-$(CONFIG_NOISE_BSF)                  += noise_bsf.o
OBJS-$(CONFIG_REMOVE_EXTRADATA_BSF)       += remove_extradata_bsf.o
OBJS-$(CONFIG_TEXT2MOVSUB_BSF)            += movsub_bsf.o

# thread libraries
OBJS-$(HAVE_LIBC_MSVCRT)               += file_open.o
OBJS-$(HAVE_THREADS)                   += pthread.o pthread_slice.o pthread_frame.o

OBJS-$(CONFIG_FRAME_THREAD_ENCODER)    += frame_thread_encoder.o

# Windows resource file
SLIBOBJS-$(HAVE_GNU_WINDRES)           += avcodecres.o

SKIPHEADERS                            += %_tablegen.h                  \
                                          %_tables.h                    \
                                          aac_tablegen_decl.h           \
                                          fft-internal.h                \
                                          old_codec_ids.h               \
                                          tableprint.h                  \
                                          $(ARCH)/vp56_arith.h          \

SKIPHEADERS-$(CONFIG_DXVA2)            += dxva2.h dxva2_internal.h
SKIPHEADERS-$(CONFIG_LIBSCHROEDINGER)  += libschroedinger.h
SKIPHEADERS-$(CONFIG_LIBUTVIDEO)       += libutvideo.h
SKIPHEADERS-$(CONFIG_XVMC)             += xvmc.h
SKIPHEADERS-$(CONFIG_VAAPI)            += vaapi_internal.h
SKIPHEADERS-$(CONFIG_VDA)              += vda.h
SKIPHEADERS-$(CONFIG_VDPAU)            += vdpau.h vdpau_internal.h

TESTPROGS = cabac                                                       \
            fft                                                         \
            fft-fixed                                                   \
            fft-fixed32                                                 \
            golomb                                                      \
            iirfilter                                                   \
            imgconvert                                                  \
            rangecoder                                                  \
            snowenc                                                     \

TESTPROGS-$(CONFIG_DCT) += dct
TESTPROGS-$(HAVE_MMX) += motion
TESTOBJS = dctref.o

TOOLS = fourcc2pixfmt

HOSTPROGS = aac_tablegen                                                \
            aacps_tablegen                                              \
            cbrt_tablegen                                               \
            cos_tablegen                                                \
            dv_tablegen                                                 \
            motionpixels_tablegen                                       \
            mpegaudio_tablegen                                          \
            pcm_tablegen                                                \
            qdm2_tablegen                                               \
            sinewin_tablegen                                            \

CLEANFILES = *_tables.c *_tables.h *_tablegen$(HOSTEXESUF)

$(SUBDIR)dct-test$(EXESUF): $(SUBDIR)dctref.o $(SUBDIR)aandcttab.o
$(SUBDIR)dv_tablegen$(HOSTEXESUF): $(SUBDIR)dvdata_host.o

TRIG_TABLES  = cos cos_fixed sin
TRIG_TABLES := $(TRIG_TABLES:%=$(SUBDIR)%_tables.c)

$(TRIG_TABLES): $(SUBDIR)%_tables.c: $(SUBDIR)cos_tablegen$(HOSTEXESUF)
	$(M)./$< $* > $@

ifdef CONFIG_SMALL
$(SUBDIR)%_tablegen$(HOSTEXESUF): HOSTCFLAGS += -DCONFIG_SMALL=1
else
$(SUBDIR)%_tablegen$(HOSTEXESUF): HOSTCFLAGS += -DCONFIG_SMALL=0
endif

GEN_HEADERS = cbrt_tables.h aacps_tables.h aac_tables.h dv_tables.h     \
              sinewin_tables.h mpegaudio_tables.h motionpixels_tables.h \
              pcm_tables.h qdm2_tables.h
GEN_HEADERS := $(addprefix $(SUBDIR), $(GEN_HEADERS))

$(GEN_HEADERS): $(SUBDIR)%_tables.h: $(SUBDIR)%_tablegen$(HOSTEXESUF)
	$(M)./$< > $@

ifdef CONFIG_HARDCODED_TABLES
$(SUBDIR)aacdec.o: $(SUBDIR)cbrt_tables.h
$(SUBDIR)aacps.o: $(SUBDIR)aacps_tables.h
$(SUBDIR)aactab.o: $(SUBDIR)aac_tables.h
$(SUBDIR)dvenc.o: $(SUBDIR)dv_tables.h
$(SUBDIR)sinewin.o: $(SUBDIR)sinewin_tables.h
$(SUBDIR)mpegaudiodec_fixed.o: $(SUBDIR)mpegaudio_tables.h
$(SUBDIR)mpegaudiodec_float.o: $(SUBDIR)mpegaudio_tables.h
$(SUBDIR)motionpixels.o: $(SUBDIR)motionpixels_tables.h
$(SUBDIR)pcm.o: $(SUBDIR)pcm_tables.h
$(SUBDIR)qdm2.o: $(SUBDIR)qdm2_tables.h
endif<|MERGE_RESOLUTION|>--- conflicted
+++ resolved
@@ -319,13 +319,9 @@
 OBJS-$(CONFIG_MSVIDEO1_ENCODER)        += msvideo1enc.o elbg.o
 OBJS-$(CONFIG_MSZH_DECODER)            += lcldec.o
 OBJS-$(CONFIG_MTS2_DECODER)            += mss4.o mss34dsp.o
-<<<<<<< HEAD
 OBJS-$(CONFIG_MVC1_DECODER)            += mvcdec.o
 OBJS-$(CONFIG_MVC2_DECODER)            += mvcdec.o
-OBJS-$(CONFIG_MXPEG_DECODER)           += mxpegdec.o mjpegdec.o mjpeg.o
-=======
 OBJS-$(CONFIG_MXPEG_DECODER)           += mxpegdec.o
->>>>>>> 8e0cf39f
 OBJS-$(CONFIG_NELLYMOSER_DECODER)      += nellymoserdec.o nellymoser.o
 OBJS-$(CONFIG_NELLYMOSER_ENCODER)      += nellymoserenc.o nellymoser.o
 OBJS-$(CONFIG_NUV_DECODER)             += nuv.o rtjpeg.o
@@ -405,14 +401,10 @@
 OBJS-$(CONFIG_SNOW_ENCODER)            += snowenc.o snow.o snow_dwt.o             \
                                           h263.o ituh263enc.o
 OBJS-$(CONFIG_SOL_DPCM_DECODER)        += dpcm.o
-<<<<<<< HEAD
 OBJS-$(CONFIG_SONIC_DECODER)           += sonic.o
 OBJS-$(CONFIG_SONIC_ENCODER)           += sonic.o
 OBJS-$(CONFIG_SONIC_LS_ENCODER)        += sonic.o
-OBJS-$(CONFIG_SP5X_DECODER)            += sp5xdec.o mjpegdec.o mjpeg.o
-=======
 OBJS-$(CONFIG_SP5X_DECODER)            += sp5xdec.o
->>>>>>> 8e0cf39f
 OBJS-$(CONFIG_SRT_DECODER)             += srtdec.o ass.o
 OBJS-$(CONFIG_SRT_ENCODER)             += srtenc.o ass_split.o
 OBJS-$(CONFIG_SUBRIP_DECODER)          += srtdec.o ass.o
