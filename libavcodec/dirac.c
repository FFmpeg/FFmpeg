/*
 * Copyright (C) 2007 Marco Gerards <marco@gnu.org>
 * Copyright (C) 2009 David Conrad
 *
 * This file is part of FFmpeg.
 *
 * FFmpeg is free software; you can redistribute it and/or
 * modify it under the terms of the GNU Lesser General Public
 * License as published by the Free Software Foundation; either
 * version 2.1 of the License, or (at your option) any later version.
 *
 * FFmpeg is distributed in the hope that it will be useful,
 * but WITHOUT ANY WARRANTY; without even the implied warranty of
 * MERCHANTABILITY or FITNESS FOR A PARTICULAR PURPOSE.  See the GNU
 * Lesser General Public License for more details.
 *
 * You should have received a copy of the GNU Lesser General Public
 * License along with FFmpeg; if not, write to the Free Software
 * Foundation, Inc., 51 Franklin Street, Fifth Floor, Boston, MA 02110-1301 USA
 */

/**
 * @file
 * Dirac Decoder
 * @author Marco Gerards <marco@gnu.org>
 */

#include "libavutil/imgutils.h"
#include "dirac.h"
#include "avcodec.h"
#include "golomb.h"
#include "mpeg12data.h"

// defaults for source parameters
static const dirac_source_params dirac_source_parameters_defaults[] = {
    { 640,  480,  2, 0, 0, 1,  1, 640,  480,  0, 0, 1, 0 },
    { 176,  120,  2, 0, 0, 9,  2, 176,  120,  0, 0, 1, 1 },
    { 176,  144,  2, 0, 1, 10, 3, 176,  144,  0, 0, 1, 2 },
    { 352,  240,  2, 0, 0, 9,  2, 352,  240,  0, 0, 1, 1 },
    { 352,  288,  2, 0, 1, 10, 3, 352,  288,  0, 0, 1, 2 },
    { 704,  480,  2, 0, 0, 9,  2, 704,  480,  0, 0, 1, 1 },
    { 704,  576,  2, 0, 1, 10, 3, 704,  576,  0, 0, 1, 2 },
    { 720,  480,  1, 1, 0, 4,  2, 704,  480,  8, 0, 3, 1 },
    { 720,  576,  1, 1, 1, 3,  3, 704,  576,  8, 0, 3, 2 },

    { 1280, 720,  1, 0, 1, 7,  1, 1280, 720,  0, 0, 3, 3 },
    { 1280, 720,  1, 0, 1, 6,  1, 1280, 720,  0, 0, 3, 3 },
    { 1920, 1080, 1, 1, 1, 4,  1, 1920, 1080, 0, 0, 3, 3 },
    { 1920, 1080, 1, 1, 1, 3,  1, 1920, 1080, 0, 0, 3, 3 },
    { 1920, 1080, 1, 0, 1, 7,  1, 1920, 1080, 0, 0, 3, 3 },
    { 1920, 1080, 1, 0, 1, 6,  1, 1920, 1080, 0, 0, 3, 3 },
    { 2048, 1080, 0, 0, 1, 2,  1, 2048, 1080, 0, 0, 4, 4 },
    { 4096, 2160, 0, 0, 1, 2,  1, 4096, 2160, 0, 0, 4, 4 },

    { 3840, 2160, 1, 0, 1, 7,  1, 3840, 2160, 0, 0, 3, 3 },
    { 3840, 2160, 1, 0, 1, 6,  1, 3840, 2160, 0, 0, 3, 3 },
    { 7680, 4320, 1, 0, 1, 7,  1, 3840, 2160, 0, 0, 3, 3 },
    { 7680, 4320, 1, 0, 1, 6,  1, 3840, 2160, 0, 0, 3, 3 },
};

static const AVRational dirac_preset_aspect_ratios[] = {
    {1, 1},
    {10, 11},
    {12, 11},
    {40, 33},
    {16, 11},
    {4, 3},
};

static const AVRational dirac_frame_rate[] = {
    {15000, 1001},
    {25, 2},
};

static const struct {
    uint8_t             bitdepth;
    enum AVColorRange   color_range;
} pixel_range_presets[] = {
    {8,  AVCOL_RANGE_JPEG},
    {8,  AVCOL_RANGE_MPEG},
    {10, AVCOL_RANGE_MPEG},
    {12, AVCOL_RANGE_MPEG},
};

static const enum AVColorPrimaries dirac_primaries[] = {
    AVCOL_PRI_BT709,
    AVCOL_PRI_SMPTE170M,
    AVCOL_PRI_BT470BG,
};

static const struct {
    enum AVColorPrimaries color_primaries;
    enum AVColorSpace colorspace;
    enum AVColorTransferCharacteristic color_trc;
} dirac_color_presets[] = {
    { AVCOL_PRI_BT709,     AVCOL_SPC_BT709,   AVCOL_TRC_BT709 },
    { AVCOL_PRI_SMPTE170M, AVCOL_SPC_BT470BG, AVCOL_TRC_BT709 },
    { AVCOL_PRI_BT470BG,   AVCOL_SPC_BT470BG, AVCOL_TRC_BT709 },
    { AVCOL_PRI_BT709,     AVCOL_SPC_BT709,   AVCOL_TRC_BT709 },
    { AVCOL_PRI_BT709,     AVCOL_SPC_BT709,   AVCOL_TRC_UNSPECIFIED /* DCinema */ },
};

static const enum PixelFormat dirac_pix_fmt[2][3] = {
    { PIX_FMT_YUV444P,  PIX_FMT_YUV422P,  PIX_FMT_YUV420P  },
    { PIX_FMT_YUVJ444P, PIX_FMT_YUVJ422P, PIX_FMT_YUVJ420P },
};

static int parse_source_parameters(AVCodecContext *avctx, GetBitContext *gb,
                                   dirac_source_params *source)
{
    AVRational frame_rate = (AVRational){0,0};
    unsigned luma_depth = 8, luma_offset = 16;
    int idx;

    if (get_bits1(gb)) {
        source->width  = svq3_get_ue_golomb(gb);
        source->height = svq3_get_ue_golomb(gb);
    }

    // chroma subsampling
    if (get_bits1(gb))
        source->chroma_format = svq3_get_ue_golomb(gb);
    if (source->chroma_format > 2) {
        av_log(avctx, AV_LOG_ERROR, "Unknown chroma format %d\n",
               source->chroma_format);
        return -1;
    }

    if (get_bits1(gb))
        source->interlaced = svq3_get_ue_golomb(gb);
    if (source->interlaced > 1)
        return -1;

    // frame rate
    if (get_bits1(gb)) {
        source->frame_rate_index = svq3_get_ue_golomb(gb);

        if (source->frame_rate_index > 10)
            return -1;

        if (!source->frame_rate_index) {
            frame_rate.num = svq3_get_ue_golomb(gb);
            frame_rate.den = svq3_get_ue_golomb(gb);
        }
    }
    if (source->frame_rate_index > 0) {
        if (source->frame_rate_index <= 8)
            frame_rate = ff_frame_rate_tab[source->frame_rate_index];
        else
            frame_rate = dirac_frame_rate[source->frame_rate_index-9];
    }
    av_reduce(&avctx->time_base.num, &avctx->time_base.den,
              frame_rate.den, frame_rate.num, 1<<30);

    // aspect ratio
    if (get_bits1(gb)) {
        source->aspect_ratio_index = svq3_get_ue_golomb(gb);

        if (source->aspect_ratio_index > 6)
            return -1;

        if (!source->aspect_ratio_index) {
            avctx->sample_aspect_ratio.num = svq3_get_ue_golomb(gb);
            avctx->sample_aspect_ratio.den = svq3_get_ue_golomb(gb);
        }
    }
    if (source->aspect_ratio_index > 0)
        avctx->sample_aspect_ratio =
                dirac_preset_aspect_ratios[source->aspect_ratio_index-1];

    if (get_bits1(gb)) {
        source->clean_width        = svq3_get_ue_golomb(gb);
        source->clean_height       = svq3_get_ue_golomb(gb);
        source->clean_left_offset  = svq3_get_ue_golomb(gb);
        source->clean_right_offset = svq3_get_ue_golomb(gb);
    }

    // Override signal range.
    if (get_bits1(gb)) {
        source->pixel_range_index = svq3_get_ue_golomb(gb);

        if (source->pixel_range_index > 4)
            return -1;

        // This assumes either fullrange or MPEG levels only
        if (!source->pixel_range_index) {
            luma_offset = svq3_get_ue_golomb(gb);
            luma_depth  = av_log2(svq3_get_ue_golomb(gb))+1;
            svq3_get_ue_golomb(gb); // chroma offset
            svq3_get_ue_golomb(gb); // chroma excursion

            avctx->color_range = luma_offset ? AVCOL_RANGE_MPEG : AVCOL_RANGE_JPEG;
        }
    }
    if (source->pixel_range_index > 0) {
        idx                = source->pixel_range_index-1;
        luma_depth         = pixel_range_presets[idx].bitdepth;
        avctx->color_range = pixel_range_presets[idx].color_range;
    }

    if (luma_depth > 8)
        av_log(avctx, AV_LOG_WARNING, "Bitdepth greater than 8");

    avctx->pix_fmt = dirac_pix_fmt[!luma_offset][source->chroma_format];

    // color spec
    if (get_bits1(gb)) {
        idx = source->color_spec_index = svq3_get_ue_golomb(gb);

        if (source->color_spec_index > 4)
            return -1;

        avctx->color_primaries = dirac_color_presets[idx].color_primaries;
        avctx->colorspace      = dirac_color_presets[idx].colorspace;
        avctx->color_trc       = dirac_color_presets[idx].color_trc;

        if (!source->color_spec_index) {
            if (get_bits1(gb)) {
                idx = svq3_get_ue_golomb(gb);
                if (idx < 3)
                    avctx->color_primaries = dirac_primaries[idx];
            }

            if (get_bits1(gb)) {
                idx = svq3_get_ue_golomb(gb);
                if (!idx)
                    avctx->colorspace = AVCOL_SPC_BT709;
                else if (idx == 1)
                    avctx->colorspace = AVCOL_SPC_BT470BG;
            }

            if (get_bits1(gb) && !svq3_get_ue_golomb(gb))
                avctx->color_trc = AVCOL_TRC_BT709;
        }
    } else {
        idx = source->color_spec_index;
        avctx->color_primaries = dirac_color_presets[idx].color_primaries;
        avctx->colorspace      = dirac_color_presets[idx].colorspace;
        avctx->color_trc       = dirac_color_presets[idx].color_trc;
    }

    return 0;
}

int ff_dirac_parse_sequence_header(AVCodecContext *avctx, GetBitContext *gb,
                                   dirac_source_params *source)
{
<<<<<<< HEAD
    unsigned version_major, version_minor av_unused;
=======
    unsigned version_major;
>>>>>>> f190f676
    unsigned video_format, picture_coding_mode;

    version_major  = svq3_get_ue_golomb(gb);
    svq3_get_ue_golomb(gb); /* version_minor */
    avctx->profile = svq3_get_ue_golomb(gb);
    avctx->level   = svq3_get_ue_golomb(gb);
    video_format   = svq3_get_ue_golomb(gb);

    if (version_major < 2)
        av_log(avctx, AV_LOG_WARNING, "Stream is old and may not work\n");
    else if (version_major > 2)
        av_log(avctx, AV_LOG_WARNING, "Stream may have unhandled features\n");

    if (video_format > 20)
        return -1;

    // Fill in defaults for the source parameters.
    *source = dirac_source_parameters_defaults[video_format];

    // Override the defaults.
    if (parse_source_parameters(avctx, gb, source))
        return -1;

    if (av_image_check_size(source->width, source->height, 0, avctx))
        return -1;

    avcodec_set_dimensions(avctx, source->width, source->height);

    // currently only used to signal field coding
    picture_coding_mode = svq3_get_ue_golomb(gb);
    if (picture_coding_mode != 0) {
        av_log(avctx, AV_LOG_ERROR, "Unsupported picture coding mode %d",
               picture_coding_mode);
        return -1;
    }
    return 0;
}<|MERGE_RESOLUTION|>--- conflicted
+++ resolved
@@ -245,11 +245,7 @@
 int ff_dirac_parse_sequence_header(AVCodecContext *avctx, GetBitContext *gb,
                                    dirac_source_params *source)
 {
-<<<<<<< HEAD
-    unsigned version_major, version_minor av_unused;
-=======
     unsigned version_major;
->>>>>>> f190f676
     unsigned video_format, picture_coding_mode;
 
     version_major  = svq3_get_ue_golomb(gb);
