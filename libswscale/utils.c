/*
 * Copyright (C) 2001-2003 Michael Niedermayer <michaelni@gmx.at>
 *
 * This file is part of FFmpeg.
 *
 * FFmpeg is free software; you can redistribute it and/or
 * modify it under the terms of the GNU Lesser General Public
 * License as published by the Free Software Foundation; either
 * version 2.1 of the License, or (at your option) any later version.
 *
 * FFmpeg is distributed in the hope that it will be useful,
 * but WITHOUT ANY WARRANTY; without even the implied warranty of
 * MERCHANTABILITY or FITNESS FOR A PARTICULAR PURPOSE.  See the GNU
 * Lesser General Public License for more details.
 *
 * You should have received a copy of the GNU Lesser General Public
 * License along with FFmpeg; if not, write to the Free Software
 * Foundation, Inc., 51 Franklin Street, Fifth Floor, Boston, MA 02110-1301 USA
 */

#include "config.h"

#define _SVID_SOURCE // needed for MAP_ANONYMOUS
#define _DARWIN_C_SOURCE // needed for MAP_ANON
#include <inttypes.h>
#include <math.h>
#include <stdio.h>
#include <string.h>
#if HAVE_SYS_MMAN_H
#include <sys/mman.h>
#if defined(MAP_ANON) && !defined(MAP_ANONYMOUS)
#define MAP_ANONYMOUS MAP_ANON
#endif
#endif
#if HAVE_VIRTUALALLOC
#define WIN32_LEAN_AND_MEAN
#include <windows.h>
#endif

#include "libavutil/attributes.h"
#include "libavutil/avassert.h"
#include "libavutil/avutil.h"
#include "libavutil/bswap.h"
#include "libavutil/cpu.h"
#include "libavutil/intreadwrite.h"
#include "libavutil/mathematics.h"
#include "libavutil/opt.h"
#include "libavutil/pixdesc.h"
#include "libavutil/x86/asm.h"
#include "libavutil/x86/cpu.h"
#include "rgb2rgb.h"
#include "swscale.h"
#include "swscale_internal.h"

unsigned swscale_version(void)
{
    av_assert0(LIBSWSCALE_VERSION_MICRO >= 100);
    return LIBSWSCALE_VERSION_INT;
}

const char *swscale_configuration(void)
{
    return FFMPEG_CONFIGURATION;
}

const char *swscale_license(void)
{
#define LICENSE_PREFIX "libswscale license: "
    return LICENSE_PREFIX FFMPEG_LICENSE + sizeof(LICENSE_PREFIX) - 1;
}

#define RET 0xC3 // near return opcode for x86

typedef struct FormatEntry {
    int is_supported_in, is_supported_out;
} FormatEntry;

static const FormatEntry format_entries[AV_PIX_FMT_NB] = {
    [AV_PIX_FMT_YUV420P]     = { 1, 1 },
    [AV_PIX_FMT_YUYV422]     = { 1, 1 },
    [AV_PIX_FMT_RGB24]       = { 1, 1 },
    [AV_PIX_FMT_BGR24]       = { 1, 1 },
    [AV_PIX_FMT_YUV422P]     = { 1, 1 },
    [AV_PIX_FMT_YUV444P]     = { 1, 1 },
    [AV_PIX_FMT_YUV410P]     = { 1, 1 },
    [AV_PIX_FMT_YUV411P]     = { 1, 1 },
    [AV_PIX_FMT_GRAY8]       = { 1, 1 },
    [AV_PIX_FMT_MONOWHITE]   = { 1, 1 },
    [AV_PIX_FMT_MONOBLACK]   = { 1, 1 },
    [AV_PIX_FMT_PAL8]        = { 1, 0 },
    [AV_PIX_FMT_YUVJ420P]    = { 1, 1 },
    [AV_PIX_FMT_YUVJ422P]    = { 1, 1 },
    [AV_PIX_FMT_YUVJ444P]    = { 1, 1 },
    [AV_PIX_FMT_UYVY422]     = { 1, 1 },
    [AV_PIX_FMT_UYYVYY411]   = { 0, 0 },
    [AV_PIX_FMT_BGR8]        = { 1, 1 },
    [AV_PIX_FMT_BGR4]        = { 0, 1 },
    [AV_PIX_FMT_BGR4_BYTE]   = { 1, 1 },
    [AV_PIX_FMT_RGB8]        = { 1, 1 },
    [AV_PIX_FMT_RGB4]        = { 0, 1 },
    [AV_PIX_FMT_RGB4_BYTE]   = { 1, 1 },
    [AV_PIX_FMT_NV12]        = { 1, 1 },
    [AV_PIX_FMT_NV21]        = { 1, 1 },
    [AV_PIX_FMT_ARGB]        = { 1, 1 },
    [AV_PIX_FMT_RGBA]        = { 1, 1 },
    [AV_PIX_FMT_ABGR]        = { 1, 1 },
    [AV_PIX_FMT_BGRA]        = { 1, 1 },
    [AV_PIX_FMT_0RGB]        = { 1, 1 },
    [AV_PIX_FMT_RGB0]        = { 1, 1 },
    [AV_PIX_FMT_0BGR]        = { 1, 1 },
    [AV_PIX_FMT_BGR0]        = { 1, 1 },
    [AV_PIX_FMT_GRAY16BE]    = { 1, 1 },
    [AV_PIX_FMT_GRAY16LE]    = { 1, 1 },
    [AV_PIX_FMT_YUV440P]     = { 1, 1 },
    [AV_PIX_FMT_YUVJ440P]    = { 1, 1 },
    [AV_PIX_FMT_YUVA420P]    = { 1, 1 },
    [AV_PIX_FMT_YUVA422P]    = { 1, 1 },
    [AV_PIX_FMT_YUVA444P]    = { 1, 1 },
    [AV_PIX_FMT_YUVA420P9BE] = { 1, 1 },
    [AV_PIX_FMT_YUVA420P9LE] = { 1, 1 },
    [AV_PIX_FMT_YUVA422P9BE] = { 1, 1 },
    [AV_PIX_FMT_YUVA422P9LE] = { 1, 1 },
    [AV_PIX_FMT_YUVA444P9BE] = { 1, 1 },
    [AV_PIX_FMT_YUVA444P9LE] = { 1, 1 },
    [AV_PIX_FMT_YUVA420P10BE]= { 1, 1 },
    [AV_PIX_FMT_YUVA420P10LE]= { 1, 1 },
    [AV_PIX_FMT_YUVA422P10BE]= { 1, 1 },
    [AV_PIX_FMT_YUVA422P10LE]= { 1, 1 },
    [AV_PIX_FMT_YUVA444P10BE]= { 1, 1 },
    [AV_PIX_FMT_YUVA444P10LE]= { 1, 1 },
    [AV_PIX_FMT_YUVA420P16BE]= { 1, 1 },
    [AV_PIX_FMT_YUVA420P16LE]= { 1, 1 },
    [AV_PIX_FMT_YUVA422P16BE]= { 1, 1 },
    [AV_PIX_FMT_YUVA422P16LE]= { 1, 1 },
    [AV_PIX_FMT_YUVA444P16BE]= { 1, 1 },
    [AV_PIX_FMT_YUVA444P16LE]= { 1, 1 },
    [AV_PIX_FMT_RGB48BE]     = { 1, 1 },
    [AV_PIX_FMT_RGB48LE]     = { 1, 1 },
    [AV_PIX_FMT_RGBA64BE]    = { 1, 0 },
    [AV_PIX_FMT_RGBA64LE]    = { 1, 0 },
    [AV_PIX_FMT_RGB565BE]    = { 1, 1 },
    [AV_PIX_FMT_RGB565LE]    = { 1, 1 },
    [AV_PIX_FMT_RGB555BE]    = { 1, 1 },
    [AV_PIX_FMT_RGB555LE]    = { 1, 1 },
    [AV_PIX_FMT_BGR565BE]    = { 1, 1 },
    [AV_PIX_FMT_BGR565LE]    = { 1, 1 },
    [AV_PIX_FMT_BGR555BE]    = { 1, 1 },
    [AV_PIX_FMT_BGR555LE]    = { 1, 1 },
    [AV_PIX_FMT_YUV420P16LE] = { 1, 1 },
    [AV_PIX_FMT_YUV420P16BE] = { 1, 1 },
    [AV_PIX_FMT_YUV422P16LE] = { 1, 1 },
    [AV_PIX_FMT_YUV422P16BE] = { 1, 1 },
    [AV_PIX_FMT_YUV444P16LE] = { 1, 1 },
    [AV_PIX_FMT_YUV444P16BE] = { 1, 1 },
    [AV_PIX_FMT_RGB444LE]    = { 1, 1 },
    [AV_PIX_FMT_RGB444BE]    = { 1, 1 },
    [AV_PIX_FMT_BGR444LE]    = { 1, 1 },
    [AV_PIX_FMT_BGR444BE]    = { 1, 1 },
    [AV_PIX_FMT_Y400A]       = { 1, 0 },
    [AV_PIX_FMT_BGR48BE]     = { 1, 1 },
    [AV_PIX_FMT_BGR48LE]     = { 1, 1 },
    [AV_PIX_FMT_BGRA64BE]    = { 0, 0 },
    [AV_PIX_FMT_BGRA64LE]    = { 0, 0 },
    [AV_PIX_FMT_YUV420P9BE]  = { 1, 1 },
    [AV_PIX_FMT_YUV420P9LE]  = { 1, 1 },
    [AV_PIX_FMT_YUV420P10BE] = { 1, 1 },
    [AV_PIX_FMT_YUV420P10LE] = { 1, 1 },
    [AV_PIX_FMT_YUV420P12BE] = { 1, 1 },
    [AV_PIX_FMT_YUV420P12LE] = { 1, 1 },
    [AV_PIX_FMT_YUV420P14BE] = { 1, 1 },
    [AV_PIX_FMT_YUV420P14LE] = { 1, 1 },
    [AV_PIX_FMT_YUV422P9BE]  = { 1, 1 },
    [AV_PIX_FMT_YUV422P9LE]  = { 1, 1 },
    [AV_PIX_FMT_YUV422P10BE] = { 1, 1 },
    [AV_PIX_FMT_YUV422P10LE] = { 1, 1 },
    [AV_PIX_FMT_YUV422P12BE] = { 1, 1 },
    [AV_PIX_FMT_YUV422P12LE] = { 1, 1 },
    [AV_PIX_FMT_YUV422P14BE] = { 1, 1 },
    [AV_PIX_FMT_YUV422P14LE] = { 1, 1 },
    [AV_PIX_FMT_YUV444P9BE]  = { 1, 1 },
    [AV_PIX_FMT_YUV444P9LE]  = { 1, 1 },
    [AV_PIX_FMT_YUV444P10BE] = { 1, 1 },
    [AV_PIX_FMT_YUV444P10LE] = { 1, 1 },
    [AV_PIX_FMT_YUV444P12BE] = { 1, 1 },
    [AV_PIX_FMT_YUV444P12LE] = { 1, 1 },
    [AV_PIX_FMT_YUV444P14BE] = { 1, 1 },
    [AV_PIX_FMT_YUV444P14LE] = { 1, 1 },
    [AV_PIX_FMT_GBRP]        = { 1, 1 },
    [AV_PIX_FMT_GBRP9LE]     = { 1, 1 },
    [AV_PIX_FMT_GBRP9BE]     = { 1, 1 },
    [AV_PIX_FMT_GBRP10LE]    = { 1, 1 },
    [AV_PIX_FMT_GBRP10BE]    = { 1, 1 },
<<<<<<< HEAD
    [AV_PIX_FMT_GBRP12LE]    = { 1, 1 },
    [AV_PIX_FMT_GBRP12BE]    = { 1, 1 },
    [AV_PIX_FMT_GBRP14LE]    = { 1, 1 },
    [AV_PIX_FMT_GBRP14BE]    = { 1, 1 },
    [AV_PIX_FMT_GBRP16LE]    = { 1, 0 },
    [AV_PIX_FMT_GBRP16BE]    = { 1, 0 },
=======
    [AV_PIX_FMT_GBRP16LE]    = { 1, 1 },
    [AV_PIX_FMT_GBRP16BE]    = { 1, 1 },
>>>>>>> d6d5ef55
};

int sws_isSupportedInput(enum AVPixelFormat pix_fmt)
{
    return (unsigned)pix_fmt < AV_PIX_FMT_NB ?
           format_entries[pix_fmt].is_supported_in : 0;
}

int sws_isSupportedOutput(enum AVPixelFormat pix_fmt)
{
    return (unsigned)pix_fmt < AV_PIX_FMT_NB ?
           format_entries[pix_fmt].is_supported_out : 0;
}

extern const int32_t ff_yuv2rgb_coeffs[8][4];

#if FF_API_SWS_FORMAT_NAME
const char *sws_format_name(enum AVPixelFormat format)
{
    const AVPixFmtDescriptor *desc = av_pix_fmt_desc_get(format);
    if (desc)
        return desc->name;
    else
        return "Unknown format";
}
#endif

static double getSplineCoeff(double a, double b, double c, double d,
                             double dist)
{
    if (dist <= 1.0)
        return ((d * dist + c) * dist + b) * dist + a;
    else
        return getSplineCoeff(0.0,
                               b + 2.0 * c + 3.0 * d,
                               c + 3.0 * d,
                              -b - 3.0 * c - 6.0 * d,
                              dist - 1.0);
}

static int initFilter(int16_t **outFilter, int32_t **filterPos,
                      int *outFilterSize, int xInc, int srcW, int dstW,
                      int filterAlign, int one, int flags, int cpu_flags,
                      SwsVector *srcFilter, SwsVector *dstFilter,
                      double param[2])
{
    int i;
    int filterSize;
    int filter2Size;
    int minFilterSize;
    int64_t *filter    = NULL;
    int64_t *filter2   = NULL;
    const int64_t fone = 1LL << (54 - FFMIN(av_log2(srcW/dstW), 8));
    int ret            = -1;

    emms_c(); // FIXME should not be required but IS (even for non-MMX versions)

    // NOTE: the +3 is for the MMX(+1) / SSE(+3) scaler which reads over the end
    FF_ALLOC_OR_GOTO(NULL, *filterPos, (dstW + 3) * sizeof(**filterPos), fail);

    if (FFABS(xInc - 0x10000) < 10) { // unscaled
        int i;
        filterSize = 1;
        FF_ALLOCZ_OR_GOTO(NULL, filter,
                          dstW * sizeof(*filter) * filterSize, fail);

        for (i = 0; i < dstW; i++) {
            filter[i * filterSize] = fone;
            (*filterPos)[i]        = i;
        }
    } else if (flags & SWS_POINT) { // lame looking point sampling mode
        int i;
        int64_t xDstInSrc;
        filterSize = 1;
        FF_ALLOC_OR_GOTO(NULL, filter,
                         dstW * sizeof(*filter) * filterSize, fail);

        xDstInSrc = xInc / 2 - 0x8000;
        for (i = 0; i < dstW; i++) {
            int xx = (xDstInSrc - ((filterSize - 1) << 15) + (1 << 15)) >> 16;

            (*filterPos)[i] = xx;
            filter[i]       = fone;
            xDstInSrc      += xInc;
        }
    } else if ((xInc <= (1 << 16) && (flags & SWS_AREA)) ||
               (flags & SWS_FAST_BILINEAR)) { // bilinear upscale
        int i;
        int64_t xDstInSrc;
        filterSize = 2;
        FF_ALLOC_OR_GOTO(NULL, filter,
                         dstW * sizeof(*filter) * filterSize, fail);

        xDstInSrc = xInc / 2 - 0x8000;
        for (i = 0; i < dstW; i++) {
            int xx = (xDstInSrc - ((filterSize - 1) << 15) + (1 << 15)) >> 16;
            int j;

            (*filterPos)[i] = xx;
            // bilinear upscale / linear interpolate / area averaging
            for (j = 0; j < filterSize; j++) {
                int64_t coeff= fone - FFABS(((int64_t)xx<<16) - xDstInSrc)*(fone>>16);
                if (coeff < 0)
                    coeff = 0;
                filter[i * filterSize + j] = coeff;
                xx++;
            }
            xDstInSrc += xInc;
        }
    } else {
        int64_t xDstInSrc;
        int sizeFactor;

        if (flags & SWS_BICUBIC)
            sizeFactor = 4;
        else if (flags & SWS_X)
            sizeFactor = 8;
        else if (flags & SWS_AREA)
            sizeFactor = 1;     // downscale only, for upscale it is bilinear
        else if (flags & SWS_GAUSS)
            sizeFactor = 8;     // infinite ;)
        else if (flags & SWS_LANCZOS)
            sizeFactor = param[0] != SWS_PARAM_DEFAULT ? ceil(2 * param[0]) : 6;
        else if (flags & SWS_SINC)
            sizeFactor = 20;    // infinite ;)
        else if (flags & SWS_SPLINE)
            sizeFactor = 20;    // infinite ;)
        else if (flags & SWS_BILINEAR)
            sizeFactor = 2;
        else {
            av_assert0(0);
        }

        if (xInc <= 1 << 16)
            filterSize = 1 + sizeFactor;    // upscale
        else
            filterSize = 1 + (sizeFactor * srcW + dstW - 1) / dstW;

        filterSize = FFMIN(filterSize, srcW - 2);
        filterSize = FFMAX(filterSize, 1);

        FF_ALLOC_OR_GOTO(NULL, filter,
                         dstW * sizeof(*filter) * filterSize, fail);

        xDstInSrc = xInc - 0x10000;
        for (i = 0; i < dstW; i++) {
            int xx = (xDstInSrc - ((filterSize - 2) << 16)) / (1 << 17);
            int j;
            (*filterPos)[i] = xx;
            for (j = 0; j < filterSize; j++) {
                int64_t d = (FFABS(((int64_t)xx << 17) - xDstInSrc)) << 13;
                double floatd;
                int64_t coeff;

                if (xInc > 1 << 16)
                    d = d * dstW / srcW;
                floatd = d * (1.0 / (1 << 30));

                if (flags & SWS_BICUBIC) {
                    int64_t B = (param[0] != SWS_PARAM_DEFAULT ? param[0] :   0) * (1 << 24);
                    int64_t C = (param[1] != SWS_PARAM_DEFAULT ? param[1] : 0.6) * (1 << 24);

                    if (d >= 1LL << 31) {
                        coeff = 0.0;
                    } else {
                        int64_t dd  = (d  * d) >> 30;
                        int64_t ddd = (dd * d) >> 30;

                        if (d < 1LL << 30)
                            coeff =  (12 * (1 << 24) -  9 * B - 6 * C) * ddd +
                                    (-18 * (1 << 24) + 12 * B + 6 * C) *  dd +
                                      (6 * (1 << 24) -  2 * B)         * (1 << 30);
                        else
                            coeff =      (-B -  6 * C) * ddd +
                                      (6 * B + 30 * C) * dd  +
                                    (-12 * B - 48 * C) * d   +
                                      (8 * B + 24 * C) * (1 << 30);
                    }
                    coeff /= (1LL<<54)/fone;
                }
#if 0
                else if (flags & SWS_X) {
                    double p  = param ? param * 0.01 : 0.3;
                    coeff     = d ? sin(d * M_PI) / (d * M_PI) : 1.0;
                    coeff    *= pow(2.0, -p * d * d);
                }
#endif
                else if (flags & SWS_X) {
                    double A = param[0] != SWS_PARAM_DEFAULT ? param[0] : 1.0;
                    double c;

                    if (floatd < 1.0)
                        c = cos(floatd * M_PI);
                    else
                        c = -1.0;
                    if (c < 0.0)
                        c = -pow(-c, A);
                    else
                        c = pow(c, A);
                    coeff = (c * 0.5 + 0.5) * fone;
                } else if (flags & SWS_AREA) {
                    int64_t d2 = d - (1 << 29);
                    if (d2 * xInc < -(1LL << (29 + 16)))
                        coeff = 1.0 * (1LL << (30 + 16));
                    else if (d2 * xInc < (1LL << (29 + 16)))
                        coeff = -d2 * xInc + (1LL << (29 + 16));
                    else
                        coeff = 0.0;
                    coeff *= fone >> (30 + 16);
                } else if (flags & SWS_GAUSS) {
                    double p = param[0] != SWS_PARAM_DEFAULT ? param[0] : 3.0;
                    coeff = (pow(2.0, -p * floatd * floatd)) * fone;
                } else if (flags & SWS_SINC) {
                    coeff = (d ? sin(floatd * M_PI) / (floatd * M_PI) : 1.0) * fone;
                } else if (flags & SWS_LANCZOS) {
                    double p = param[0] != SWS_PARAM_DEFAULT ? param[0] : 3.0;
                    coeff = (d ? sin(floatd * M_PI) * sin(floatd * M_PI / p) /
                             (floatd * floatd * M_PI * M_PI / p) : 1.0) * fone;
                    if (floatd > p)
                        coeff = 0;
                } else if (flags & SWS_BILINEAR) {
                    coeff = (1 << 30) - d;
                    if (coeff < 0)
                        coeff = 0;
                    coeff *= fone >> 30;
                } else if (flags & SWS_SPLINE) {
                    double p = -2.196152422706632;
                    coeff = getSplineCoeff(1.0, 0.0, p, -p - 1.0, floatd) * fone;
                } else {
                    av_assert0(0);
                }

                filter[i * filterSize + j] = coeff;
                xx++;
            }
            xDstInSrc += 2 * xInc;
        }
    }

    /* apply src & dst Filter to filter -> filter2
     * av_free(filter);
     */
    av_assert0(filterSize > 0);
    filter2Size = filterSize;
    if (srcFilter)
        filter2Size += srcFilter->length - 1;
    if (dstFilter)
        filter2Size += dstFilter->length - 1;
    av_assert0(filter2Size > 0);
    FF_ALLOCZ_OR_GOTO(NULL, filter2, filter2Size * dstW * sizeof(*filter2), fail);

    for (i = 0; i < dstW; i++) {
        int j, k;

        if (srcFilter) {
            for (k = 0; k < srcFilter->length; k++) {
                for (j = 0; j < filterSize; j++)
                    filter2[i * filter2Size + k + j] +=
                        srcFilter->coeff[k] * filter[i * filterSize + j];
            }
        } else {
            for (j = 0; j < filterSize; j++)
                filter2[i * filter2Size + j] = filter[i * filterSize + j];
        }
        // FIXME dstFilter

        (*filterPos)[i] += (filterSize - 1) / 2 - (filter2Size - 1) / 2;
    }
    av_freep(&filter);

    /* try to reduce the filter-size (step1 find size and shift left) */
    // Assume it is near normalized (*0.5 or *2.0 is OK but * 0.001 is not).
    minFilterSize = 0;
    for (i = dstW - 1; i >= 0; i--) {
        int min = filter2Size;
        int j;
        int64_t cutOff = 0.0;

        /* get rid of near zero elements on the left by shifting left */
        for (j = 0; j < filter2Size; j++) {
            int k;
            cutOff += FFABS(filter2[i * filter2Size]);

            if (cutOff > SWS_MAX_REDUCE_CUTOFF * fone)
                break;

            /* preserve monotonicity because the core can't handle the
             * filter otherwise */
            if (i < dstW - 1 && (*filterPos)[i] >= (*filterPos)[i + 1])
                break;

            // move filter coefficients left
            for (k = 1; k < filter2Size; k++)
                filter2[i * filter2Size + k - 1] = filter2[i * filter2Size + k];
            filter2[i * filter2Size + k - 1] = 0;
            (*filterPos)[i]++;
        }

        cutOff = 0;
        /* count near zeros on the right */
        for (j = filter2Size - 1; j > 0; j--) {
            cutOff += FFABS(filter2[i * filter2Size + j]);

            if (cutOff > SWS_MAX_REDUCE_CUTOFF * fone)
                break;
            min--;
        }

        if (min > minFilterSize)
            minFilterSize = min;
    }

    if (HAVE_ALTIVEC && cpu_flags & AV_CPU_FLAG_ALTIVEC) {
        // we can handle the special case 4, so we don't want to go the full 8
        if (minFilterSize < 5)
            filterAlign = 4;

        /* We really don't want to waste our time doing useless computation, so
         * fall back on the scalar C code for very small filters.
         * Vectorizing is worth it only if you have a decent-sized vector. */
        if (minFilterSize < 3)
            filterAlign = 1;
    }

    if (INLINE_MMX(cpu_flags)) {
        // special case for unscaled vertical filtering
        if (minFilterSize == 1 && filterAlign == 2)
            filterAlign = 1;
    }

    av_assert0(minFilterSize > 0);
    filterSize = (minFilterSize + (filterAlign - 1)) & (~(filterAlign - 1));
    av_assert0(filterSize > 0);
    filter = av_malloc(filterSize * dstW * sizeof(*filter));
    if (filterSize >= MAX_FILTER_SIZE * 16 /
                      ((flags & SWS_ACCURATE_RND) ? APCK_SIZE : 16) || !filter) {
        av_log(NULL, AV_LOG_ERROR, "sws: filterSize %d is too large, try less extreem scaling or increase MAX_FILTER_SIZE and recompile\n", filterSize);
        goto fail;
    }
    *outFilterSize = filterSize;

    if (flags & SWS_PRINT_INFO)
        av_log(NULL, AV_LOG_VERBOSE,
               "SwScaler: reducing / aligning filtersize %d -> %d\n",
               filter2Size, filterSize);
    /* try to reduce the filter-size (step2 reduce it) */
    for (i = 0; i < dstW; i++) {
        int j;

        for (j = 0; j < filterSize; j++) {
            if (j >= filter2Size)
                filter[i * filterSize + j] = 0;
            else
                filter[i * filterSize + j] = filter2[i * filter2Size + j];
            if ((flags & SWS_BITEXACT) && j >= minFilterSize)
                filter[i * filterSize + j] = 0;
        }
    }

    // FIXME try to align filterPos if possible

    // fix borders
    for (i = 0; i < dstW; i++) {
        int j;
        if ((*filterPos)[i] < 0) {
            // move filter coefficients left to compensate for filterPos
            for (j = 1; j < filterSize; j++) {
                int left = FFMAX(j + (*filterPos)[i], 0);
                filter[i * filterSize + left] += filter[i * filterSize + j];
                filter[i * filterSize + j]     = 0;
            }
            (*filterPos)[i]= 0;
        }

        if ((*filterPos)[i] + filterSize > srcW) {
            int shift = (*filterPos)[i] + filterSize - srcW;
            // move filter coefficients right to compensate for filterPos
            for (j = filterSize - 2; j >= 0; j--) {
                int right = FFMIN(j + shift, filterSize - 1);
                filter[i * filterSize + right] += filter[i * filterSize + j];
                filter[i * filterSize + j]      = 0;
            }
            (*filterPos)[i]= srcW - filterSize;
        }
    }

    // Note the +1 is for the MMX scaler which reads over the end
    /* align at 16 for AltiVec (needed by hScale_altivec_real) */
    FF_ALLOCZ_OR_GOTO(NULL, *outFilter,
                      *outFilterSize * (dstW + 3) * sizeof(int16_t), fail);

    /* normalize & store in outFilter */
    for (i = 0; i < dstW; i++) {
        int j;
        int64_t error = 0;
        int64_t sum   = 0;

        for (j = 0; j < filterSize; j++) {
            sum += filter[i * filterSize + j];
        }
        sum = (sum + one / 2) / one;
        for (j = 0; j < *outFilterSize; j++) {
            int64_t v = filter[i * filterSize + j] + error;
            int intV  = ROUNDED_DIV(v, sum);
            (*outFilter)[i * (*outFilterSize) + j] = intV;
            error                                  = v - intV * sum;
        }
    }

    (*filterPos)[dstW + 0] =
    (*filterPos)[dstW + 1] =
    (*filterPos)[dstW + 2] = (*filterPos)[dstW - 1]; /* the MMX/SSE scaler will
                                                      * read over the end */
    for (i = 0; i < *outFilterSize; i++) {
        int k = (dstW - 1) * (*outFilterSize) + i;
        (*outFilter)[k + 1 * (*outFilterSize)] =
        (*outFilter)[k + 2 * (*outFilterSize)] =
        (*outFilter)[k + 3 * (*outFilterSize)] = (*outFilter)[k];
    }

    ret = 0;

fail:
    if(ret < 0)
        av_log(NULL, AV_LOG_ERROR, "sws: initFilter failed\n");
    av_free(filter);
    av_free(filter2);
    return ret;
}

#if HAVE_MMXEXT_INLINE
static int init_hscaler_mmxext(int dstW, int xInc, uint8_t *filterCode,
                               int16_t *filter, int32_t *filterPos,
                               int numSplits)
{
    uint8_t *fragmentA;
    x86_reg imm8OfPShufW1A;
    x86_reg imm8OfPShufW2A;
    x86_reg fragmentLengthA;
    uint8_t *fragmentB;
    x86_reg imm8OfPShufW1B;
    x86_reg imm8OfPShufW2B;
    x86_reg fragmentLengthB;
    int fragmentPos;

    int xpos, i;

    // create an optimized horizontal scaling routine
    /* This scaler is made of runtime-generated MMXEXT code using specially tuned
     * pshufw instructions. For every four output pixels, if four input pixels
     * are enough for the fast bilinear scaling, then a chunk of fragmentB is
     * used. If five input pixels are needed, then a chunk of fragmentA is used.
     */

    // code fragment

    __asm__ volatile (
        "jmp                         9f                 \n\t"
        // Begin
        "0:                                             \n\t"
        "movq    (%%"REG_d", %%"REG_a"), %%mm3          \n\t"
        "movd    (%%"REG_c", %%"REG_S"), %%mm0          \n\t"
        "movd   1(%%"REG_c", %%"REG_S"), %%mm1          \n\t"
        "punpcklbw                %%mm7, %%mm1          \n\t"
        "punpcklbw                %%mm7, %%mm0          \n\t"
        "pshufw                   $0xFF, %%mm1, %%mm1   \n\t"
        "1:                                             \n\t"
        "pshufw                   $0xFF, %%mm0, %%mm0   \n\t"
        "2:                                             \n\t"
        "psubw                    %%mm1, %%mm0          \n\t"
        "movl   8(%%"REG_b", %%"REG_a"), %%esi          \n\t"
        "pmullw                   %%mm3, %%mm0          \n\t"
        "psllw                       $7, %%mm1          \n\t"
        "paddw                    %%mm1, %%mm0          \n\t"

        "movq                     %%mm0, (%%"REG_D", %%"REG_a") \n\t"

        "add                         $8, %%"REG_a"      \n\t"
        // End
        "9:                                             \n\t"
        // "int $3                                         \n\t"
        "lea       " LOCAL_MANGLE(0b) ", %0             \n\t"
        "lea       " LOCAL_MANGLE(1b) ", %1             \n\t"
        "lea       " LOCAL_MANGLE(2b) ", %2             \n\t"
        "dec                         %1                 \n\t"
        "dec                         %2                 \n\t"
        "sub                         %0, %1             \n\t"
        "sub                         %0, %2             \n\t"
        "lea       " LOCAL_MANGLE(9b) ", %3             \n\t"
        "sub                         %0, %3             \n\t"


        : "=r" (fragmentA), "=r" (imm8OfPShufW1A), "=r" (imm8OfPShufW2A),
          "=r" (fragmentLengthA)
        );

    __asm__ volatile (
        "jmp                         9f                 \n\t"
        // Begin
        "0:                                             \n\t"
        "movq    (%%"REG_d", %%"REG_a"), %%mm3          \n\t"
        "movd    (%%"REG_c", %%"REG_S"), %%mm0          \n\t"
        "punpcklbw                %%mm7, %%mm0          \n\t"
        "pshufw                   $0xFF, %%mm0, %%mm1   \n\t"
        "1:                                             \n\t"
        "pshufw                   $0xFF, %%mm0, %%mm0   \n\t"
        "2:                                             \n\t"
        "psubw                    %%mm1, %%mm0          \n\t"
        "movl   8(%%"REG_b", %%"REG_a"), %%esi          \n\t"
        "pmullw                   %%mm3, %%mm0          \n\t"
        "psllw                       $7, %%mm1          \n\t"
        "paddw                    %%mm1, %%mm0          \n\t"

        "movq                     %%mm0, (%%"REG_D", %%"REG_a") \n\t"

        "add                         $8, %%"REG_a"      \n\t"
        // End
        "9:                                             \n\t"
        // "int                       $3                   \n\t"
        "lea       " LOCAL_MANGLE(0b) ", %0             \n\t"
        "lea       " LOCAL_MANGLE(1b) ", %1             \n\t"
        "lea       " LOCAL_MANGLE(2b) ", %2             \n\t"
        "dec                         %1                 \n\t"
        "dec                         %2                 \n\t"
        "sub                         %0, %1             \n\t"
        "sub                         %0, %2             \n\t"
        "lea       " LOCAL_MANGLE(9b) ", %3             \n\t"
        "sub                         %0, %3             \n\t"


        : "=r" (fragmentB), "=r" (imm8OfPShufW1B), "=r" (imm8OfPShufW2B),
          "=r" (fragmentLengthB)
        );

    xpos        = 0; // lumXInc/2 - 0x8000; // difference between pixel centers
    fragmentPos = 0;

    for (i = 0; i < dstW / numSplits; i++) {
        int xx = xpos >> 16;

        if ((i & 3) == 0) {
            int a                  = 0;
            int b                  = ((xpos + xInc) >> 16) - xx;
            int c                  = ((xpos + xInc * 2) >> 16) - xx;
            int d                  = ((xpos + xInc * 3) >> 16) - xx;
            int inc                = (d + 1 < 4);
            uint8_t *fragment      = (d + 1 < 4) ? fragmentB : fragmentA;
            x86_reg imm8OfPShufW1  = (d + 1 < 4) ? imm8OfPShufW1B : imm8OfPShufW1A;
            x86_reg imm8OfPShufW2  = (d + 1 < 4) ? imm8OfPShufW2B : imm8OfPShufW2A;
            x86_reg fragmentLength = (d + 1 < 4) ? fragmentLengthB : fragmentLengthA;
            int maxShift           = 3 - (d + inc);
            int shift              = 0;

            if (filterCode) {
                filter[i]        = ((xpos              & 0xFFFF) ^ 0xFFFF) >> 9;
                filter[i + 1]    = (((xpos + xInc)     & 0xFFFF) ^ 0xFFFF) >> 9;
                filter[i + 2]    = (((xpos + xInc * 2) & 0xFFFF) ^ 0xFFFF) >> 9;
                filter[i + 3]    = (((xpos + xInc * 3) & 0xFFFF) ^ 0xFFFF) >> 9;
                filterPos[i / 2] = xx;

                memcpy(filterCode + fragmentPos, fragment, fragmentLength);

                filterCode[fragmentPos + imm8OfPShufW1] =  (a + inc)       |
                                                          ((b + inc) << 2) |
                                                          ((c + inc) << 4) |
                                                          ((d + inc) << 6);
                filterCode[fragmentPos + imm8OfPShufW2] =  a | (b << 2) |
                                                               (c << 4) |
                                                               (d << 6);

                if (i + 4 - inc >= dstW)
                    shift = maxShift;               // avoid overread
                else if ((filterPos[i / 2] & 3) <= maxShift)
                    shift = filterPos[i / 2] & 3;   // align

                if (shift && i >= shift) {
                    filterCode[fragmentPos + imm8OfPShufW1] += 0x55 * shift;
                    filterCode[fragmentPos + imm8OfPShufW2] += 0x55 * shift;
                    filterPos[i / 2]                        -= shift;
                }
            }

            fragmentPos += fragmentLength;

            if (filterCode)
                filterCode[fragmentPos] = RET;
        }
        xpos += xInc;
    }
    if (filterCode)
        filterPos[((i / 2) + 1) & (~1)] = xpos >> 16;  // needed to jump to the next part

    return fragmentPos + 1;
}
#endif /* HAVE_MMXEXT_INLINE */

static void getSubSampleFactors(int *h, int *v, enum AVPixelFormat format)
{
    const AVPixFmtDescriptor *desc = av_pix_fmt_desc_get(format);
    *h = desc->log2_chroma_w;
    *v = desc->log2_chroma_h;
}

int sws_setColorspaceDetails(struct SwsContext *c, const int inv_table[4],
                             int srcRange, const int table[4], int dstRange,
                             int brightness, int contrast, int saturation)
{
    const AVPixFmtDescriptor *desc_dst = av_pix_fmt_desc_get(c->dstFormat);
    const AVPixFmtDescriptor *desc_src = av_pix_fmt_desc_get(c->srcFormat);
    memcpy(c->srcColorspaceTable, inv_table, sizeof(int) * 4);
    memcpy(c->dstColorspaceTable, table, sizeof(int) * 4);

    if(!isYUV(c->dstFormat) && !isGray(c->dstFormat))
        dstRange = 0;
    if(!isYUV(c->srcFormat) && !isGray(c->srcFormat))
        srcRange = 0;

    c->brightness = brightness;
    c->contrast   = contrast;
    c->saturation = saturation;
    c->srcRange   = srcRange;
    c->dstRange   = dstRange;

    if (isYUV(c->dstFormat) || isGray(c->dstFormat))
        return -1;

    c->dstFormatBpp = av_get_bits_per_pixel(desc_dst);
    c->srcFormatBpp = av_get_bits_per_pixel(desc_src);

    ff_yuv2rgb_c_init_tables(c, inv_table, srcRange, brightness,
                             contrast, saturation);
    // FIXME factorize

    if (HAVE_ALTIVEC && av_get_cpu_flags() & AV_CPU_FLAG_ALTIVEC)
        ff_yuv2rgb_init_tables_altivec(c, inv_table, brightness,
                                       contrast, saturation);
    return 0;
}

int sws_getColorspaceDetails(struct SwsContext *c, int **inv_table,
                             int *srcRange, int **table, int *dstRange,
                             int *brightness, int *contrast, int *saturation)
{
    if (!c || isYUV(c->dstFormat) || isGray(c->dstFormat))
        return -1;

    *inv_table  = c->srcColorspaceTable;
    *table      = c->dstColorspaceTable;
    *srcRange   = c->srcRange;
    *dstRange   = c->dstRange;
    *brightness = c->brightness;
    *contrast   = c->contrast;
    *saturation = c->saturation;

    return 0;
}

static int handle_jpeg(enum AVPixelFormat *format)
{
    switch (*format) {
    case AV_PIX_FMT_YUVJ420P:
        *format = AV_PIX_FMT_YUV420P;
        return 1;
    case AV_PIX_FMT_YUVJ422P:
        *format = AV_PIX_FMT_YUV422P;
        return 1;
    case AV_PIX_FMT_YUVJ444P:
        *format = AV_PIX_FMT_YUV444P;
        return 1;
    case AV_PIX_FMT_YUVJ440P:
        *format = AV_PIX_FMT_YUV440P;
        return 1;
    default:
        return 0;
    }
}

static int handle_0alpha(enum AVPixelFormat *format)
{
    switch (*format) {
    case AV_PIX_FMT_0BGR    : *format = AV_PIX_FMT_ABGR   ; return 1;
    case AV_PIX_FMT_BGR0    : *format = AV_PIX_FMT_BGRA   ; return 4;
    case AV_PIX_FMT_0RGB    : *format = AV_PIX_FMT_ARGB   ; return 1;
    case AV_PIX_FMT_RGB0    : *format = AV_PIX_FMT_RGBA   ; return 4;
    default:                                          return 0;
    }
}

SwsContext *sws_alloc_context(void)
{
    SwsContext *c = av_mallocz(sizeof(SwsContext));

    if (c) {
        c->av_class = &sws_context_class;
        av_opt_set_defaults(c);
    }

    return c;
}

av_cold int sws_init_context(SwsContext *c, SwsFilter *srcFilter,
                             SwsFilter *dstFilter)
{
    int i, j;
    int usesVFilter, usesHFilter;
    int unscaled;
    SwsFilter dummyFilter = { NULL, NULL, NULL, NULL };
    int srcW              = c->srcW;
    int srcH              = c->srcH;
    int dstW              = c->dstW;
    int dstH              = c->dstH;
    int dst_stride        = FFALIGN(dstW * sizeof(int16_t) + 66, 16);
    int flags, cpu_flags;
    enum AVPixelFormat srcFormat = c->srcFormat;
    enum AVPixelFormat dstFormat = c->dstFormat;
    const AVPixFmtDescriptor *desc_src = av_pix_fmt_desc_get(srcFormat);
    const AVPixFmtDescriptor *desc_dst = av_pix_fmt_desc_get(dstFormat);

    cpu_flags = av_get_cpu_flags();
    flags     = c->flags;
    emms_c();
    if (!rgb15to16)
        sws_rgb2rgb_init();

    unscaled = (srcW == dstW && srcH == dstH);

    handle_jpeg(&srcFormat);
    handle_jpeg(&dstFormat);
    handle_0alpha(&srcFormat);
    handle_0alpha(&dstFormat);

    if(srcFormat!=c->srcFormat || dstFormat!=c->dstFormat){
        av_log(c, AV_LOG_WARNING, "deprecated pixel format used, make sure you did set range correctly\n");
        c->srcFormat= srcFormat;
        c->dstFormat= dstFormat;
    }

    if (!sws_isSupportedInput(srcFormat)) {
        av_log(c, AV_LOG_ERROR, "%s is not supported as input pixel format\n",
               av_get_pix_fmt_name(srcFormat));
        return AVERROR(EINVAL);
    }
    if (!sws_isSupportedOutput(dstFormat)) {
        av_log(c, AV_LOG_ERROR, "%s is not supported as output pixel format\n",
               av_get_pix_fmt_name(dstFormat));
        return AVERROR(EINVAL);
    }

    i = flags & (SWS_POINT         |
                 SWS_AREA          |
                 SWS_BILINEAR      |
                 SWS_FAST_BILINEAR |
                 SWS_BICUBIC       |
                 SWS_X             |
                 SWS_GAUSS         |
                 SWS_LANCZOS       |
                 SWS_SINC          |
                 SWS_SPLINE        |
                 SWS_BICUBLIN);
    if (!i || (i & (i - 1))) {
        av_log(c, AV_LOG_ERROR, "Exactly one scaler algorithm must be chosen, got %X\n", i);
        return AVERROR(EINVAL);
    }
    /* sanity check */
    if (srcW < 1 || srcH < 1 || dstW < 1 || dstH < 1) {
        /* FIXME check if these are enough and try to lower them after
         * fixing the relevant parts of the code */
        av_log(c, AV_LOG_ERROR, "%dx%d -> %dx%d is invalid scaling dimension\n",
               srcW, srcH, dstW, dstH);
        return AVERROR(EINVAL);
    }

    if (!dstFilter)
        dstFilter = &dummyFilter;
    if (!srcFilter)
        srcFilter = &dummyFilter;

    c->lumXInc      = (((int64_t)srcW << 16) + (dstW >> 1)) / dstW;
    c->lumYInc      = (((int64_t)srcH << 16) + (dstH >> 1)) / dstH;
    c->dstFormatBpp = av_get_bits_per_pixel(desc_dst);
    c->srcFormatBpp = av_get_bits_per_pixel(desc_src);
    c->vRounder     = 4 * 0x0001000100010001ULL;

    usesVFilter = (srcFilter->lumV && srcFilter->lumV->length > 1) ||
                  (srcFilter->chrV && srcFilter->chrV->length > 1) ||
                  (dstFilter->lumV && dstFilter->lumV->length > 1) ||
                  (dstFilter->chrV && dstFilter->chrV->length > 1);
    usesHFilter = (srcFilter->lumH && srcFilter->lumH->length > 1) ||
                  (srcFilter->chrH && srcFilter->chrH->length > 1) ||
                  (dstFilter->lumH && dstFilter->lumH->length > 1) ||
                  (dstFilter->chrH && dstFilter->chrH->length > 1);

    getSubSampleFactors(&c->chrSrcHSubSample, &c->chrSrcVSubSample, srcFormat);
    getSubSampleFactors(&c->chrDstHSubSample, &c->chrDstVSubSample, dstFormat);

<<<<<<< HEAD

    if (isAnyRGB(dstFormat) && !(flags&SWS_FULL_CHR_H_INT)) {
        if (dstW&1) {
            av_log(c, AV_LOG_DEBUG, "Forcing full internal H chroma due to odd output size\n");
            flags |= SWS_FULL_CHR_H_INT;
            c->flags = flags;
        }
    }

    if(dstFormat == AV_PIX_FMT_BGR4_BYTE ||
       dstFormat == AV_PIX_FMT_RGB4_BYTE ||
       dstFormat == AV_PIX_FMT_BGR8 ||
       dstFormat == AV_PIX_FMT_RGB8) {
        if (flags & SWS_ERROR_DIFFUSION && !(flags & SWS_FULL_CHR_H_INT)) {
            av_log(c, AV_LOG_DEBUG,
                "Error diffusion dither is only supported in full chroma interpolation for destination format '%s'\n",
                av_get_pix_fmt_name(dstFormat));
            flags   |= SWS_FULL_CHR_H_INT;
            c->flags = flags;
        }
        if (!(flags & SWS_ERROR_DIFFUSION) && (flags & SWS_FULL_CHR_H_INT)) {
            av_log(c, AV_LOG_DEBUG,
                "Ordered dither is not supported in full chroma interpolation for destination format '%s'\n",
                av_get_pix_fmt_name(dstFormat));
            flags   |= SWS_ERROR_DIFFUSION;
            c->flags = flags;
        }
    }
=======
>>>>>>> d6d5ef55
    if (isPlanarRGB(dstFormat)) {
        if (!(flags & SWS_FULL_CHR_H_INT)) {
            av_log(c, AV_LOG_DEBUG,
                   "%s output is not supported with half chroma resolution, switching to full\n",
                   av_get_pix_fmt_name(dstFormat));
            flags   |= SWS_FULL_CHR_H_INT;
            c->flags = flags;
        }
    }

    /* reuse chroma for 2 pixels RGB/BGR unless user wants full
     * chroma interpolation */
    if (flags & SWS_FULL_CHR_H_INT &&
        isAnyRGB(dstFormat)        &&
        !isPlanarRGB(dstFormat)    &&
        dstFormat != AV_PIX_FMT_RGBA  &&
        dstFormat != AV_PIX_FMT_ARGB  &&
        dstFormat != AV_PIX_FMT_BGRA  &&
        dstFormat != AV_PIX_FMT_ABGR  &&
        dstFormat != AV_PIX_FMT_RGB24 &&
        dstFormat != AV_PIX_FMT_BGR24 &&
        dstFormat != AV_PIX_FMT_BGR4_BYTE &&
        dstFormat != AV_PIX_FMT_RGB4_BYTE &&
        dstFormat != AV_PIX_FMT_BGR8 &&
        dstFormat != AV_PIX_FMT_RGB8
    ) {
        av_log(c, AV_LOG_WARNING,
               "full chroma interpolation for destination format '%s' not yet implemented\n",
               av_get_pix_fmt_name(dstFormat));
        flags   &= ~SWS_FULL_CHR_H_INT;
        c->flags = flags;
    }
    if (isAnyRGB(dstFormat) && !(flags & SWS_FULL_CHR_H_INT))
        c->chrDstHSubSample = 1;

    // drop some chroma lines if the user wants it
    c->vChrDrop          = (flags & SWS_SRC_V_CHR_DROP_MASK) >>
                           SWS_SRC_V_CHR_DROP_SHIFT;
    c->chrSrcVSubSample += c->vChrDrop;

    /* drop every other pixel for chroma calculation unless user
     * wants full chroma */
    if (isAnyRGB(srcFormat) && !(flags & SWS_FULL_CHR_H_INP)   &&
        srcFormat != AV_PIX_FMT_RGB8 && srcFormat != AV_PIX_FMT_BGR8 &&
        srcFormat != AV_PIX_FMT_RGB4 && srcFormat != AV_PIX_FMT_BGR4 &&
        srcFormat != AV_PIX_FMT_RGB4_BYTE && srcFormat != AV_PIX_FMT_BGR4_BYTE &&
        srcFormat != AV_PIX_FMT_GBRP9BE   && srcFormat != AV_PIX_FMT_GBRP9LE  &&
        srcFormat != AV_PIX_FMT_GBRP10BE  && srcFormat != AV_PIX_FMT_GBRP10LE &&
        srcFormat != AV_PIX_FMT_GBRP12BE  && srcFormat != AV_PIX_FMT_GBRP12LE &&
        srcFormat != AV_PIX_FMT_GBRP14BE  && srcFormat != AV_PIX_FMT_GBRP14LE &&
        ((dstW >> c->chrDstHSubSample) <= (srcW >> 1) ||
         (flags & SWS_FAST_BILINEAR)))
        c->chrSrcHSubSample = 1;

    // Note the -((-x)>>y) is so that we always round toward +inf.
    c->chrSrcW = -((-srcW) >> c->chrSrcHSubSample);
    c->chrSrcH = -((-srcH) >> c->chrSrcVSubSample);
    c->chrDstW = -((-dstW) >> c->chrDstHSubSample);
    c->chrDstH = -((-dstH) >> c->chrDstVSubSample);

    FF_ALLOC_OR_GOTO(c, c->formatConvBuffer, FFALIGN(srcW*2+78, 16) * 2, fail);

    /* unscaled special cases */
    if (unscaled && !usesHFilter && !usesVFilter &&
        (c->srcRange == c->dstRange || isAnyRGB(dstFormat))) {
        ff_get_unscaled_swscale(c);

        if (c->swScale) {
            if (flags & SWS_PRINT_INFO)
                av_log(c, AV_LOG_INFO,
                       "using unscaled %s -> %s special converter\n",
                       av_get_pix_fmt_name(srcFormat), av_get_pix_fmt_name(dstFormat));
            return 0;
        }
    }

    c->srcBpc = 1 + desc_src->comp[0].depth_minus1;
    if (c->srcBpc < 8)
        c->srcBpc = 8;
    c->dstBpc = 1 + desc_dst->comp[0].depth_minus1;
    if (c->dstBpc < 8)
        c->dstBpc = 8;
    if (isAnyRGB(srcFormat) || srcFormat == AV_PIX_FMT_PAL8)
        c->srcBpc = 16;
    if (c->dstBpc == 16)
        dst_stride <<= 1;

    if (INLINE_MMXEXT(cpu_flags) && c->srcBpc == 8 && c->dstBpc <= 14) {
        c->canMMXEXTBeUsed = (dstW >= srcW && (dstW & 31) == 0 &&
                              (srcW & 15) == 0) ? 1 : 0;
        if (!c->canMMXEXTBeUsed && dstW >= srcW && (srcW & 15) == 0

            && (flags & SWS_FAST_BILINEAR)) {
            if (flags & SWS_PRINT_INFO)
                av_log(c, AV_LOG_INFO,
                       "output width is not a multiple of 32 -> no MMXEXT scaler\n");
        }
        if (usesHFilter || isNBPS(c->srcFormat) || is16BPS(c->srcFormat) || isAnyRGB(c->srcFormat))
            c->canMMXEXTBeUsed = 0;
    } else
        c->canMMXEXTBeUsed = 0;

    c->chrXInc = (((int64_t)c->chrSrcW << 16) + (c->chrDstW >> 1)) / c->chrDstW;
    c->chrYInc = (((int64_t)c->chrSrcH << 16) + (c->chrDstH >> 1)) / c->chrDstH;

    /* Match pixel 0 of the src to pixel 0 of dst and match pixel n-2 of src
     * to pixel n-2 of dst, but only for the FAST_BILINEAR mode otherwise do
     * correct scaling.
     * n-2 is the last chrominance sample available.
     * This is not perfect, but no one should notice the difference, the more
     * correct variant would be like the vertical one, but that would require
     * some special code for the first and last pixel */
    if (flags & SWS_FAST_BILINEAR) {
        if (c->canMMXEXTBeUsed) {
            c->lumXInc += 20;
            c->chrXInc += 20;
        }
        // we don't use the x86 asm scaler if MMX is available
        else if (INLINE_MMX(cpu_flags) && c->dstBpc <= 14) {
            c->lumXInc = ((int64_t)(srcW       - 2) << 16) / (dstW       - 2) - 20;
            c->chrXInc = ((int64_t)(c->chrSrcW - 2) << 16) / (c->chrDstW - 2) - 20;
        }
    }

#define USE_MMAP (HAVE_MMAP && HAVE_MPROTECT && defined MAP_ANONYMOUS)

    /* precalculate horizontal scaler filter coefficients */
    {
#if HAVE_MMXEXT_INLINE
// can't downscale !!!
        if (c->canMMXEXTBeUsed && (flags & SWS_FAST_BILINEAR)) {
            c->lumMmxextFilterCodeSize = init_hscaler_mmxext(dstW, c->lumXInc, NULL,
                                                             NULL, NULL, 8);
            c->chrMmxextFilterCodeSize = init_hscaler_mmxext(c->chrDstW, c->chrXInc,
                                                             NULL, NULL, NULL, 4);

#if USE_MMAP
            c->lumMmxextFilterCode = mmap(NULL, c->lumMmxextFilterCodeSize,
                                          PROT_READ | PROT_WRITE,
                                          MAP_PRIVATE | MAP_ANONYMOUS,
                                          -1, 0);
            c->chrMmxextFilterCode = mmap(NULL, c->chrMmxextFilterCodeSize,
                                          PROT_READ | PROT_WRITE,
                                          MAP_PRIVATE | MAP_ANONYMOUS,
                                          -1, 0);
#elif HAVE_VIRTUALALLOC
            c->lumMmxextFilterCode = VirtualAlloc(NULL,
                                                  c->lumMmxextFilterCodeSize,
                                                  MEM_COMMIT,
                                                  PAGE_EXECUTE_READWRITE);
            c->chrMmxextFilterCode = VirtualAlloc(NULL,
                                                  c->chrMmxextFilterCodeSize,
                                                  MEM_COMMIT,
                                                  PAGE_EXECUTE_READWRITE);
#else
            c->lumMmxextFilterCode = av_malloc(c->lumMmxextFilterCodeSize);
            c->chrMmxextFilterCode = av_malloc(c->chrMmxextFilterCodeSize);
#endif

#ifdef MAP_ANONYMOUS
            if (c->lumMmxextFilterCode == MAP_FAILED || c->chrMmxextFilterCode == MAP_FAILED)
#else
            if (!c->lumMmxextFilterCode || !c->chrMmxextFilterCode)
#endif
            {
                av_log(c, AV_LOG_ERROR, "Failed to allocate MMX2FilterCode\n");
                return AVERROR(ENOMEM);
            }

            FF_ALLOCZ_OR_GOTO(c, c->hLumFilter,    (dstW           / 8 + 8) * sizeof(int16_t), fail);
            FF_ALLOCZ_OR_GOTO(c, c->hChrFilter,    (c->chrDstW     / 4 + 8) * sizeof(int16_t), fail);
            FF_ALLOCZ_OR_GOTO(c, c->hLumFilterPos, (dstW       / 2 / 8 + 8) * sizeof(int32_t), fail);
            FF_ALLOCZ_OR_GOTO(c, c->hChrFilterPos, (c->chrDstW / 2 / 4 + 8) * sizeof(int32_t), fail);

            init_hscaler_mmxext(      dstW, c->lumXInc, c->lumMmxextFilterCode,
                                c->hLumFilter, (uint32_t*)c->hLumFilterPos, 8);
            init_hscaler_mmxext(c->chrDstW, c->chrXInc, c->chrMmxextFilterCode,
                                c->hChrFilter, (uint32_t*)c->hChrFilterPos, 4);

#if USE_MMAP
            mprotect(c->lumMmxextFilterCode, c->lumMmxextFilterCodeSize, PROT_EXEC | PROT_READ);
            mprotect(c->chrMmxextFilterCode, c->chrMmxextFilterCodeSize, PROT_EXEC | PROT_READ);
#endif
        } else
#endif /* HAVE_MMXEXT_INLINE */
        {
            const int filterAlign =
                (HAVE_MMX && cpu_flags & AV_CPU_FLAG_MMX) ? 4 :
                (HAVE_ALTIVEC && cpu_flags & AV_CPU_FLAG_ALTIVEC) ? 8 :
                1;

            if (initFilter(&c->hLumFilter, &c->hLumFilterPos,
                           &c->hLumFilterSize, c->lumXInc,
                           srcW, dstW, filterAlign, 1 << 14,
                           (flags & SWS_BICUBLIN) ? (flags | SWS_BICUBIC) : flags,
                           cpu_flags, srcFilter->lumH, dstFilter->lumH,
                           c->param) < 0)
                goto fail;
            if (initFilter(&c->hChrFilter, &c->hChrFilterPos,
                           &c->hChrFilterSize, c->chrXInc,
                           c->chrSrcW, c->chrDstW, filterAlign, 1 << 14,
                           (flags & SWS_BICUBLIN) ? (flags | SWS_BILINEAR) : flags,
                           cpu_flags, srcFilter->chrH, dstFilter->chrH,
                           c->param) < 0)
                goto fail;
        }
    } // initialize horizontal stuff

    /* precalculate vertical scaler filter coefficients */
    {
        const int filterAlign =
            (HAVE_MMX && cpu_flags & AV_CPU_FLAG_MMX) ? 2 :
            (HAVE_ALTIVEC && cpu_flags & AV_CPU_FLAG_ALTIVEC) ? 8 :
            1;

        if (initFilter(&c->vLumFilter, &c->vLumFilterPos, &c->vLumFilterSize,
                       c->lumYInc, srcH, dstH, filterAlign, (1 << 12),
                       (flags & SWS_BICUBLIN) ? (flags | SWS_BICUBIC) : flags,
                       cpu_flags, srcFilter->lumV, dstFilter->lumV,
                       c->param) < 0)
            goto fail;
        if (initFilter(&c->vChrFilter, &c->vChrFilterPos, &c->vChrFilterSize,
                       c->chrYInc, c->chrSrcH, c->chrDstH,
                       filterAlign, (1 << 12),
                       (flags & SWS_BICUBLIN) ? (flags | SWS_BILINEAR) : flags,
                       cpu_flags, srcFilter->chrV, dstFilter->chrV,
                       c->param) < 0)
            goto fail;

#if HAVE_ALTIVEC
        FF_ALLOC_OR_GOTO(c, c->vYCoeffsBank, sizeof(vector signed short) * c->vLumFilterSize * c->dstH,    fail);
        FF_ALLOC_OR_GOTO(c, c->vCCoeffsBank, sizeof(vector signed short) * c->vChrFilterSize * c->chrDstH, fail);

        for (i = 0; i < c->vLumFilterSize * c->dstH; i++) {
            int j;
            short *p = (short *)&c->vYCoeffsBank[i];
            for (j = 0; j < 8; j++)
                p[j] = c->vLumFilter[i];
        }

        for (i = 0; i < c->vChrFilterSize * c->chrDstH; i++) {
            int j;
            short *p = (short *)&c->vCCoeffsBank[i];
            for (j = 0; j < 8; j++)
                p[j] = c->vChrFilter[i];
        }
#endif
    }

    // calculate buffer sizes so that they won't run out while handling these damn slices
    c->vLumBufSize = c->vLumFilterSize;
    c->vChrBufSize = c->vChrFilterSize;
    for (i = 0; i < dstH; i++) {
        int chrI      = (int64_t)i * c->chrDstH / dstH;
        int nextSlice = FFMAX(c->vLumFilterPos[i] + c->vLumFilterSize - 1,
                              ((c->vChrFilterPos[chrI] + c->vChrFilterSize - 1)
                               << c->chrSrcVSubSample));

        nextSlice >>= c->chrSrcVSubSample;
        nextSlice <<= c->chrSrcVSubSample;
        if (c->vLumFilterPos[i] + c->vLumBufSize < nextSlice)
            c->vLumBufSize = nextSlice - c->vLumFilterPos[i];
        if (c->vChrFilterPos[chrI] + c->vChrBufSize <
            (nextSlice >> c->chrSrcVSubSample))
            c->vChrBufSize = (nextSlice >> c->chrSrcVSubSample) -
                             c->vChrFilterPos[chrI];
    }

    for (i = 0; i < 4; i++)
        FF_ALLOCZ_OR_GOTO(c, c->dither_error[i], (c->dstW+2) * sizeof(int), fail);

    /* Allocate pixbufs (we use dynamic allocation because otherwise we would
     * need to allocate several megabytes to handle all possible cases) */
    FF_ALLOC_OR_GOTO(c, c->lumPixBuf,  c->vLumBufSize * 3 * sizeof(int16_t *), fail);
    FF_ALLOC_OR_GOTO(c, c->chrUPixBuf, c->vChrBufSize * 3 * sizeof(int16_t *), fail);
    FF_ALLOC_OR_GOTO(c, c->chrVPixBuf, c->vChrBufSize * 3 * sizeof(int16_t *), fail);
    if (CONFIG_SWSCALE_ALPHA && isALPHA(c->srcFormat) && isALPHA(c->dstFormat))
        FF_ALLOCZ_OR_GOTO(c, c->alpPixBuf, c->vLumBufSize * 3 * sizeof(int16_t *), fail);
    /* Note we need at least one pixel more at the end because of the MMX code
     * (just in case someone wants to replace the 4000/8000). */
    /* align at 16 bytes for AltiVec */
    for (i = 0; i < c->vLumBufSize; i++) {
        FF_ALLOCZ_OR_GOTO(c, c->lumPixBuf[i + c->vLumBufSize],
                          dst_stride + 16, fail);
        c->lumPixBuf[i] = c->lumPixBuf[i + c->vLumBufSize];
    }
    // 64 / c->scalingBpp is the same as 16 / sizeof(scaling_intermediate)
    c->uv_off   = (dst_stride>>1) + 64 / (c->dstBpc &~ 7);
    c->uv_offx2 = dst_stride + 16;
    for (i = 0; i < c->vChrBufSize; i++) {
        FF_ALLOC_OR_GOTO(c, c->chrUPixBuf[i + c->vChrBufSize],
                         dst_stride * 2 + 32, fail);
        c->chrUPixBuf[i] = c->chrUPixBuf[i + c->vChrBufSize];
        c->chrVPixBuf[i] = c->chrVPixBuf[i + c->vChrBufSize]
                         = c->chrUPixBuf[i] + (dst_stride >> 1) + 8;
    }
    if (CONFIG_SWSCALE_ALPHA && c->alpPixBuf)
        for (i = 0; i < c->vLumBufSize; i++) {
            FF_ALLOCZ_OR_GOTO(c, c->alpPixBuf[i + c->vLumBufSize],
                              dst_stride + 16, fail);
            c->alpPixBuf[i] = c->alpPixBuf[i + c->vLumBufSize];
        }

    // try to avoid drawing green stuff between the right end and the stride end
    for (i = 0; i < c->vChrBufSize; i++)
        if(desc_dst->comp[0].depth_minus1 == 15){
            av_assert0(c->dstBpc > 14);
            for(j=0; j<dst_stride/2+1; j++)
                ((int32_t*)(c->chrUPixBuf[i]))[j] = 1<<18;
        } else
            for(j=0; j<dst_stride+1; j++)
                ((int16_t*)(c->chrUPixBuf[i]))[j] = 1<<14;

    av_assert0(c->chrDstH <= dstH);

    if (flags & SWS_PRINT_INFO) {
        if (flags & SWS_FAST_BILINEAR)
            av_log(c, AV_LOG_INFO, "FAST_BILINEAR scaler, ");
        else if (flags & SWS_BILINEAR)
            av_log(c, AV_LOG_INFO, "BILINEAR scaler, ");
        else if (flags & SWS_BICUBIC)
            av_log(c, AV_LOG_INFO, "BICUBIC scaler, ");
        else if (flags & SWS_X)
            av_log(c, AV_LOG_INFO, "Experimental scaler, ");
        else if (flags & SWS_POINT)
            av_log(c, AV_LOG_INFO, "Nearest Neighbor / POINT scaler, ");
        else if (flags & SWS_AREA)
            av_log(c, AV_LOG_INFO, "Area Averaging scaler, ");
        else if (flags & SWS_BICUBLIN)
            av_log(c, AV_LOG_INFO, "luma BICUBIC / chroma BILINEAR scaler, ");
        else if (flags & SWS_GAUSS)
            av_log(c, AV_LOG_INFO, "Gaussian scaler, ");
        else if (flags & SWS_SINC)
            av_log(c, AV_LOG_INFO, "Sinc scaler, ");
        else if (flags & SWS_LANCZOS)
            av_log(c, AV_LOG_INFO, "Lanczos scaler, ");
        else if (flags & SWS_SPLINE)
            av_log(c, AV_LOG_INFO, "Bicubic spline scaler, ");
        else
            av_log(c, AV_LOG_INFO, "ehh flags invalid?! ");

        av_log(c, AV_LOG_INFO, "from %s to %s%s ",
               av_get_pix_fmt_name(srcFormat),
#ifdef DITHER1XBPP
               dstFormat == AV_PIX_FMT_BGR555   || dstFormat == AV_PIX_FMT_BGR565   ||
               dstFormat == AV_PIX_FMT_RGB444BE || dstFormat == AV_PIX_FMT_RGB444LE ||
               dstFormat == AV_PIX_FMT_BGR444BE || dstFormat == AV_PIX_FMT_BGR444LE ?
                                                             "dithered " : "",
#else
               "",
#endif
               av_get_pix_fmt_name(dstFormat));

        if (INLINE_MMXEXT(cpu_flags))
            av_log(c, AV_LOG_INFO, "using MMXEXT\n");
        else if (INLINE_AMD3DNOW(cpu_flags))
            av_log(c, AV_LOG_INFO, "using 3DNOW\n");
        else if (INLINE_MMX(cpu_flags))
            av_log(c, AV_LOG_INFO, "using MMX\n");
        else if (HAVE_ALTIVEC && cpu_flags & AV_CPU_FLAG_ALTIVEC)
            av_log(c, AV_LOG_INFO, "using AltiVec\n");
        else
            av_log(c, AV_LOG_INFO, "using C\n");

        av_log(c, AV_LOG_VERBOSE, "%dx%d -> %dx%d\n", srcW, srcH, dstW, dstH);
        av_log(c, AV_LOG_DEBUG,
               "lum srcW=%d srcH=%d dstW=%d dstH=%d xInc=%d yInc=%d\n",
               c->srcW, c->srcH, c->dstW, c->dstH, c->lumXInc, c->lumYInc);
        av_log(c, AV_LOG_DEBUG,
               "chr srcW=%d srcH=%d dstW=%d dstH=%d xInc=%d yInc=%d\n",
               c->chrSrcW, c->chrSrcH, c->chrDstW, c->chrDstH,
               c->chrXInc, c->chrYInc);
    }

    c->swScale = ff_getSwsFunc(c);
    return 0;
fail: // FIXME replace things by appropriate error codes
    return -1;
}

#if FF_API_SWS_GETCONTEXT
SwsContext *sws_getContext(int srcW, int srcH, enum AVPixelFormat srcFormat,
                           int dstW, int dstH, enum AVPixelFormat dstFormat,
                           int flags, SwsFilter *srcFilter,
                           SwsFilter *dstFilter, const double *param)
{
    SwsContext *c;

    if (!(c = sws_alloc_context()))
        return NULL;

    c->flags     = flags;
    c->srcW      = srcW;
    c->srcH      = srcH;
    c->dstW      = dstW;
    c->dstH      = dstH;
    c->srcRange  = handle_jpeg(&srcFormat);
    c->dstRange  = handle_jpeg(&dstFormat);
    c->src0Alpha = handle_0alpha(&srcFormat);
    c->dst0Alpha = handle_0alpha(&dstFormat);
    c->srcFormat = srcFormat;
    c->dstFormat = dstFormat;

    if (param) {
        c->param[0] = param[0];
        c->param[1] = param[1];
    }
    sws_setColorspaceDetails(c, ff_yuv2rgb_coeffs[SWS_CS_DEFAULT], c->srcRange,
                             ff_yuv2rgb_coeffs[SWS_CS_DEFAULT] /* FIXME*/,
                             c->dstRange, 0, 1 << 16, 1 << 16);

    if (sws_init_context(c, srcFilter, dstFilter) < 0) {
        sws_freeContext(c);
        return NULL;
    }

    return c;
}
#endif

SwsFilter *sws_getDefaultFilter(float lumaGBlur, float chromaGBlur,
                                float lumaSharpen, float chromaSharpen,
                                float chromaHShift, float chromaVShift,
                                int verbose)
{
    SwsFilter *filter = av_malloc(sizeof(SwsFilter));
    if (!filter)
        return NULL;

    if (lumaGBlur != 0.0) {
        filter->lumH = sws_getGaussianVec(lumaGBlur, 3.0);
        filter->lumV = sws_getGaussianVec(lumaGBlur, 3.0);
    } else {
        filter->lumH = sws_getIdentityVec();
        filter->lumV = sws_getIdentityVec();
    }

    if (chromaGBlur != 0.0) {
        filter->chrH = sws_getGaussianVec(chromaGBlur, 3.0);
        filter->chrV = sws_getGaussianVec(chromaGBlur, 3.0);
    } else {
        filter->chrH = sws_getIdentityVec();
        filter->chrV = sws_getIdentityVec();
    }

    if (chromaSharpen != 0.0) {
        SwsVector *id = sws_getIdentityVec();
        sws_scaleVec(filter->chrH, -chromaSharpen);
        sws_scaleVec(filter->chrV, -chromaSharpen);
        sws_addVec(filter->chrH, id);
        sws_addVec(filter->chrV, id);
        sws_freeVec(id);
    }

    if (lumaSharpen != 0.0) {
        SwsVector *id = sws_getIdentityVec();
        sws_scaleVec(filter->lumH, -lumaSharpen);
        sws_scaleVec(filter->lumV, -lumaSharpen);
        sws_addVec(filter->lumH, id);
        sws_addVec(filter->lumV, id);
        sws_freeVec(id);
    }

    if (chromaHShift != 0.0)
        sws_shiftVec(filter->chrH, (int)(chromaHShift + 0.5));

    if (chromaVShift != 0.0)
        sws_shiftVec(filter->chrV, (int)(chromaVShift + 0.5));

    sws_normalizeVec(filter->chrH, 1.0);
    sws_normalizeVec(filter->chrV, 1.0);
    sws_normalizeVec(filter->lumH, 1.0);
    sws_normalizeVec(filter->lumV, 1.0);

    if (verbose)
        sws_printVec2(filter->chrH, NULL, AV_LOG_DEBUG);
    if (verbose)
        sws_printVec2(filter->lumH, NULL, AV_LOG_DEBUG);

    return filter;
}

SwsVector *sws_allocVec(int length)
{
    SwsVector *vec;

    if(length <= 0 || length > INT_MAX/ sizeof(double))
        return NULL;

    vec = av_malloc(sizeof(SwsVector));
    if (!vec)
        return NULL;
    vec->length = length;
    vec->coeff  = av_malloc(sizeof(double) * length);
    if (!vec->coeff)
        av_freep(&vec);
    return vec;
}

SwsVector *sws_getGaussianVec(double variance, double quality)
{
    const int length = (int)(variance * quality + 0.5) | 1;
    int i;
    double middle  = (length - 1) * 0.5;
    SwsVector *vec;

    if(variance < 0 || quality < 0)
        return NULL;

    vec = sws_allocVec(length);

    if (!vec)
        return NULL;

    for (i = 0; i < length; i++) {
        double dist = i - middle;
        vec->coeff[i] = exp(-dist * dist / (2 * variance * variance)) /
                        sqrt(2 * variance * M_PI);
    }

    sws_normalizeVec(vec, 1.0);

    return vec;
}

SwsVector *sws_getConstVec(double c, int length)
{
    int i;
    SwsVector *vec = sws_allocVec(length);

    if (!vec)
        return NULL;

    for (i = 0; i < length; i++)
        vec->coeff[i] = c;

    return vec;
}

SwsVector *sws_getIdentityVec(void)
{
    return sws_getConstVec(1.0, 1);
}

static double sws_dcVec(SwsVector *a)
{
    int i;
    double sum = 0;

    for (i = 0; i < a->length; i++)
        sum += a->coeff[i];

    return sum;
}

void sws_scaleVec(SwsVector *a, double scalar)
{
    int i;

    for (i = 0; i < a->length; i++)
        a->coeff[i] *= scalar;
}

void sws_normalizeVec(SwsVector *a, double height)
{
    sws_scaleVec(a, height / sws_dcVec(a));
}

static SwsVector *sws_getConvVec(SwsVector *a, SwsVector *b)
{
    int length = a->length + b->length - 1;
    int i, j;
    SwsVector *vec = sws_getConstVec(0.0, length);

    if (!vec)
        return NULL;

    for (i = 0; i < a->length; i++) {
        for (j = 0; j < b->length; j++) {
            vec->coeff[i + j] += a->coeff[i] * b->coeff[j];
        }
    }

    return vec;
}

static SwsVector *sws_sumVec(SwsVector *a, SwsVector *b)
{
    int length = FFMAX(a->length, b->length);
    int i;
    SwsVector *vec = sws_getConstVec(0.0, length);

    if (!vec)
        return NULL;

    for (i = 0; i < a->length; i++)
        vec->coeff[i + (length - 1) / 2 - (a->length - 1) / 2] += a->coeff[i];
    for (i = 0; i < b->length; i++)
        vec->coeff[i + (length - 1) / 2 - (b->length - 1) / 2] += b->coeff[i];

    return vec;
}

static SwsVector *sws_diffVec(SwsVector *a, SwsVector *b)
{
    int length = FFMAX(a->length, b->length);
    int i;
    SwsVector *vec = sws_getConstVec(0.0, length);

    if (!vec)
        return NULL;

    for (i = 0; i < a->length; i++)
        vec->coeff[i + (length - 1) / 2 - (a->length - 1) / 2] += a->coeff[i];
    for (i = 0; i < b->length; i++)
        vec->coeff[i + (length - 1) / 2 - (b->length - 1) / 2] -= b->coeff[i];

    return vec;
}

/* shift left / or right if "shift" is negative */
static SwsVector *sws_getShiftedVec(SwsVector *a, int shift)
{
    int length = a->length + FFABS(shift) * 2;
    int i;
    SwsVector *vec = sws_getConstVec(0.0, length);

    if (!vec)
        return NULL;

    for (i = 0; i < a->length; i++) {
        vec->coeff[i + (length    - 1) / 2 -
                       (a->length - 1) / 2 - shift] = a->coeff[i];
    }

    return vec;
}

void sws_shiftVec(SwsVector *a, int shift)
{
    SwsVector *shifted = sws_getShiftedVec(a, shift);
    av_free(a->coeff);
    a->coeff  = shifted->coeff;
    a->length = shifted->length;
    av_free(shifted);
}

void sws_addVec(SwsVector *a, SwsVector *b)
{
    SwsVector *sum = sws_sumVec(a, b);
    av_free(a->coeff);
    a->coeff  = sum->coeff;
    a->length = sum->length;
    av_free(sum);
}

void sws_subVec(SwsVector *a, SwsVector *b)
{
    SwsVector *diff = sws_diffVec(a, b);
    av_free(a->coeff);
    a->coeff  = diff->coeff;
    a->length = diff->length;
    av_free(diff);
}

void sws_convVec(SwsVector *a, SwsVector *b)
{
    SwsVector *conv = sws_getConvVec(a, b);
    av_free(a->coeff);
    a->coeff  = conv->coeff;
    a->length = conv->length;
    av_free(conv);
}

SwsVector *sws_cloneVec(SwsVector *a)
{
    int i;
    SwsVector *vec = sws_allocVec(a->length);

    if (!vec)
        return NULL;

    for (i = 0; i < a->length; i++)
        vec->coeff[i] = a->coeff[i];

    return vec;
}

void sws_printVec2(SwsVector *a, AVClass *log_ctx, int log_level)
{
    int i;
    double max = 0;
    double min = 0;
    double range;

    for (i = 0; i < a->length; i++)
        if (a->coeff[i] > max)
            max = a->coeff[i];

    for (i = 0; i < a->length; i++)
        if (a->coeff[i] < min)
            min = a->coeff[i];

    range = max - min;

    for (i = 0; i < a->length; i++) {
        int x = (int)((a->coeff[i] - min) * 60.0 / range + 0.5);
        av_log(log_ctx, log_level, "%1.3f ", a->coeff[i]);
        for (; x > 0; x--)
            av_log(log_ctx, log_level, " ");
        av_log(log_ctx, log_level, "|\n");
    }
}

void sws_freeVec(SwsVector *a)
{
    if (!a)
        return;
    av_freep(&a->coeff);
    a->length = 0;
    av_free(a);
}

void sws_freeFilter(SwsFilter *filter)
{
    if (!filter)
        return;

    if (filter->lumH)
        sws_freeVec(filter->lumH);
    if (filter->lumV)
        sws_freeVec(filter->lumV);
    if (filter->chrH)
        sws_freeVec(filter->chrH);
    if (filter->chrV)
        sws_freeVec(filter->chrV);
    av_free(filter);
}

void sws_freeContext(SwsContext *c)
{
    int i;
    if (!c)
        return;

    if (c->lumPixBuf) {
        for (i = 0; i < c->vLumBufSize; i++)
            av_freep(&c->lumPixBuf[i]);
        av_freep(&c->lumPixBuf);
    }

    if (c->chrUPixBuf) {
        for (i = 0; i < c->vChrBufSize; i++)
            av_freep(&c->chrUPixBuf[i]);
        av_freep(&c->chrUPixBuf);
        av_freep(&c->chrVPixBuf);
    }

    if (CONFIG_SWSCALE_ALPHA && c->alpPixBuf) {
        for (i = 0; i < c->vLumBufSize; i++)
            av_freep(&c->alpPixBuf[i]);
        av_freep(&c->alpPixBuf);
    }

    for (i = 0; i < 4; i++)
        av_freep(&c->dither_error[i]);

    av_freep(&c->vLumFilter);
    av_freep(&c->vChrFilter);
    av_freep(&c->hLumFilter);
    av_freep(&c->hChrFilter);
#if HAVE_ALTIVEC
    av_freep(&c->vYCoeffsBank);
    av_freep(&c->vCCoeffsBank);
#endif

    av_freep(&c->vLumFilterPos);
    av_freep(&c->vChrFilterPos);
    av_freep(&c->hLumFilterPos);
    av_freep(&c->hChrFilterPos);

#if HAVE_MMX_INLINE
#if USE_MMAP
    if (c->lumMmxextFilterCode)
        munmap(c->lumMmxextFilterCode, c->lumMmxextFilterCodeSize);
    if (c->chrMmxextFilterCode)
        munmap(c->chrMmxextFilterCode, c->chrMmxextFilterCodeSize);
#elif HAVE_VIRTUALALLOC
    if (c->lumMmxextFilterCode)
        VirtualFree(c->lumMmxextFilterCode, 0, MEM_RELEASE);
    if (c->chrMmxextFilterCode)
        VirtualFree(c->chrMmxextFilterCode, 0, MEM_RELEASE);
#else
    av_free(c->lumMmxextFilterCode);
    av_free(c->chrMmxextFilterCode);
#endif
    c->lumMmxextFilterCode = NULL;
    c->chrMmxextFilterCode = NULL;
#endif /* HAVE_MMX_INLINE */

    av_freep(&c->yuvTable);
    av_freep(&c->formatConvBuffer);

    av_free(c);
}

struct SwsContext *sws_getCachedContext(struct SwsContext *context, int srcW,
                                        int srcH, enum AVPixelFormat srcFormat,
                                        int dstW, int dstH,
                                        enum AVPixelFormat dstFormat, int flags,
                                        SwsFilter *srcFilter,
                                        SwsFilter *dstFilter,
                                        const double *param)
{
    static const double default_param[2] = { SWS_PARAM_DEFAULT,
                                             SWS_PARAM_DEFAULT };

    if (!param)
        param = default_param;

    if (context &&
        (context->srcW      != srcW      ||
         context->srcH      != srcH      ||
         context->srcFormat != srcFormat ||
         context->dstW      != dstW      ||
         context->dstH      != dstH      ||
         context->dstFormat != dstFormat ||
         context->flags     != flags     ||
         context->param[0]  != param[0]  ||
         context->param[1]  != param[1])) {
        sws_freeContext(context);
        context = NULL;
    }

    if (!context) {
        if (!(context = sws_alloc_context()))
            return NULL;
        context->srcW      = srcW;
        context->srcH      = srcH;
        context->srcRange  = handle_jpeg(&srcFormat);
        context->src0Alpha = handle_0alpha(&srcFormat);
        context->srcFormat = srcFormat;
        context->dstW      = dstW;
        context->dstH      = dstH;
        context->dstRange  = handle_jpeg(&dstFormat);
        context->dst0Alpha = handle_0alpha(&dstFormat);
        context->dstFormat = dstFormat;
        context->flags     = flags;
        context->param[0]  = param[0];
        context->param[1]  = param[1];
        sws_setColorspaceDetails(context, ff_yuv2rgb_coeffs[SWS_CS_DEFAULT],
                                 context->srcRange,
                                 ff_yuv2rgb_coeffs[SWS_CS_DEFAULT] /* FIXME*/,
                                 context->dstRange, 0, 1 << 16, 1 << 16);
        if (sws_init_context(context, srcFilter, dstFilter) < 0) {
            sws_freeContext(context);
            return NULL;
        }
    }
    return context;
}<|MERGE_RESOLUTION|>--- conflicted
+++ resolved
@@ -190,17 +190,12 @@
     [AV_PIX_FMT_GBRP9BE]     = { 1, 1 },
     [AV_PIX_FMT_GBRP10LE]    = { 1, 1 },
     [AV_PIX_FMT_GBRP10BE]    = { 1, 1 },
-<<<<<<< HEAD
     [AV_PIX_FMT_GBRP12LE]    = { 1, 1 },
     [AV_PIX_FMT_GBRP12BE]    = { 1, 1 },
     [AV_PIX_FMT_GBRP14LE]    = { 1, 1 },
     [AV_PIX_FMT_GBRP14BE]    = { 1, 1 },
     [AV_PIX_FMT_GBRP16LE]    = { 1, 0 },
     [AV_PIX_FMT_GBRP16BE]    = { 1, 0 },
-=======
-    [AV_PIX_FMT_GBRP16LE]    = { 1, 1 },
-    [AV_PIX_FMT_GBRP16BE]    = { 1, 1 },
->>>>>>> d6d5ef55
 };
 
 int sws_isSupportedInput(enum AVPixelFormat pix_fmt)
@@ -996,8 +991,6 @@
     getSubSampleFactors(&c->chrSrcHSubSample, &c->chrSrcVSubSample, srcFormat);
     getSubSampleFactors(&c->chrDstHSubSample, &c->chrDstVSubSample, dstFormat);
 
-<<<<<<< HEAD
-
     if (isAnyRGB(dstFormat) && !(flags&SWS_FULL_CHR_H_INT)) {
         if (dstW&1) {
             av_log(c, AV_LOG_DEBUG, "Forcing full internal H chroma due to odd output size\n");
@@ -1025,8 +1018,6 @@
             c->flags = flags;
         }
     }
-=======
->>>>>>> d6d5ef55
     if (isPlanarRGB(dstFormat)) {
         if (!(flags & SWS_FULL_CHR_H_INT)) {
             av_log(c, AV_LOG_DEBUG,
