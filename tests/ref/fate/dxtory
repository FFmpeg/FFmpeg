#tb 0: 1/25
<<<<<<< HEAD
#media_type 0: video
#codec_id 0: rawvideo
#dimensions 0: 1280x720
#sar 0: 0/1
#tb 1: 1/48000
#media_type 1: audio
#codec_id 1: pcm_s16le
#sample_rate 1: 48000
#channel_layout 1: 3
=======
>>>>>>> f5c43884
0,          0,          0,        1,  1382400, 0x44373645<|MERGE_RESOLUTION|>--- conflicted
+++ resolved
@@ -1,14 +1,6 @@
 #tb 0: 1/25
-<<<<<<< HEAD
 #media_type 0: video
 #codec_id 0: rawvideo
 #dimensions 0: 1280x720
 #sar 0: 0/1
-#tb 1: 1/48000
-#media_type 1: audio
-#codec_id 1: pcm_s16le
-#sample_rate 1: 48000
-#channel_layout 1: 3
-=======
->>>>>>> f5c43884
 0,          0,          0,        1,  1382400, 0x44373645