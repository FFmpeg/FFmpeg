@chapter Protocols
@c man begin PROTOCOLS

Protocols are configured elements in FFmpeg that enable access to
resources that require specific protocols.

When you configure your FFmpeg build, all the supported protocols are
enabled by default. You can list all available ones using the
configure option "--list-protocols".

You can disable all the protocols using the configure option
"--disable-protocols", and selectively enable a protocol using the
option "--enable-protocol=@var{PROTOCOL}", or you can disable a
particular protocol using the option
"--disable-protocol=@var{PROTOCOL}".

The option "-protocols" of the ff* tools will display the list of
supported protocols.

A description of the currently available protocols follows.

@section bluray

Read BluRay playlist.

The accepted options are:
@table @option

@item angle
BluRay angle

@item chapter
Start chapter (1...N)

@item playlist
Playlist to read (BDMV/PLAYLIST/?????.mpls)

@end table

Examples:

Read longest playlist from BluRay mounted to /mnt/bluray:
@example
bluray:/mnt/bluray
@end example

Read angle 2 of playlist 4 from BluRay mounted to /mnt/bluray, start from chapter 2:
@example
-playlist 4 -angle 2 -chapter 2 bluray:/mnt/bluray
@end example

@section cache

Caching wrapper for input stream.

Cache the input stream to temporary file. It brings seeking capability to live streams.

@example
cache:@var{URL}
@end example

@section concat

Physical concatenation protocol.

Allow to read and seek from many resource in sequence as if they were
a unique resource.

A URL accepted by this protocol has the syntax:
@example
concat:@var{URL1}|@var{URL2}|...|@var{URLN}
@end example

where @var{URL1}, @var{URL2}, ..., @var{URLN} are the urls of the
resource to be concatenated, each one possibly specifying a distinct
protocol.

For example to read a sequence of files @file{split1.mpeg},
@file{split2.mpeg}, @file{split3.mpeg} with @command{ffplay} use the
command:
@example
ffplay concat:split1.mpeg\|split2.mpeg\|split3.mpeg
@end example

Note that you may need to escape the character "|" which is special for
many shells.

@section crypto

AES-encrypted stream reading protocol.

The accepted options are:
@table @option
@item key
Set the AES decryption key binary block from given hexadecimal representation.

@item iv
Set the AES decryption initialization vector binary block from given hexadecimal representation.
@end table

Accepted URL formats:
@example
crypto:@var{URL}
crypto+@var{URL}
@end example

@section data

Data in-line in the URI. See @url{http://en.wikipedia.org/wiki/Data_URI_scheme}.

For example, to convert a GIF file given inline with @command{ffmpeg}:
@example
ffmpeg -i "data:image/gif;base64,R0lGODdhCAAIAMIEAAAAAAAA//8AAP//AP///////////////ywAAAAACAAIAAADF0gEDLojDgdGiJdJqUX02iB4E8Q9jUMkADs=" smiley.png
@end example

@section file

File access protocol.

Allow to read from or write to a file.

A file URL can have the form:
@example
file:@var{filename}
@end example

where @var{filename} is the path of the file to read.

An URL that does not have a protocol prefix will be assumed to be a
file URL. Depending on the build, an URL that looks like a Windows
path with the drive letter at the beginning will also be assumed to be
a file URL (usually not the case in builds for unix-like systems).

For example to read from a file @file{input.mpeg} with @command{ffmpeg}
use the command:
@example
ffmpeg -i file:input.mpeg output.mpeg
@end example

This protocol accepts the following options:

@table @option
@item truncate
Truncate existing files on write, if set to 1. A value of 0 prevents
truncating. Default value is 1.

@item blocksize
Set I/O operation maximum block size, in bytes. Default value is
@code{INT_MAX}, which results in not limiting the requested block size.
Setting this value reasonably low improves user termination request reaction
time, which is valuable for files on slow medium.
@end table

@section ftp

FTP (File Transfer Protocol).

Allow to read from or write to remote resources using FTP protocol.

Following syntax is required.
@example
ftp://[user[:password]@@]server[:port]/path/to/remote/resource.mpeg
@end example

This protocol accepts the following options.

@table @option
@item timeout
Set timeout in microseconds of socket I/O operations used by the underlying low level
operation. By default it is set to -1, which means that the timeout is
not specified.

@item ftp-anonymous-password
Password used when login as anonymous user. Typically an e-mail address
should be used.

@item ftp-write-seekable
Control seekability of connection during encoding. If set to 1 the
resource is supposed to be seekable, if set to 0 it is assumed not
to be seekable. Default value is 0.
@end table

NOTE: Protocol can be used as output, but it is recommended to not do
it, unless special care is taken (tests, customized server configuration
etc.). Different FTP servers behave in different way during seek
operation. ff* tools may produce incomplete content due to server limitations.

@section gopher

Gopher protocol.

@section hls

Read Apple HTTP Live Streaming compliant segmented stream as
a uniform one. The M3U8 playlists describing the segments can be
remote HTTP resources or local files, accessed using the standard
file protocol.
The nested protocol is declared by specifying
"+@var{proto}" after the hls URI scheme name, where @var{proto}
is either "file" or "http".

@example
hls+http://host/path/to/remote/resource.m3u8
hls+file://path/to/local/resource.m3u8
@end example

Using this protocol is discouraged - the hls demuxer should work
just as well (if not, please report the issues) and is more complete.
To use the hls demuxer instead, simply use the direct URLs to the
m3u8 files.

@section http

HTTP (Hyper Text Transfer Protocol).

This protocol accepts the following options:

@table @option
@item seekable
Control seekability of connection. If set to 1 the resource is
supposed to be seekable, if set to 0 it is assumed not to be seekable,
if set to -1 it will try to autodetect if it is seekable. Default
value is -1.

@item chunked_post
If set to 1 use chunked Transfer-Encoding for posts, default is 1.

@item content_type
Set a specific content type for the POST messages.

@item headers
Set custom HTTP headers, can override built in default headers. The
value must be a string encoding the headers.

@item multiple_requests
Use persistent connections if set to 1, default is 0.

@item post_data
Set custom HTTP post data.

@item user-agent
@item user_agent
Override the User-Agent header. If not specified the protocol will use a
string describing the libavformat build. ("Lavf/<version>")

@item timeout
Set timeout in microseconds of socket I/O operations used by the underlying low level
operation. By default it is set to -1, which means that the timeout is
not specified.

@item mime_type
Export the MIME type.

@item icy
If set to 1 request ICY (SHOUTcast) metadata from the server. If the server
supports this, the metadata has to be retrieved by the application by reading
the @option{icy_metadata_headers} and @option{icy_metadata_packet} options.
The default is 0.

@item icy_metadata_headers
If the server supports ICY metadata, this contains the ICY-specific HTTP reply
headers, separated by newline characters.

@item icy_metadata_packet
If the server supports ICY metadata, and @option{icy} was set to 1, this
contains the last non-empty metadata packet sent by the server. It should be
polled in regular intervals by applications interested in mid-stream metadata
updates.

@item cookies
Set the cookies to be sent in future requests. The format of each cookie is the
same as the value of a Set-Cookie HTTP response field. Multiple cookies can be
delimited by a newline character.

@item offset
Set initial byte offset.

@item end_offset
Try to limit the request to bytes preceding this offset.
@end table

<<<<<<< HEAD
@subsection HTTP Cookies

Some HTTP requests will be denied unless cookie values are passed in with the
request. The @option{cookies} option allows these cookies to be specified. At
the very least, each cookie must specify a value along with a path and domain.
HTTP requests that match both the domain and path will automatically include the
cookie value in the HTTP Cookie header field. Multiple cookies can be delimited
by a newline.

The required syntax to play a stream specifying a cookie is:
@example
ffplay -cookies "nlqptid=nltid=tsn; path=/; domain=somedomain.com;" http://somedomain.com/somestream.m3u8
@end example

@section Icecast

Icecast protocol

@table @option
@item ice_genre
Set the genre of the stream.

@item ice_name
Set the name of the stream.

@item ice_description
Set the description of the stream.

@item ice_url
Set the stream website url.

@item ice_public
Set if the stream should be public.
Default is 0 (not public).

@item ice_password
Password for the mountpoint.

@item legacy_icecast
If set to 1, enable support for legacy Icecast (Version < 2.4), using the SOURCE method
instead of the PUT method.

@item content_type
Set a specific content type for the stream.
This MUST be set if streaming else than audio/mpeg

@item user_agent
Override the User-Agent header. If not specified the protocol will use a
string describing the libavformat build. ("Lavf/<version>")

@end table

@example
icecast://[@var{username}[:@var{password}]@@]@var{server}:@var{port}/@var{mountpoint}
@end example

=======
@section Icecast

Icecast (stream to Icecast servers)

This protocol accepts the following options:

@table @option
@item ice_genre
Set the stream genre.

@item ice_name
Set the stream name.

@item ice_description
Set the stream description.

@item ice_url
Set the stream website URL.

@item ice_public
Set if the stream should be public or not.
The default is 0 (not public).

@item user_agent
Override the User-Agent header. If not specified a string of the form
"Lavf/<version>" will be used.

@item password
Set the Icecast mountpoint password.

@item content_type
Set the stream content type. This must be set if it is different from
audio/mpeg.

@item legacy_icecast
This enables support for Icecast versions < 2.4.0, that do not support the
HTTP PUT method but the SOURCE method.

@end table

>>>>>>> eb9244f2
@section mmst

MMS (Microsoft Media Server) protocol over TCP.

@section mmsh

MMS (Microsoft Media Server) protocol over HTTP.

The required syntax is:
@example
mmsh://@var{server}[:@var{port}][/@var{app}][/@var{playpath}]
@end example

@section md5

MD5 output protocol.

Computes the MD5 hash of the data to be written, and on close writes
this to the designated output or stdout if none is specified. It can
be used to test muxers without writing an actual file.

Some examples follow.
@example
# Write the MD5 hash of the encoded AVI file to the file output.avi.md5.
ffmpeg -i input.flv -f avi -y md5:output.avi.md5

# Write the MD5 hash of the encoded AVI file to stdout.
ffmpeg -i input.flv -f avi -y md5:
@end example

Note that some formats (typically MOV) require the output protocol to
be seekable, so they will fail with the MD5 output protocol.

@section pipe

UNIX pipe access protocol.

Allow to read and write from UNIX pipes.

The accepted syntax is:
@example
pipe:[@var{number}]
@end example

@var{number} is the number corresponding to the file descriptor of the
pipe (e.g. 0 for stdin, 1 for stdout, 2 for stderr).  If @var{number}
is not specified, by default the stdout file descriptor will be used
for writing, stdin for reading.

For example to read from stdin with @command{ffmpeg}:
@example
cat test.wav | ffmpeg -i pipe:0
# ...this is the same as...
cat test.wav | ffmpeg -i pipe:
@end example

For writing to stdout with @command{ffmpeg}:
@example
ffmpeg -i test.wav -f avi pipe:1 | cat > test.avi
# ...this is the same as...
ffmpeg -i test.wav -f avi pipe: | cat > test.avi
@end example

This protocol accepts the following options:

@table @option
@item blocksize
Set I/O operation maximum block size, in bytes. Default value is
@code{INT_MAX}, which results in not limiting the requested block size.
Setting this value reasonably low improves user termination request reaction
time, which is valuable if data transmission is slow.
@end table

Note that some formats (typically MOV), require the output protocol to
be seekable, so they will fail with the pipe output protocol.

@section rtmp

Real-Time Messaging Protocol.

The Real-Time Messaging Protocol (RTMP) is used for streaming multimedia
content across a TCP/IP network.

The required syntax is:
@example
rtmp://[@var{username}:@var{password}@@]@var{server}[:@var{port}][/@var{app}][/@var{instance}][/@var{playpath}]
@end example

The accepted parameters are:
@table @option

@item username
An optional username (mostly for publishing).

@item password
An optional password (mostly for publishing).

@item server
The address of the RTMP server.

@item port
The number of the TCP port to use (by default is 1935).

@item app
It is the name of the application to access. It usually corresponds to
the path where the application is installed on the RTMP server
(e.g. @file{/ondemand/}, @file{/flash/live/}, etc.). You can override
the value parsed from the URI through the @code{rtmp_app} option, too.

@item playpath
It is the path or name of the resource to play with reference to the
application specified in @var{app}, may be prefixed by "mp4:". You
can override the value parsed from the URI through the @code{rtmp_playpath}
option, too.

@item listen
Act as a server, listening for an incoming connection.

@item timeout
Maximum time to wait for the incoming connection. Implies listen.
@end table

Additionally, the following parameters can be set via command line options
(or in code via @code{AVOption}s):
@table @option

@item rtmp_app
Name of application to connect on the RTMP server. This option
overrides the parameter specified in the URI.

@item rtmp_buffer
Set the client buffer time in milliseconds. The default is 3000.

@item rtmp_conn
Extra arbitrary AMF connection parameters, parsed from a string,
e.g. like @code{B:1 S:authMe O:1 NN:code:1.23 NS:flag:ok O:0}.
Each value is prefixed by a single character denoting the type,
B for Boolean, N for number, S for string, O for object, or Z for null,
followed by a colon. For Booleans the data must be either 0 or 1 for
FALSE or TRUE, respectively.  Likewise for Objects the data must be 0 or
1 to end or begin an object, respectively. Data items in subobjects may
be named, by prefixing the type with 'N' and specifying the name before
the value (i.e. @code{NB:myFlag:1}). This option may be used multiple
times to construct arbitrary AMF sequences.

@item rtmp_flashver
Version of the Flash plugin used to run the SWF player. The default
is LNX 9,0,124,2. (When publishing, the default is FMLE/3.0 (compatible;
<libavformat version>).)

@item rtmp_flush_interval
Number of packets flushed in the same request (RTMPT only). The default
is 10.

@item rtmp_live
Specify that the media is a live stream. No resuming or seeking in
live streams is possible. The default value is @code{any}, which means the
subscriber first tries to play the live stream specified in the
playpath. If a live stream of that name is not found, it plays the
recorded stream. The other possible values are @code{live} and
@code{recorded}.

@item rtmp_pageurl
URL of the web page in which the media was embedded. By default no
value will be sent.

@item rtmp_playpath
Stream identifier to play or to publish. This option overrides the
parameter specified in the URI.

@item rtmp_subscribe
Name of live stream to subscribe to. By default no value will be sent.
It is only sent if the option is specified or if rtmp_live
is set to live.

@item rtmp_swfhash
SHA256 hash of the decompressed SWF file (32 bytes).

@item rtmp_swfsize
Size of the decompressed SWF file, required for SWFVerification.

@item rtmp_swfurl
URL of the SWF player for the media. By default no value will be sent.

@item rtmp_swfverify
URL to player swf file, compute hash/size automatically.

@item rtmp_tcurl
URL of the target stream. Defaults to proto://host[:port]/app.

@end table

For example to read with @command{ffplay} a multimedia resource named
"sample" from the application "vod" from an RTMP server "myserver":
@example
ffplay rtmp://myserver/vod/sample
@end example

To publish to a password protected server, passing the playpath and
app names separately:
@example
ffmpeg -re -i <input> -f flv -rtmp_playpath some/long/path -rtmp_app long/app/name rtmp://username:password@@myserver/
@end example

@section rtmpe

Encrypted Real-Time Messaging Protocol.

The Encrypted Real-Time Messaging Protocol (RTMPE) is used for
streaming multimedia content within standard cryptographic primitives,
consisting of Diffie-Hellman key exchange and HMACSHA256, generating
a pair of RC4 keys.

@section rtmps

Real-Time Messaging Protocol over a secure SSL connection.

The Real-Time Messaging Protocol (RTMPS) is used for streaming
multimedia content across an encrypted connection.

@section rtmpt

Real-Time Messaging Protocol tunneled through HTTP.

The Real-Time Messaging Protocol tunneled through HTTP (RTMPT) is used
for streaming multimedia content within HTTP requests to traverse
firewalls.

@section rtmpte

Encrypted Real-Time Messaging Protocol tunneled through HTTP.

The Encrypted Real-Time Messaging Protocol tunneled through HTTP (RTMPTE)
is used for streaming multimedia content within HTTP requests to traverse
firewalls.

@section rtmpts

Real-Time Messaging Protocol tunneled through HTTPS.

The Real-Time Messaging Protocol tunneled through HTTPS (RTMPTS) is used
for streaming multimedia content within HTTPS requests to traverse
firewalls.

@section libsmbclient

libsmbclient permits one to manipulate CIFS/SMB network resources.

Following syntax is required.

@example
smb://[[domain:]user[:password@@]]server[/share[/path[/file]]]
@end example

This protocol accepts the following options.

@table @option
@item timeout
Set timeout in miliseconds of socket I/O operations used by the underlying
low level operation. By default it is set to -1, which means that the timeout
is not specified.

@item truncate
Truncate existing files on write, if set to 1. A value of 0 prevents
truncating. Default value is 1.

@item workgroup
Set the workgroup used for making connections. By default workgroup is not specified.

@end table

For more information see: @url{http://www.samba.org/}.

@section libssh

Secure File Transfer Protocol via libssh

Allow to read from or write to remote resources using SFTP protocol.

Following syntax is required.

@example
sftp://[user[:password]@@]server[:port]/path/to/remote/resource.mpeg
@end example

This protocol accepts the following options.

@table @option
@item timeout
Set timeout of socket I/O operations used by the underlying low level
operation. By default it is set to -1, which means that the timeout
is not specified.

@item truncate
Truncate existing files on write, if set to 1. A value of 0 prevents
truncating. Default value is 1.

@item private_key
Specify the path of the file containing private key to use during authorization.
By default libssh searches for keys in the @file{~/.ssh/} directory.

@end table

Example: Play a file stored on remote server.

@example
ffplay sftp://user:password@@server_address:22/home/user/resource.mpeg
@end example

@section librtmp rtmp, rtmpe, rtmps, rtmpt, rtmpte

Real-Time Messaging Protocol and its variants supported through
librtmp.

Requires the presence of the librtmp headers and library during
configuration. You need to explicitly configure the build with
"--enable-librtmp". If enabled this will replace the native RTMP
protocol.

This protocol provides most client functions and a few server
functions needed to support RTMP, RTMP tunneled in HTTP (RTMPT),
encrypted RTMP (RTMPE), RTMP over SSL/TLS (RTMPS) and tunneled
variants of these encrypted types (RTMPTE, RTMPTS).

The required syntax is:
@example
@var{rtmp_proto}://@var{server}[:@var{port}][/@var{app}][/@var{playpath}] @var{options}
@end example

where @var{rtmp_proto} is one of the strings "rtmp", "rtmpt", "rtmpe",
"rtmps", "rtmpte", "rtmpts" corresponding to each RTMP variant, and
@var{server}, @var{port}, @var{app} and @var{playpath} have the same
meaning as specified for the RTMP native protocol.
@var{options} contains a list of space-separated options of the form
@var{key}=@var{val}.

See the librtmp manual page (man 3 librtmp) for more information.

For example, to stream a file in real-time to an RTMP server using
@command{ffmpeg}:
@example
ffmpeg -re -i myfile -f flv rtmp://myserver/live/mystream
@end example

To play the same stream using @command{ffplay}:
@example
ffplay "rtmp://myserver/live/mystream live=1"
@end example

@section rtp

Real-time Transport Protocol.

The required syntax for an RTP URL is:
rtp://@var{hostname}[:@var{port}][?@var{option}=@var{val}...]

@var{port} specifies the RTP port to use.

The following URL options are supported:

@table @option

@item ttl=@var{n}
Set the TTL (Time-To-Live) value (for multicast only).

@item rtcpport=@var{n}
Set the remote RTCP port to @var{n}.

@item localrtpport=@var{n}
Set the local RTP port to @var{n}.

@item localrtcpport=@var{n}'
Set the local RTCP port to @var{n}.

@item pkt_size=@var{n}
Set max packet size (in bytes) to @var{n}.

@item connect=0|1
Do a @code{connect()} on the UDP socket (if set to 1) or not (if set
to 0).

@item sources=@var{ip}[,@var{ip}]
List allowed source IP addresses.

@item block=@var{ip}[,@var{ip}]
List disallowed (blocked) source IP addresses.

@item write_to_source=0|1
Send packets to the source address of the latest received packet (if
set to 1) or to a default remote address (if set to 0).

@item localport=@var{n}
Set the local RTP port to @var{n}.

This is a deprecated option. Instead, @option{localrtpport} should be
used.

@end table

Important notes:

@enumerate

@item
If @option{rtcpport} is not set the RTCP port will be set to the RTP
port value plus 1.

@item
If @option{localrtpport} (the local RTP port) is not set any available
port will be used for the local RTP and RTCP ports.

@item
If @option{localrtcpport} (the local RTCP port) is not set it will be
set to the the local RTP port value plus 1.
@end enumerate

@section rtsp

Real-Time Streaming Protocol.

RTSP is not technically a protocol handler in libavformat, it is a demuxer
and muxer. The demuxer supports both normal RTSP (with data transferred
over RTP; this is used by e.g. Apple and Microsoft) and Real-RTSP (with
data transferred over RDT).

The muxer can be used to send a stream using RTSP ANNOUNCE to a server
supporting it (currently Darwin Streaming Server and Mischa Spiegelmock's
@uref{https://github.com/revmischa/rtsp-server, RTSP server}).

The required syntax for a RTSP url is:
@example
rtsp://@var{hostname}[:@var{port}]/@var{path}
@end example

Options can be set on the @command{ffmpeg}/@command{ffplay} command
line, or set in code via @code{AVOption}s or in
@code{avformat_open_input}.

The following options are supported.

@table @option
@item initial_pause
Do not start playing the stream immediately if set to 1. Default value
is 0.

@item rtsp_transport
Set RTSP transport protocols.

It accepts the following values:
@table @samp
@item udp
Use UDP as lower transport protocol.

@item tcp
Use TCP (interleaving within the RTSP control channel) as lower
transport protocol.

@item udp_multicast
Use UDP multicast as lower transport protocol.

@item http
Use HTTP tunneling as lower transport protocol, which is useful for
passing proxies.
@end table

Multiple lower transport protocols may be specified, in that case they are
tried one at a time (if the setup of one fails, the next one is tried).
For the muxer, only the @samp{tcp} and @samp{udp} options are supported.

@item rtsp_flags
Set RTSP flags.

The following values are accepted:
@table @samp
@item filter_src
Accept packets only from negotiated peer address and port.
@item listen
Act as a server, listening for an incoming connection.
@item prefer_tcp
Try TCP for RTP transport first, if TCP is available as RTSP RTP transport.
@end table

Default value is @samp{none}.

@item allowed_media_types
Set media types to accept from the server.

The following flags are accepted:
@table @samp
@item video
@item audio
@item data
@end table

By default it accepts all media types.

@item min_port
Set minimum local UDP port. Default value is 5000.

@item max_port
Set maximum local UDP port. Default value is 65000.

@item timeout
Set maximum timeout (in seconds) to wait for incoming connections.

A value of -1 means infinite (default). This option implies the
@option{rtsp_flags} set to @samp{listen}.

@item reorder_queue_size
Set number of packets to buffer for handling of reordered packets.

@item stimeout
Set socket TCP I/O timeout in microseconds.

@item user-agent
Override User-Agent header. If not specified, it defaults to the
libavformat identifier string.
@end table

When receiving data over UDP, the demuxer tries to reorder received packets
(since they may arrive out of order, or packets may get lost totally). This
can be disabled by setting the maximum demuxing delay to zero (via
the @code{max_delay} field of AVFormatContext).

When watching multi-bitrate Real-RTSP streams with @command{ffplay}, the
streams to display can be chosen with @code{-vst} @var{n} and
@code{-ast} @var{n} for video and audio respectively, and can be switched
on the fly by pressing @code{v} and @code{a}.

@subsection Examples

The following examples all make use of the @command{ffplay} and
@command{ffmpeg} tools.

@itemize
@item
Watch a stream over UDP, with a max reordering delay of 0.5 seconds:
@example
ffplay -max_delay 500000 -rtsp_transport udp rtsp://server/video.mp4
@end example

@item
Watch a stream tunneled over HTTP:
@example
ffplay -rtsp_transport http rtsp://server/video.mp4
@end example

@item
Send a stream in realtime to a RTSP server, for others to watch:
@example
ffmpeg -re -i @var{input} -f rtsp -muxdelay 0.1 rtsp://server/live.sdp
@end example

@item
Receive a stream in realtime:
@example
ffmpeg -rtsp_flags listen -i rtsp://ownaddress/live.sdp @var{output}
@end example
@end itemize

@section sap

Session Announcement Protocol (RFC 2974). This is not technically a
protocol handler in libavformat, it is a muxer and demuxer.
It is used for signalling of RTP streams, by announcing the SDP for the
streams regularly on a separate port.

@subsection Muxer

The syntax for a SAP url given to the muxer is:
@example
sap://@var{destination}[:@var{port}][?@var{options}]
@end example

The RTP packets are sent to @var{destination} on port @var{port},
or to port 5004 if no port is specified.
@var{options} is a @code{&}-separated list. The following options
are supported:

@table @option

@item announce_addr=@var{address}
Specify the destination IP address for sending the announcements to.
If omitted, the announcements are sent to the commonly used SAP
announcement multicast address 224.2.127.254 (sap.mcast.net), or
ff0e::2:7ffe if @var{destination} is an IPv6 address.

@item announce_port=@var{port}
Specify the port to send the announcements on, defaults to
9875 if not specified.

@item ttl=@var{ttl}
Specify the time to live value for the announcements and RTP packets,
defaults to 255.

@item same_port=@var{0|1}
If set to 1, send all RTP streams on the same port pair. If zero (the
default), all streams are sent on unique ports, with each stream on a
port 2 numbers higher than the previous.
VLC/Live555 requires this to be set to 1, to be able to receive the stream.
The RTP stack in libavformat for receiving requires all streams to be sent
on unique ports.
@end table

Example command lines follow.

To broadcast a stream on the local subnet, for watching in VLC:

@example
ffmpeg -re -i @var{input} -f sap sap://224.0.0.255?same_port=1
@end example

Similarly, for watching in @command{ffplay}:

@example
ffmpeg -re -i @var{input} -f sap sap://224.0.0.255
@end example

And for watching in @command{ffplay}, over IPv6:

@example
ffmpeg -re -i @var{input} -f sap sap://[ff0e::1:2:3:4]
@end example

@subsection Demuxer

The syntax for a SAP url given to the demuxer is:
@example
sap://[@var{address}][:@var{port}]
@end example

@var{address} is the multicast address to listen for announcements on,
if omitted, the default 224.2.127.254 (sap.mcast.net) is used. @var{port}
is the port that is listened on, 9875 if omitted.

The demuxers listens for announcements on the given address and port.
Once an announcement is received, it tries to receive that particular stream.

Example command lines follow.

To play back the first stream announced on the normal SAP multicast address:

@example
ffplay sap://
@end example

To play back the first stream announced on one the default IPv6 SAP multicast address:

@example
ffplay sap://[ff0e::2:7ffe]
@end example

@section sctp

Stream Control Transmission Protocol.

The accepted URL syntax is:
@example
sctp://@var{host}:@var{port}[?@var{options}]
@end example

The protocol accepts the following options:
@table @option
@item listen
If set to any value, listen for an incoming connection. Outgoing connection is done by default.

@item max_streams
Set the maximum number of streams. By default no limit is set.
@end table

@section srtp

Secure Real-time Transport Protocol.

The accepted options are:
@table @option
@item srtp_in_suite
@item srtp_out_suite
Select input and output encoding suites.

Supported values:
@table @samp
@item AES_CM_128_HMAC_SHA1_80
@item SRTP_AES128_CM_HMAC_SHA1_80
@item AES_CM_128_HMAC_SHA1_32
@item SRTP_AES128_CM_HMAC_SHA1_32
@end table

@item srtp_in_params
@item srtp_out_params
Set input and output encoding parameters, which are expressed by a
base64-encoded representation of a binary block. The first 16 bytes of
this binary block are used as master key, the following 14 bytes are
used as master salt.
@end table

@section subfile

Virtually extract a segment of a file or another stream.
The underlying stream must be seekable.

Accepted options:
@table @option
@item start
Start offset of the extracted segment, in bytes.
@item end
End offset of the extracted segment, in bytes.
@end table

Examples:

Extract a chapter from a DVD VOB file (start and end sectors obtained
externally and multiplied by 2048):
@example
subfile,,start,153391104,end,268142592,,:/media/dvd/VIDEO_TS/VTS_08_1.VOB
@end example

Play an AVI file directly from a TAR archive:
subfile,,start,183241728,end,366490624,,:archive.tar

@section tcp

Transmission Control Protocol.

The required syntax for a TCP url is:
@example
tcp://@var{hostname}:@var{port}[?@var{options}]
@end example

@var{options} contains a list of &-separated options of the form
@var{key}=@var{val}.

The list of supported options follows.

@table @option
@item listen=@var{1|0}
Listen for an incoming connection. Default value is 0.

@item timeout=@var{microseconds}
Set raise error timeout, expressed in microseconds.

This option is only relevant in read mode: if no data arrived in more
than this time interval, raise error.

@item listen_timeout=@var{microseconds}
Set listen timeout, expressed in microseconds.
@end table

The following example shows how to setup a listening TCP connection
with @command{ffmpeg}, which is then accessed with @command{ffplay}:
@example
ffmpeg -i @var{input} -f @var{format} tcp://@var{hostname}:@var{port}?listen
ffplay tcp://@var{hostname}:@var{port}
@end example

@section tls

Transport Layer Security (TLS) / Secure Sockets Layer (SSL)

The required syntax for a TLS/SSL url is:
@example
tls://@var{hostname}:@var{port}[?@var{options}]
@end example

The following parameters can be set via command line options
(or in code via @code{AVOption}s):

@table @option

@item ca_file, cafile=@var{filename}
A file containing certificate authority (CA) root certificates to treat
as trusted. If the linked TLS library contains a default this might not
need to be specified for verification to work, but not all libraries and
setups have defaults built in.
The file must be in OpenSSL PEM format.

@item tls_verify=@var{1|0}
If enabled, try to verify the peer that we are communicating with.
Note, if using OpenSSL, this currently only makes sure that the
peer certificate is signed by one of the root certificates in the CA
database, but it does not validate that the certificate actually
matches the host name we are trying to connect to. (With GnuTLS,
the host name is validated as well.)

This is disabled by default since it requires a CA database to be
provided by the caller in many cases.

@item cert_file, cert=@var{filename}
A file containing a certificate to use in the handshake with the peer.
(When operating as server, in listen mode, this is more often required
by the peer, while client certificates only are mandated in certain
setups.)

@item key_file, key=@var{filename}
A file containing the private key for the certificate.

@item listen=@var{1|0}
If enabled, listen for connections on the provided port, and assume
the server role in the handshake instead of the client role.

@end table

Example command lines:

To create a TLS/SSL server that serves an input stream.

@example
ffmpeg -i @var{input} -f @var{format} tls://@var{hostname}:@var{port}?listen&cert=@var{server.crt}&key=@var{server.key}
@end example

To play back a stream from the TLS/SSL server using @command{ffplay}:

@example
ffplay tls://@var{hostname}:@var{port}
@end example

@section udp

User Datagram Protocol.

The required syntax for an UDP URL is:
@example
udp://@var{hostname}:@var{port}[?@var{options}]
@end example

@var{options} contains a list of &-separated options of the form @var{key}=@var{val}.

In case threading is enabled on the system, a circular buffer is used
to store the incoming data, which allows one to reduce loss of data due to
UDP socket buffer overruns. The @var{fifo_size} and
@var{overrun_nonfatal} options are related to this buffer.

The list of supported options follows.

@table @option
@item buffer_size=@var{size}
Set the UDP maximum socket buffer size in bytes. This is used to set either
the receive or send buffer size, depending on what the socket is used for.
Default is 64KB.  See also @var{fifo_size}.

@item localport=@var{port}
Override the local UDP port to bind with.

@item localaddr=@var{addr}
Choose the local IP address. This is useful e.g. if sending multicast
and the host has multiple interfaces, where the user can choose
which interface to send on by specifying the IP address of that interface.

@item pkt_size=@var{size}
Set the size in bytes of UDP packets.

@item reuse=@var{1|0}
Explicitly allow or disallow reusing UDP sockets.

@item ttl=@var{ttl}
Set the time to live value (for multicast only).

@item connect=@var{1|0}
Initialize the UDP socket with @code{connect()}. In this case, the
destination address can't be changed with ff_udp_set_remote_url later.
If the destination address isn't known at the start, this option can
be specified in ff_udp_set_remote_url, too.
This allows finding out the source address for the packets with getsockname,
and makes writes return with AVERROR(ECONNREFUSED) if "destination
unreachable" is received.
For receiving, this gives the benefit of only receiving packets from
the specified peer address/port.

@item sources=@var{address}[,@var{address}]
Only receive packets sent to the multicast group from one of the
specified sender IP addresses.

@item block=@var{address}[,@var{address}]
Ignore packets sent to the multicast group from the specified
sender IP addresses.

@item fifo_size=@var{units}
Set the UDP receiving circular buffer size, expressed as a number of
packets with size of 188 bytes. If not specified defaults to 7*4096.

@item overrun_nonfatal=@var{1|0}
Survive in case of UDP receiving circular buffer overrun. Default
value is 0.

@item timeout=@var{microseconds}
Set raise error timeout, expressed in microseconds.

This option is only relevant in read mode: if no data arrived in more
than this time interval, raise error.

@item broadcast=@var{1|0}
Explicitly allow or disallow UDP broadcasting.

Note that broadcasting may not work properly on networks having
a broadcast storm protection.
@end table

@subsection Examples

@itemize
@item
Use @command{ffmpeg} to stream over UDP to a remote endpoint:
@example
ffmpeg -i @var{input} -f @var{format} udp://@var{hostname}:@var{port}
@end example

@item
Use @command{ffmpeg} to stream in mpegts format over UDP using 188
sized UDP packets, using a large input buffer:
@example
ffmpeg -i @var{input} -f mpegts udp://@var{hostname}:@var{port}?pkt_size=188&buffer_size=65535
@end example

@item
Use @command{ffmpeg} to receive over UDP from a remote endpoint:
@example
ffmpeg -i udp://[@var{multicast-address}]:@var{port} ...
@end example
@end itemize

@section unix

Unix local socket

The required syntax for a Unix socket URL is:

@example
unix://@var{filepath}
@end example

The following parameters can be set via command line options
(or in code via @code{AVOption}s):

@table @option
@item timeout
Timeout in ms.
@item listen
Create the Unix socket in listening mode.
@end table

@c man end PROTOCOLS<|MERGE_RESOLUTION|>--- conflicted
+++ resolved
@@ -279,7 +279,6 @@
 Try to limit the request to bytes preceding this offset.
 @end table
 
-<<<<<<< HEAD
 @subsection HTTP Cookies
 
 Some HTTP requests will be denied unless cookie values are passed in with the
@@ -296,68 +295,25 @@
 
 @section Icecast
 
-Icecast protocol
+Icecast protocol (stream to Icecast servers)
+
+This protocol accepts the following options:
 
 @table @option
 @item ice_genre
-Set the genre of the stream.
+Set the stream genre.
 
 @item ice_name
-Set the name of the stream.
+Set the stream name.
 
 @item ice_description
-Set the description of the stream.
+Set the stream description.
 
 @item ice_url
-Set the stream website url.
+Set the stream website URL.
 
 @item ice_public
 Set if the stream should be public.
-Default is 0 (not public).
-
-@item ice_password
-Password for the mountpoint.
-
-@item legacy_icecast
-If set to 1, enable support for legacy Icecast (Version < 2.4), using the SOURCE method
-instead of the PUT method.
-
-@item content_type
-Set a specific content type for the stream.
-This MUST be set if streaming else than audio/mpeg
-
-@item user_agent
-Override the User-Agent header. If not specified the protocol will use a
-string describing the libavformat build. ("Lavf/<version>")
-
-@end table
-
-@example
-icecast://[@var{username}[:@var{password}]@@]@var{server}:@var{port}/@var{mountpoint}
-@end example
-
-=======
-@section Icecast
-
-Icecast (stream to Icecast servers)
-
-This protocol accepts the following options:
-
-@table @option
-@item ice_genre
-Set the stream genre.
-
-@item ice_name
-Set the stream name.
-
-@item ice_description
-Set the stream description.
-
-@item ice_url
-Set the stream website URL.
-
-@item ice_public
-Set if the stream should be public or not.
 The default is 0 (not public).
 
 @item user_agent
@@ -377,7 +333,10 @@
 
 @end table
 
->>>>>>> eb9244f2
+@example
+icecast://[@var{username}[:@var{password}]@@]@var{server}:@var{port}/@var{mountpoint}
+@end example
+
 @section mmst
 
 MMS (Microsoft Media Server) protocol over TCP.
