--- conflicted
+++ resolved
@@ -114,20 +114,6 @@
 }
 
 AVOutputFormat ff_alsa_muxer = {
-<<<<<<< HEAD
-    "alsa",
-    NULL_IF_CONFIG_SMALL("ALSA audio output"),
-    "",
-    "",
-    sizeof(AlsaData),
-    DEFAULT_CODEC_ID,
-    CODEC_ID_NONE,
-    audio_write_header,
-    audio_write_packet,
-    ff_alsa_close,
-    .get_output_timestamp = audio_get_output_timestamp,
-    .flags = AVFMT_NOFILE,
-=======
     .name           = "alsa",
     .long_name      = NULL_IF_CONFIG_SMALL("ALSA audio output"),
     .priv_data_size = sizeof(AlsaData),
@@ -136,6 +122,6 @@
     .write_header   = audio_write_header,
     .write_packet   = audio_write_packet,
     .write_trailer  = ff_alsa_close,
+    .get_output_timestamp = audio_get_output_timestamp,
     .flags          = AVFMT_NOFILE,
->>>>>>> 2b4e49d4
 };