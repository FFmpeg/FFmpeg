/*
 * GDI video grab interface
 *
 * This file is part of FFmpeg.
 *
 * Copyright (C) 2013 Calvin Walton <calvin.walton@kepstin.ca>
 * Copyright (C) 2007-2010 Christophe Gisquet <word1.word2@gmail.com>
 *
 * FFmpeg is free software; you can redistribute it and/or
 * modify it under the terms of the GNU Lesser General Public License
 * as published by the Free Software Foundation; either version 2.1
 * of the License, or (at your option) any later version.
 *
 * FFmpeg is distributed in the hope that it will be useful,
 * but WITHOUT ANY WARRANTY; without even the implied warranty of
 * MERCHANTABILITY or FITNESS FOR A PARTICULAR PURPOSE.  See the
 * GNU Lesser General Public License for more details.
 *
 * You should have received a copy of the GNU Lesser General Public
 * License along with FFmpeg; if not, write to the Free Software
 * Foundation, Inc., 51 Franklin Street, Fifth Floor, Boston, MA 02110-1301 USA
 */

/**
 * @file
 * GDI frame device demuxer
 * @author Calvin Walton <calvin.walton@kepstin.ca>
 * @author Christophe Gisquet <word1.word2@gmail.com>
 */

#include "config.h"
#include "libavformat/internal.h"
#include "libavutil/opt.h"
#include "libavutil/time.h"
#include <windows.h>

/**
 * GDI Device Demuxer context
 */
struct gdigrab {
    const AVClass *class;   /**< Class for private options */

    int        frame_size;  /**< Size in bytes of the frame pixel data */
    int        header_size; /**< Size in bytes of the DIB header */
    AVRational time_base;   /**< Time base */
    int64_t    time_frame;  /**< Current time */

    int        draw_mouse;  /**< Draw mouse cursor (private option) */
    int        show_region; /**< Draw border (private option) */
    AVRational framerate;   /**< Capture framerate (private option) */
	int        dpi;
    int        width;       /**< Width of the grab frame (private option) */
    int        height;      /**< Height of the grab frame (private option) */
    int        offset_x;    /**< Capture x offset (private option) */
    int        offset_y;    /**< Capture y offset (private option) */

    HWND       hwnd;        /**< Handle of the window for the grab */
    HDC        source_hdc;  /**< Source device context */
    HDC        dest_hdc;    /**< Destination, source-compatible DC */
    BITMAPINFO bmi;         /**< Information describing DIB format */
    HBITMAP    hbmp;        /**< Information on the bitmap captured */
    void      *buffer;      /**< The buffer containing the bitmap image data */
    RECT       clip_rect;   /**< The subarea of the screen or window to clip */

    HWND       region_hwnd; /**< Handle of the region border window */

    int cursor_error_printed;
};

#define WIN32_API_ERROR(str)                                            \
    av_log(s1, AV_LOG_ERROR, str " (error %li)\n", GetLastError())

#define REGION_WND_BORDER 3
#define DEFAULT_DPI 96

/**
 * Callback to handle Windows messages for the region outline window.
 *
 * In particular, this handles painting the frame rectangle.
 *
 * @param hwnd The region outline window handle.
 * @param msg The Windows message.
 * @param wparam First Windows message parameter.
 * @param lparam Second Windows message parameter.
 * @return 0 success, !0 failure
 */
static LRESULT CALLBACK
gdigrab_region_wnd_proc(HWND hwnd, UINT msg, WPARAM wparam, LPARAM lparam)
{
    PAINTSTRUCT ps;
    HDC hdc;
    RECT rect;

    switch (msg) {
    case WM_PAINT:
        hdc = BeginPaint(hwnd, &ps);

        GetClientRect(hwnd, &rect);
        FrameRect(hdc, &rect, GetStockObject(BLACK_BRUSH));

        rect.left++; rect.top++; rect.right--; rect.bottom--;
        FrameRect(hdc, &rect, GetStockObject(WHITE_BRUSH));

        rect.left++; rect.top++; rect.right--; rect.bottom--;
        FrameRect(hdc, &rect, GetStockObject(BLACK_BRUSH));

        EndPaint(hwnd, &ps);
        break;
    default:
        return DefWindowProc(hwnd, msg, wparam, lparam);
    }
    return 0;
}

/**
 * Initialize the region outline window.
 *
 * @param s1 The format context.
 * @param gdigrab gdigrab context.
 * @return 0 success, !0 failure
 */
static int
gdigrab_region_wnd_init(AVFormatContext *s1, struct gdigrab *gdigrab)
{
    HWND hwnd;
    RECT rect = gdigrab->clip_rect;
    HRGN region = NULL;
    HRGN region_interior = NULL;

    DWORD style = WS_POPUP | WS_VISIBLE;
    DWORD ex = WS_EX_TOOLWINDOW | WS_EX_TOPMOST | WS_EX_TRANSPARENT;

    rect.left -= REGION_WND_BORDER; rect.top -= REGION_WND_BORDER;
    rect.right += REGION_WND_BORDER; rect.bottom += REGION_WND_BORDER;

    AdjustWindowRectEx(&rect, style, FALSE, ex);

    // Create a window with no owner; use WC_DIALOG instead of writing a custom
    // window class
    hwnd = CreateWindowEx(ex, WC_DIALOG, NULL, style, rect.left, rect.top,
            rect.right - rect.left, rect.bottom - rect.top,
            NULL, NULL, NULL, NULL);
    if (!hwnd) {
        WIN32_API_ERROR("Could not create region display window");
        goto error;
    }

    // Set the window shape to only include the border area
    GetClientRect(hwnd, &rect);
    region = CreateRectRgn(0, 0,
            rect.right - rect.left, rect.bottom - rect.top);
    region_interior = CreateRectRgn(REGION_WND_BORDER, REGION_WND_BORDER,
            rect.right - rect.left - REGION_WND_BORDER,
            rect.bottom - rect.top - REGION_WND_BORDER);
    CombineRgn(region, region, region_interior, RGN_DIFF);
    if (!SetWindowRgn(hwnd, region, FALSE)) {
        WIN32_API_ERROR("Could not set window region");
        goto error;
    }
    // The "region" memory is now owned by the window
    region = NULL;
    DeleteObject(region_interior);

    SetWindowLongPtr(hwnd, GWLP_WNDPROC, (LONG_PTR) gdigrab_region_wnd_proc);

    ShowWindow(hwnd, SW_SHOW);

    gdigrab->region_hwnd = hwnd;

    return 0;

error:
    if (region)
        DeleteObject(region);
    if (region_interior)
        DeleteObject(region_interior);
    if (hwnd)
        DestroyWindow(hwnd);
    return 1;
}

/**
 * Cleanup/free the region outline window.
 *
 * @param s1 The format context.
 * @param gdigrab gdigrab context.
 */
static void
gdigrab_region_wnd_destroy(AVFormatContext *s1, struct gdigrab *gdigrab)
{
    if (gdigrab->region_hwnd)
        DestroyWindow(gdigrab->region_hwnd);
    gdigrab->region_hwnd = NULL;
}

/**
 * Process the Windows message queue.
 *
 * This is important to prevent Windows from thinking the window has become
 * unresponsive. As well, things like WM_PAINT (to actually draw the window
 * contents) are handled from the message queue context.
 *
 * @param s1 The format context.
 * @param gdigrab gdigrab context.
 */
static void
gdigrab_region_wnd_update(AVFormatContext *s1, struct gdigrab *gdigrab)
{
    HWND hwnd = gdigrab->region_hwnd;
    MSG msg;

    while (PeekMessage(&msg, hwnd, 0, 0, PM_REMOVE)) {
        DispatchMessage(&msg);
    }
}

static RECT transform_rect(RECT rect,int dpi,AVFormatContext *s1)
{
	HDC dc = GetDC(NULL);
	int dpiX=dpi;
	int dpiY = dpi;
	float dpiXScale=(float)dpiX/DEFAULT_DPI;
	float dpiYScale=(float)dpiY/DEFAULT_DPI;
			   
	RECT result;
	result.left=rect.left*dpiXScale;
	result.top=rect.top*dpiYScale;
	result.right=rect.right*dpiXScale;
	result.bottom=rect.bottom*dpiYScale;
	return result;
}

/**
 * Initializes the gdi grab device demuxer (public device demuxer API).
 *
 * @param s1 Context from avformat core
 * @return AVERROR_IO error, 0 success
 */
static int
gdigrab_read_header(AVFormatContext *s1)
{
    struct gdigrab *gdigrab = s1->priv_data;

    HWND hwnd;
    HDC source_hdc = NULL;
    HDC dest_hdc   = NULL;
    BITMAPINFO bmi;
    HBITMAP hbmp   = NULL;
    void *buffer   = NULL;

    const char *filename = s1->filename;
    const char *name     = NULL;
    AVStream   *st       = NULL;

    int bpp;
    int vertres;
    int desktopvertres;
    RECT virtual_rect;
    RECT clip_rect;
    BITMAP bmp;
    int ret;

    if (!strncmp(filename, "title=", 6)) {
        name = filename + 6;
        hwnd = FindWindow(NULL, name);
        if (!hwnd) {
            av_log(s1, AV_LOG_ERROR,
                   "Can't find window '%s', aborting.\n", name);
            ret = AVERROR(EIO);
            goto error;
        }
        if (gdigrab->show_region) {
            av_log(s1, AV_LOG_WARNING,
                    "Can't show region when grabbing a window.\n");
            gdigrab->show_region = 0;
        }
    } else if (!strcmp(filename, "desktop")) {
        hwnd = NULL;
    } else {
        av_log(s1, AV_LOG_ERROR,
               "Please use \"desktop\" or \"title=<windowname>\" to specify your target.\n");
        ret = AVERROR(EIO);
        goto error;
    }

    /* This will get the device context for the selected window, or if
     * none, the primary screen */
    source_hdc = GetDC(hwnd);
    if (!source_hdc) {
        WIN32_API_ERROR("Couldn't get window device context");
        ret = AVERROR(EIO);
        goto error;
    }
    bpp = GetDeviceCaps(source_hdc, BITSPIXEL);

    if (hwnd) {
        GetClientRect(hwnd, &virtual_rect);
    } else {
        /* desktop -- get the right height and width for scaling DPI */
        vertres = GetDeviceCaps(source_hdc, VERTRES);
        desktopvertres = GetDeviceCaps(source_hdc, DESKTOPVERTRES);
        virtual_rect.left = GetSystemMetrics(SM_XVIRTUALSCREEN);
        virtual_rect.top = GetSystemMetrics(SM_YVIRTUALSCREEN);
        virtual_rect.right = (virtual_rect.left + GetSystemMetrics(SM_CXVIRTUALSCREEN)) * desktopvertres / vertres;
        virtual_rect.bottom = (virtual_rect.top + GetSystemMetrics(SM_CYVIRTUALSCREEN)) * desktopvertres / vertres;
    }

	virtual_rect=transform_rect(virtual_rect,gdigrab->dpi,s1);
	
    /* If no width or height set, use full screen/window area */
    if (!gdigrab->width || !gdigrab->height) {
        clip_rect.left = virtual_rect.left;
        clip_rect.top = virtual_rect.top;
        clip_rect.right = virtual_rect.right;
        clip_rect.bottom = virtual_rect.bottom;
    } else {
        clip_rect.left = gdigrab->offset_x;
        clip_rect.top = gdigrab->offset_y;
        clip_rect.right = gdigrab->width + gdigrab->offset_x;
        clip_rect.bottom = gdigrab->height + gdigrab->offset_y;
    }

    if (clip_rect.left < virtual_rect.left ||
            clip_rect.top < virtual_rect.top ||
            clip_rect.right > virtual_rect.right ||
            clip_rect.bottom > virtual_rect.bottom) {
            av_log(s1, AV_LOG_ERROR,
                    "Capture area (%li,%li),(%li,%li) extends outside window area (%li,%li),(%li,%li)",
                    clip_rect.left, clip_rect.top,
                    clip_rect.right, clip_rect.bottom,
                    virtual_rect.left, virtual_rect.top,
                    virtual_rect.right, virtual_rect.bottom);
            ret = AVERROR(EIO);
            goto error;
    }


    if (name) {
        av_log(s1, AV_LOG_INFO,
               "Found window %s, capturing %lix%lix%i at (%li,%li)\n",
               name,
               clip_rect.right - clip_rect.left,
               clip_rect.bottom - clip_rect.top,
               bpp, clip_rect.left, clip_rect.top);
    } else {
        av_log(s1, AV_LOG_INFO,
               "Capturing whole desktop as %lix%lix%i at (%li,%li)\n",
               clip_rect.right - clip_rect.left,
               clip_rect.bottom - clip_rect.top,
               bpp, clip_rect.left, clip_rect.top);
    }

    if (clip_rect.right - clip_rect.left <= 0 ||
            clip_rect.bottom - clip_rect.top <= 0 || bpp%8) {
        av_log(s1, AV_LOG_ERROR, "Invalid properties, aborting\n");
        ret = AVERROR(EIO);
        goto error;
    }

    dest_hdc = CreateCompatibleDC(source_hdc);
    if (!dest_hdc) {
        WIN32_API_ERROR("Screen DC CreateCompatibleDC");
        ret = AVERROR(EIO);
        goto error;
    }

    /* Create a DIB and select it into the dest_hdc */
    bmi.bmiHeader.biSize          = sizeof(BITMAPINFOHEADER);
    bmi.bmiHeader.biWidth         = clip_rect.right - clip_rect.left;
    bmi.bmiHeader.biHeight        = -(clip_rect.bottom - clip_rect.top);
    bmi.bmiHeader.biPlanes        = 1;
    bmi.bmiHeader.biBitCount      = bpp;
    bmi.bmiHeader.biCompression   = BI_RGB;
    bmi.bmiHeader.biSizeImage     = 0;
    bmi.bmiHeader.biXPelsPerMeter = 0;
    bmi.bmiHeader.biYPelsPerMeter = 0;
    bmi.bmiHeader.biClrUsed       = 0;
    bmi.bmiHeader.biClrImportant  = 0;
    hbmp = CreateDIBSection(dest_hdc, &bmi, DIB_RGB_COLORS,
            &buffer, NULL, 0);
    if (!hbmp) {
        WIN32_API_ERROR("Creating DIB Section");
        ret = AVERROR(EIO);
        goto error;
    }

    if (!SelectObject(dest_hdc, hbmp)) {
        WIN32_API_ERROR("SelectObject");
        ret = AVERROR(EIO);
        goto error;
    }

    /* Get info from the bitmap */
    GetObject(hbmp, sizeof(BITMAP), &bmp);

    st = avformat_new_stream(s1, NULL);
    if (!st) {
        ret = AVERROR(ENOMEM);
        goto error;
    }
    avpriv_set_pts_info(st, 64, 1, 1000000); /* 64 bits pts in us */

    gdigrab->frame_size  = bmp.bmWidthBytes * bmp.bmHeight * bmp.bmPlanes;
    gdigrab->header_size = sizeof(BITMAPFILEHEADER) + sizeof(BITMAPINFOHEADER) +
                           (bpp <= 8 ? (1 << bpp) : 0) * sizeof(RGBQUAD) /* palette size */;
    gdigrab->time_base   = av_inv_q(gdigrab->framerate);
    gdigrab->time_frame  = av_gettime() / av_q2d(gdigrab->time_base);

    gdigrab->hwnd       = hwnd;
    gdigrab->source_hdc = source_hdc;
    gdigrab->dest_hdc   = dest_hdc;
    gdigrab->hbmp       = hbmp;
    gdigrab->bmi        = bmi;
    gdigrab->buffer     = buffer;
    gdigrab->clip_rect  = clip_rect;

    gdigrab->cursor_error_printed = 0;

    if (gdigrab->show_region) {
        if (gdigrab_region_wnd_init(s1, gdigrab)) {
            ret = AVERROR(EIO);
            goto error;
        }
    }

    st->avg_frame_rate = av_inv_q(gdigrab->time_base);

    st->codecpar->codec_type = AVMEDIA_TYPE_VIDEO;
    st->codecpar->codec_id   = AV_CODEC_ID_BMP;
    st->codecpar->bit_rate   = (gdigrab->header_size + gdigrab->frame_size) * 1/av_q2d(gdigrab->time_base) * 8;

    return 0;

error:
    if (source_hdc)
        ReleaseDC(hwnd, source_hdc);
    if (dest_hdc)
        DeleteDC(dest_hdc);
    if (hbmp)
        DeleteObject(hbmp);
    if (source_hdc)
        DeleteDC(source_hdc);
    return ret;
}

/**
 * Paints a mouse pointer in a Win32 image.
 *
 * @param s1 Context of the log information
 * @param s  Current grad structure
 */
static void paint_mouse_pointer(AVFormatContext *s1, struct gdigrab *gdigrab)
{
    CURSORINFO ci = {0};

#define CURSOR_ERROR(str)                 \
    if (!gdigrab->cursor_error_printed) {       \
        WIN32_API_ERROR(str);             \
        gdigrab->cursor_error_printed = 1;      \
    }

    ci.cbSize = sizeof(ci);

    if (GetCursorInfo(&ci)) {
        HCURSOR icon = CopyCursor(ci.hCursor);
        ICONINFO info;
        POINT pos;
        RECT clip_rect = gdigrab->clip_rect;
        HWND hwnd = gdigrab->hwnd;
        int vertres = GetDeviceCaps(gdigrab->source_hdc, VERTRES);
        int desktopvertres = GetDeviceCaps(gdigrab->source_hdc, DESKTOPVERTRES);
        info.hbmMask = NULL;
        info.hbmColor = NULL;

        if (ci.flags != CURSOR_SHOWING)
            return;

        if (!icon) {
            /* Use the standard arrow cursor as a fallback.
             * You'll probably only hit this in Wine, which can't fetch
             * the current system cursor. */
            icon = CopyCursor(LoadCursor(NULL, IDC_ARROW));
        }

        if (!GetIconInfo(icon, &info)) {
            CURSOR_ERROR("Could not get icon info");
            goto icon_error;
        }

		OSVERSIONINFO osvi;
        ZeroMemory(&osvi, sizeof(OSVERSIONINFO));
        osvi.dwOSVersionInfoSize = sizeof(OSVERSIONINFO);
        GetVersionEx(&osvi);

		float dpifactor=1.0;
        if(gdigrab->dpi>120||(gdigrab->dpi>=120&&osvi.dwMajorVersion>=10))
        {
        	dpifactor=(double)(gdigrab->dpi)/(double)DEFAULT_DPI;
        }
		
        pos.x = ci.ptScreenPos.x*dpifactor - clip_rect.left - info.xHotspot;
        pos.y = ci.ptScreenPos.y*dpifactor - clip_rect.top - info.yHotspot;

        if (hwnd) {
            RECT rect;

            if (GetWindowRect(hwnd, &rect)) {
                rect=transform_rect(rect,gdigrab->dpi,s1);
                pos.x -= rect.left;
                pos.y -= rect.top;
            } else {
                CURSOR_ERROR("Couldn't get window rectangle");
                goto icon_error;
            }
        }

        //that would keep the correct location of mouse with hidpi screens
        pos.x = pos.x * desktopvertres / vertres;
        pos.y = pos.y * desktopvertres / vertres;

        av_log(s1, AV_LOG_DEBUG, "Cursor pos (%li,%li) -> (%li,%li)\n",
                ci.ptScreenPos.x, ci.ptScreenPos.y, pos.x, pos.y);

        if (pos.x >= 0 && pos.x <= clip_rect.right - clip_rect.left &&
                pos.y >= 0 && pos.y <= clip_rect.bottom - clip_rect.top) {
            if(gdigrab->dpi==96)
        	{
        		if (!DrawIcon(gdigrab->dest_hdc, pos.x, pos.y, icon))
        			CURSOR_ERROR("Couldn't draw icon");
        	}else
        	{
        		int xWidth=GetSystemMetrics(SM_CXCURSOR)*dpifactor;
        		int yWidth=GetSystemMetrics(SM_CYCURSOR)*dpifactor;
        		xWidth=xWidth-xWidth%2;
        		yWidth=yWidth-yWidth%2;
        		//av_log(s1, AV_LOG_WARNING, "cursor size (%i,%i)",xWidth,yWidth);
        		if(!DrawIconEx(gdigrab->dest_hdc,pos.x,pos.y,icon,xWidth,yWidth,0,NULL,0x0003|0x0004)){
        			//av_log(s1, AV_LOG_WARNING, "error drawing icon");
        			CURSOR_ERROR("Couldn't draw icon");
        		}
        	}
        }

icon_error:
        if (info.hbmMask)
            DeleteObject(info.hbmMask);
        if (info.hbmColor)
            DeleteObject(info.hbmColor);
        if (icon)
            DestroyCursor(icon);
    } else {
        CURSOR_ERROR("Couldn't get cursor info");
    }
}

/**
 * Grabs a frame from gdi (public device demuxer API).
 *
 * @param s1 Context from avformat core
 * @param pkt Packet holding the grabbed frame
 * @return frame size in bytes
 */
static int gdigrab_read_packet(AVFormatContext *s1, AVPacket *pkt)
{
    struct gdigrab *gdigrab = s1->priv_data;

    HDC        dest_hdc   = gdigrab->dest_hdc;
    HDC        source_hdc = gdigrab->source_hdc;
    RECT       clip_rect  = gdigrab->clip_rect;
    AVRational time_base  = gdigrab->time_base;
    int64_t    time_frame = gdigrab->time_frame;

    BITMAPFILEHEADER bfh;
    int file_size = gdigrab->header_size + gdigrab->frame_size;

    int64_t curtime, delay;

    /* Calculate the time of the next frame */
    time_frame += INT64_C(1000000);

    /* Run Window message processing queue */
    if (gdigrab->show_region)
        gdigrab_region_wnd_update(s1, gdigrab);

    /* wait based on the frame rate */
    for (;;) {
        curtime = av_gettime();
        delay = time_frame * av_q2d(time_base) - curtime;
        if (delay <= 0) {
            if (delay < INT64_C(-1000000) * av_q2d(time_base)) {
                time_frame += INT64_C(1000000);
            }
            break;
        }
        if (s1->flags & AVFMT_FLAG_NONBLOCK) {
            return AVERROR(EAGAIN);
        } else {
            av_usleep(delay);
        }
    }

    if (av_new_packet(pkt, file_size) < 0)
        return AVERROR(ENOMEM);
    pkt->pts = curtime;

    /* Blit screen grab */
    if (!BitBlt(dest_hdc, 0, 0,
                clip_rect.right - clip_rect.left,
                clip_rect.bottom - clip_rect.top,
                source_hdc,
                clip_rect.left, clip_rect.top, SRCCOPY | CAPTUREBLT)) {
        WIN32_API_ERROR("Failed to capture image");
        return AVERROR(EIO);
    }
    if (gdigrab->draw_mouse)
        paint_mouse_pointer(s1, gdigrab);

    /* Copy bits to packet data */

    bfh.bfType = 0x4d42; /* "BM" in little-endian */
    bfh.bfSize = file_size;
    bfh.bfReserved1 = 0;
    bfh.bfReserved2 = 0;
    bfh.bfOffBits = gdigrab->header_size;

    memcpy(pkt->data, &bfh, sizeof(bfh));

    memcpy(pkt->data + sizeof(bfh), &gdigrab->bmi.bmiHeader, sizeof(gdigrab->bmi.bmiHeader));

    if (gdigrab->bmi.bmiHeader.biBitCount <= 8)
        GetDIBColorTable(dest_hdc, 0, 1 << gdigrab->bmi.bmiHeader.biBitCount,
                (RGBQUAD *) (pkt->data + sizeof(bfh) + sizeof(gdigrab->bmi.bmiHeader)));

    memcpy(pkt->data + gdigrab->header_size, gdigrab->buffer, gdigrab->frame_size);

    gdigrab->time_frame = time_frame;

    return gdigrab->header_size + gdigrab->frame_size;
}

/**
 * Closes gdi frame grabber (public device demuxer API).
 *
 * @param s1 Context from avformat core
 * @return 0 success, !0 failure
 */
static int gdigrab_read_close(AVFormatContext *s1)
{
    struct gdigrab *s = s1->priv_data;

    if (s->show_region)
        gdigrab_region_wnd_destroy(s1, s);

    if (s->source_hdc)
        ReleaseDC(s->hwnd, s->source_hdc);
    if (s->dest_hdc)
        DeleteDC(s->dest_hdc);
    if (s->hbmp)
        DeleteObject(s->hbmp);
    if (s->source_hdc)
        DeleteDC(s->source_hdc);

    return 0;
}

#define OFFSET(x) offsetof(struct gdigrab, x)
#define DEC AV_OPT_FLAG_DECODING_PARAM
static const AVOption options[] = {
    { "draw_mouse", "draw the mouse pointer", OFFSET(draw_mouse), AV_OPT_TYPE_INT, {.i64 = 1}, 0, 1, DEC },
<<<<<<< HEAD
    { "dpi", "system dpi setting", OFFSET(dpi), AV_OPT_TYPE_INT, {.i64 = 96}, 96, INT_MAX, DEC },
	{ "show_region", "draw border around capture area", OFFSET(show_region), AV_OPT_TYPE_INT, {.i64 = 0}, 0, 1, DEC },
    { "framerate", "set video frame rate", OFFSET(framerate), AV_OPT_TYPE_VIDEO_RATE, {.str = "ntsc"}, 0, 0, DEC },
=======
    { "show_region", "draw border around capture area", OFFSET(show_region), AV_OPT_TYPE_INT, {.i64 = 0}, 0, 1, DEC },
    { "framerate", "set video frame rate", OFFSET(framerate), AV_OPT_TYPE_VIDEO_RATE, {.str = "ntsc"}, 0, INT_MAX, DEC },
>>>>>>> d40a1ae7
    { "video_size", "set video frame size", OFFSET(width), AV_OPT_TYPE_IMAGE_SIZE, {.str = NULL}, 0, 0, DEC },
    { "offset_x", "capture area x offset", OFFSET(offset_x), AV_OPT_TYPE_INT, {.i64 = 0}, INT_MIN, INT_MAX, DEC },
    { "offset_y", "capture area y offset", OFFSET(offset_y), AV_OPT_TYPE_INT, {.i64 = 0}, INT_MIN, INT_MAX, DEC },
    { NULL },
};

static const AVClass gdigrab_class = {
    .class_name = "GDIgrab indev",
    .item_name  = av_default_item_name,
    .option     = options,
    .version    = LIBAVUTIL_VERSION_INT,
};

/** gdi grabber device demuxer declaration */
AVInputFormat ff_gdigrab_demuxer = {
    .name           = "gdigrab",
    .long_name      = NULL_IF_CONFIG_SMALL("GDI API Windows frame grabber"),
    .priv_data_size = sizeof(struct gdigrab),
    .read_header    = gdigrab_read_header,
    .read_packet    = gdigrab_read_packet,
    .read_close     = gdigrab_read_close,
    .flags          = AVFMT_NOFILE,
    .priv_class     = &gdigrab_class,
};<|MERGE_RESOLUTION|>--- conflicted
+++ resolved
@@ -667,14 +667,9 @@
 #define DEC AV_OPT_FLAG_DECODING_PARAM
 static const AVOption options[] = {
     { "draw_mouse", "draw the mouse pointer", OFFSET(draw_mouse), AV_OPT_TYPE_INT, {.i64 = 1}, 0, 1, DEC },
-<<<<<<< HEAD
     { "dpi", "system dpi setting", OFFSET(dpi), AV_OPT_TYPE_INT, {.i64 = 96}, 96, INT_MAX, DEC },
 	{ "show_region", "draw border around capture area", OFFSET(show_region), AV_OPT_TYPE_INT, {.i64 = 0}, 0, 1, DEC },
-    { "framerate", "set video frame rate", OFFSET(framerate), AV_OPT_TYPE_VIDEO_RATE, {.str = "ntsc"}, 0, 0, DEC },
-=======
-    { "show_region", "draw border around capture area", OFFSET(show_region), AV_OPT_TYPE_INT, {.i64 = 0}, 0, 1, DEC },
     { "framerate", "set video frame rate", OFFSET(framerate), AV_OPT_TYPE_VIDEO_RATE, {.str = "ntsc"}, 0, INT_MAX, DEC },
->>>>>>> d40a1ae7
     { "video_size", "set video frame size", OFFSET(width), AV_OPT_TYPE_IMAGE_SIZE, {.str = NULL}, 0, 0, DEC },
     { "offset_x", "capture area x offset", OFFSET(offset_x), AV_OPT_TYPE_INT, {.i64 = 0}, INT_MIN, INT_MAX, DEC },
     { "offset_y", "capture area y offset", OFFSET(offset_y), AV_OPT_TYPE_INT, {.i64 = 0}, INT_MIN, INT_MAX, DEC },
