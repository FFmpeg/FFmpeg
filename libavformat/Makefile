--- conflicted
+++ resolved
@@ -428,11 +428,8 @@
 OBJS-$(CONFIG_FFRTMPCRYPT_PROTOCOL)      += rtmpcrypt.o rtmpdh.o
 OBJS-$(CONFIG_FFRTMPHTTP_PROTOCOL)       += rtmphttp.o
 OBJS-$(CONFIG_FILE_PROTOCOL)             += file.o
-<<<<<<< HEAD
 OBJS-$(CONFIG_FD_PROTOCOL)               += fd.o
-=======
 OBJS-$(CONFIG_FTP_PROTOCOL)              += ftp.o
->>>>>>> b42bcaef
 OBJS-$(CONFIG_GOPHER_PROTOCOL)           += gopher.o
 OBJS-$(CONFIG_HLS_PROTOCOL)              += hlsproto.o
 OBJS-$(CONFIG_HTTP_PROTOCOL)             += http.o httpauth.o urldecode.o
