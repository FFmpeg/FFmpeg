--- conflicted
+++ resolved
@@ -380,7 +380,6 @@
     REGISTER_MUXER   (CHROMAPRINT,      chromaprint);
     REGISTER_DEMUXER (LIBGME,           libgme);
     REGISTER_DEMUXER (LIBMODPLUG,       libmodplug);
-<<<<<<< HEAD
     REGISTER_MUXDEMUX(LIBNUT,           libnut);
     REGISTER_DEMUXER (LIBQUVI,          libquvi);
     REGISTER_PROTOCOL(LIBRTMP,          librtmp);
@@ -391,7 +390,6 @@
     REGISTER_PROTOCOL(LIBRTMPTE,        librtmpte);
     REGISTER_PROTOCOL(LIBSSH,           libssh);
     REGISTER_PROTOCOL(LIBSMBCLIENT,     libsmbclient);
-=======
     REGISTER_DEMUXER (LIBOPENMPT,       libopenmpt);
 }
 
@@ -400,5 +398,4 @@
     static AVOnce control = AV_ONCE_INIT;
 
     ff_thread_once(&control, register_all);
->>>>>>> 8bf9572e
 }