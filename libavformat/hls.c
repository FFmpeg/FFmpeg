/*
 * Apple HTTP Live Streaming demuxer
 * Copyright (c) 2010 Martin Storsjo
 * Copyright (c) 2011 Cedirc Fung (wolfplanet@gmail.com)
 *
 * This file is part of FFmpeg.
 *
 * FFmpeg is free software; you can redistribute it and/or
 * modify it under the terms of the GNU Lesser General Public
 * License as published by the Free Software Foundation; either
 * version 2.1 of the License, or (at your option) any later version.
 *
 * FFmpeg is distributed in the hope that it will be useful,
 * but WITHOUT ANY WARRANTY; without even the implied warranty of
 * MERCHANTABILITY or FITNESS FOR A PARTICULAR PURPOSE.  See the GNU
 * Lesser General Public License for more details.
 *
 * You should have received a copy of the GNU Lesser General Public
 * License along with FFmpeg; if not, write to the Free Software
 * Foundation, Inc., 51 Franklin Street, Fifth Floor, Boston, MA 02110-1301 USA
 */

/**
 * @file
 * Apple HTTP Live Streaming demuxer
 * http://tools.ietf.org/html/draft-pantos-http-live-streaming
 */

#include "libavutil/avstring.h"
#include "libavutil/intreadwrite.h"
#include "libavutil/mathematics.h"
#include "libavutil/opt.h"
#include "libavutil/dict.h"
#include "libavutil/time.h"
#include "avformat.h"
#include "internal.h"
#include "avio_internal.h"
#include "url.h"

#define INITIAL_BUFFER_SIZE 32768

/*
 * An apple http stream consists of a playlist with media segment files,
 * played sequentially. There may be several playlists with the same
 * video content, in different bandwidth variants, that are played in
 * parallel (preferably only one bandwidth variant at a time). In this case,
 * the user supplied the url to a main playlist that only lists the variant
 * playlists.
 *
 * If the main playlist doesn't point at any variants, we still create
 * one anonymous toplevel variant for this, to maintain the structure.
 */

enum KeyType {
    KEY_NONE,
    KEY_AES_128,
};

struct segment {
<<<<<<< HEAD
    int previous_duration; // in seconds
    int duration; // in seconds
=======
    int64_t duration;
>>>>>>> 1ef0b8f9
    char url[MAX_URL_SIZE];
    char key[MAX_URL_SIZE];
    enum KeyType key_type;
    uint8_t iv[16];
};

/*
 * Each variant has its own demuxer. If it currently is active,
 * it has an open AVIOContext too, and potentially an AVPacket
 * containing the next packet from this stream.
 */
struct variant {
    int bandwidth;
    char url[MAX_URL_SIZE];
    AVIOContext pb;
    uint8_t* read_buffer;
    URLContext *input;
    AVFormatContext *parent;
    int index;
    AVFormatContext *ctx;
    AVPacket pkt;
    int stream_offset;
    int64_t input_size;
    int64_t input_offset;

    int finished;
    int64_t target_duration;
    int start_seq_no;
    int n_segments;
    struct segment **segments;
    int needed, cur_needed;
    int cur_seq_no;
    int64_t last_load_time;

    char key_url[MAX_URL_SIZE];
    uint8_t key[16];
};

typedef struct HLSContext {
    int n_variants;
    struct variant **variants;
    int cur_seq_no;
    int end_of_segment;
    int first_packet;
    int64_t first_timestamp;
    int64_t seek_timestamp;
    int seek_flags;
    AVIOInterruptCB *interrupt_callback;
    char *user_agent;                    ///< holds HTTP user agent set as an AVOption to the HTTP protocol context
    char *cookies;                       ///< holds HTTP cookie values set in either the initial response or as an AVOption to the HTTP protocol context
} HLSContext;

static int read_chomp_line(AVIOContext *s, char *buf, int maxlen)
{
    int len = ff_get_line(s, buf, maxlen);
    while (len > 0 && av_isspace(buf[len - 1]))
        buf[--len] = '\0';
    return len;
}

static void free_segment_list(struct variant *var)
{
    int i;
    for (i = 0; i < var->n_segments; i++)
        av_free(var->segments[i]);
    av_freep(&var->segments);
    var->n_segments = 0;
}

static void free_variant_list(HLSContext *c)
{
    int i;
    for (i = 0; i < c->n_variants; i++) {
        struct variant *var = c->variants[i];
        free_segment_list(var);
        av_free_packet(&var->pkt);
        av_free(var->pb.buffer);
        if (var->input)
            ffurl_close(var->input);
        if (var->ctx) {
            var->ctx->pb = NULL;
            avformat_close_input(&var->ctx);
        }
        av_free(var);
    }
    av_freep(&c->variants);
    av_freep(&c->cookies);
    av_freep(&c->user_agent);
    c->n_variants = 0;
}

/*
 * Used to reset a statically allocated AVPacket to a clean slate,
 * containing no data.
 */
static void reset_packet(AVPacket *pkt)
{
    av_init_packet(pkt);
    pkt->data = NULL;
}

static struct variant *new_variant(HLSContext *c, int bandwidth,
                                   const char *url, const char *base)
{
    struct variant *var = av_mallocz(sizeof(struct variant));
    if (!var)
        return NULL;
    reset_packet(&var->pkt);
    var->bandwidth = bandwidth;
    ff_make_absolute_url(var->url, sizeof(var->url), base, url);
    dynarray_add(&c->variants, &c->n_variants, var);
    return var;
}

struct variant_info {
    char bandwidth[20];
};

static void handle_variant_args(struct variant_info *info, const char *key,
                                int key_len, char **dest, int *dest_len)
{
    if (!strncmp(key, "BANDWIDTH=", key_len)) {
        *dest     =        info->bandwidth;
        *dest_len = sizeof(info->bandwidth);
    }
}

struct key_info {
     char uri[MAX_URL_SIZE];
     char method[10];
     char iv[35];
};

static void handle_key_args(struct key_info *info, const char *key,
                            int key_len, char **dest, int *dest_len)
{
    if (!strncmp(key, "METHOD=", key_len)) {
        *dest     =        info->method;
        *dest_len = sizeof(info->method);
    } else if (!strncmp(key, "URI=", key_len)) {
        *dest     =        info->uri;
        *dest_len = sizeof(info->uri);
    } else if (!strncmp(key, "IV=", key_len)) {
        *dest     =        info->iv;
        *dest_len = sizeof(info->iv);
    }
}

static int parse_playlist(HLSContext *c, const char *url,
                          struct variant *var, AVIOContext *in)
{
<<<<<<< HEAD
    int ret = 0, duration = 0, is_segment = 0, is_variant = 0, bandwidth = 0, previous_duration1 = 0, previous_duration = 0;
=======
    int ret = 0, is_segment = 0, is_variant = 0, bandwidth = 0;
    int64_t duration = 0;
>>>>>>> 1ef0b8f9
    enum KeyType key_type = KEY_NONE;
    uint8_t iv[16] = "";
    int has_iv = 0;
    char key[MAX_URL_SIZE] = "";
    char line[1024];
    const char *ptr;
    int close_in = 0;

    if (!in) {
        AVDictionary *opts = NULL;
        close_in = 1;
        /* Some HLS servers don't like being sent the range header */
        av_dict_set(&opts, "seekable", "0", 0);

        // broker prior HTTP options that should be consistent across requests
        av_dict_set(&opts, "user-agent", c->user_agent, 0);
        av_dict_set(&opts, "cookies", c->cookies, 0);

        ret = avio_open2(&in, url, AVIO_FLAG_READ,
                         c->interrupt_callback, &opts);
        av_dict_free(&opts);
        if (ret < 0)
            return ret;
    }

    read_chomp_line(in, line, sizeof(line));
    if (strcmp(line, "#EXTM3U")) {
        ret = AVERROR_INVALIDDATA;
        goto fail;
    }

    if (var) {
        free_segment_list(var);
        var->finished = 0;
    }
    while (!url_feof(in)) {
        read_chomp_line(in, line, sizeof(line));
        if (av_strstart(line, "#EXT-X-STREAM-INF:", &ptr)) {
            struct variant_info info = {{0}};
            is_variant = 1;
            ff_parse_key_value(ptr, (ff_parse_key_val_cb) handle_variant_args,
                               &info);
            bandwidth = atoi(info.bandwidth);
        } else if (av_strstart(line, "#EXT-X-KEY:", &ptr)) {
            struct key_info info = {{0}};
            ff_parse_key_value(ptr, (ff_parse_key_val_cb) handle_key_args,
                               &info);
            key_type = KEY_NONE;
            has_iv = 0;
            if (!strcmp(info.method, "AES-128"))
                key_type = KEY_AES_128;
            if (!strncmp(info.iv, "0x", 2) || !strncmp(info.iv, "0X", 2)) {
                ff_hex_to_data(iv, info.iv + 2);
                has_iv = 1;
            }
            av_strlcpy(key, info.uri, sizeof(key));
        } else if (av_strstart(line, "#EXT-X-TARGETDURATION:", &ptr)) {
            if (!var) {
                var = new_variant(c, 0, url, NULL);
                if (!var) {
                    ret = AVERROR(ENOMEM);
                    goto fail;
                }
            }
            var->target_duration = atoi(ptr) * AV_TIME_BASE;
        } else if (av_strstart(line, "#EXT-X-MEDIA-SEQUENCE:", &ptr)) {
            if (!var) {
                var = new_variant(c, 0, url, NULL);
                if (!var) {
                    ret = AVERROR(ENOMEM);
                    goto fail;
                }
            }
            var->start_seq_no = atoi(ptr);
        } else if (av_strstart(line, "#EXT-X-ENDLIST", &ptr)) {
            if (var)
                var->finished = 1;
        } else if (av_strstart(line, "#EXT-X-DISCONTINUITY", &ptr)) {
            previous_duration = previous_duration1;
        } else if (av_strstart(line, "#EXTINF:", &ptr)) {
            is_segment = 1;
            duration   = atof(ptr) * AV_TIME_BASE;
        } else if (av_strstart(line, "#", NULL)) {
            continue;
        } else if (line[0]) {
            if (is_variant) {
                if (!new_variant(c, bandwidth, line, url)) {
                    ret = AVERROR(ENOMEM);
                    goto fail;
                }
                is_variant = 0;
                bandwidth  = 0;
            }
            if (is_segment) {
                struct segment *seg;
                if (!var) {
                    var = new_variant(c, 0, url, NULL);
                    if (!var) {
                        ret = AVERROR(ENOMEM);
                        goto fail;
                    }
                }
                seg = av_malloc(sizeof(struct segment));
                if (!seg) {
                    ret = AVERROR(ENOMEM);
                    goto fail;
                }
                previous_duration1 += duration;
                seg->previous_duration = previous_duration;
                seg->duration = duration;
                seg->key_type = key_type;
                if (has_iv) {
                    memcpy(seg->iv, iv, sizeof(iv));
                } else {
                    int seq = var->start_seq_no + var->n_segments;
                    memset(seg->iv, 0, sizeof(seg->iv));
                    AV_WB32(seg->iv + 12, seq);
                }
                ff_make_absolute_url(seg->key, sizeof(seg->key), url, key);
                ff_make_absolute_url(seg->url, sizeof(seg->url), url, line);
                dynarray_add(&var->segments, &var->n_segments, seg);
                is_segment = 0;
            }
        }
    }
    if (var)
        var->last_load_time = av_gettime();

fail:
    if (close_in)
        avio_close(in);
    return ret;
}

static int open_input(HLSContext *c, struct variant *var)
{
    AVDictionary *opts = NULL;
    int ret;
    struct segment *seg = var->segments[var->cur_seq_no - var->start_seq_no];

    // broker prior HTTP options that should be consistent across requests
    av_dict_set(&opts, "user-agent", c->user_agent, 0);
    av_dict_set(&opts, "cookies", c->cookies, 0);
    av_dict_set(&opts, "seekable", "0", 0);

    if (seg->key_type == KEY_NONE) {
        ret = ffurl_open(&var->input, seg->url, AVIO_FLAG_READ,
                          &var->parent->interrupt_callback, &opts);
        goto cleanup;
    } else if (seg->key_type == KEY_AES_128) {
        char iv[33], key[33], url[MAX_URL_SIZE];
        if (strcmp(seg->key, var->key_url)) {
            URLContext *uc;
            if (ffurl_open(&uc, seg->key, AVIO_FLAG_READ,
                           &var->parent->interrupt_callback, &opts) == 0) {
                if (ffurl_read_complete(uc, var->key, sizeof(var->key))
                    != sizeof(var->key)) {
                    av_log(NULL, AV_LOG_ERROR, "Unable to read key file %s\n",
                           seg->key);
                }
                ffurl_close(uc);
            } else {
                av_log(NULL, AV_LOG_ERROR, "Unable to open key file %s\n",
                       seg->key);
            }
            av_strlcpy(var->key_url, seg->key, sizeof(var->key_url));
        }
        ff_data_to_hex(iv, seg->iv, sizeof(seg->iv), 0);
        ff_data_to_hex(key, var->key, sizeof(var->key), 0);
        iv[32] = key[32] = '\0';
        if (strstr(seg->url, "://"))
            snprintf(url, sizeof(url), "crypto+%s", seg->url);
        else
            snprintf(url, sizeof(url), "crypto:%s", seg->url);
        if ((ret = ffurl_alloc(&var->input, url, AVIO_FLAG_READ,
                               &var->parent->interrupt_callback)) < 0)
            goto cleanup;
        av_opt_set(var->input->priv_data, "key", key, 0);
        av_opt_set(var->input->priv_data, "iv", iv, 0);
        /* Need to repopulate options */
        av_dict_free(&opts);
        av_dict_set(&opts, "seekable", "0", 0);
        if ((ret = ffurl_connect(var->input, &opts)) < 0) {
            ffurl_close(var->input);
            var->input = NULL;
            goto cleanup;
        }
        ret = 0;
    }
    else
      ret = AVERROR(ENOSYS);

cleanup:
    if (var->input) {
      var->input_size = ffurl_size(var->input);
      var->input_offset = 0;
    }
    av_dict_free(&opts);
    return ret;
}

static int read_data(void *opaque, uint8_t *buf, int buf_size)
{
    struct variant *v = opaque;
    HLSContext *c = v->parent->priv_data;
    int ret, i;

restart:
    if (!v->input) {
        /* If this is a live stream and the reload interval has elapsed since
         * the last playlist reload, reload the variant playlists now. */
        int64_t reload_interval = v->n_segments > 0 ?
                                  v->segments[v->n_segments - 1]->duration :
                                  v->target_duration;

reload:
        if (!v->finished &&
            av_gettime() - v->last_load_time >= reload_interval) {
            if ((ret = parse_playlist(c, v->url, v, NULL)) < 0)
                return ret;
            /* If we need to reload the playlist again below (if
             * there's still no more segments), switch to a reload
             * interval of half the target duration. */
            reload_interval = v->target_duration / 2;
        }
        if (v->cur_seq_no < v->start_seq_no) {
            av_log(NULL, AV_LOG_WARNING,
                   "skipping %d segments ahead, expired from playlists\n",
                   v->start_seq_no - v->cur_seq_no);
            v->cur_seq_no = v->start_seq_no;
        }
        if (v->cur_seq_no >= v->start_seq_no + v->n_segments) {
            if (v->finished)
                return AVERROR_EOF;
            while (av_gettime() - v->last_load_time < reload_interval) {
                if (ff_check_interrupt(c->interrupt_callback))
                    return AVERROR_EXIT;
                av_usleep(100*1000);
            }
            /* Enough time has elapsed since the last reload */
            goto reload;
        }

        ret = open_input(c, v);
        if (ret < 0)
          return ret;
          /*goto reload;*/
    }

    if (v->input_size < 0 || v->input_offset < v->input_size) {
      ret = ffurl_read(v->input, buf, buf_size);
      if (ret > 0) {
        v->input_offset += ret;
        return ret;
      }
    }
    ffurl_close(v->input);
    v->input = NULL;
    v->cur_seq_no++;

    c->end_of_segment = 1;
    c->cur_seq_no = v->cur_seq_no;

    if (v->ctx && v->ctx->nb_streams &&
        v->parent->nb_streams >= v->stream_offset + v->ctx->nb_streams) {
        v->needed = 0;
        for (i = v->stream_offset; i < v->stream_offset + v->ctx->nb_streams;
             i++) {
            if (v->parent->streams[i]->discard < AVDISCARD_ALL)
                v->needed = 1;
        }
    }
    if (!v->needed) {
        av_log(v->parent, AV_LOG_INFO, "No longer receiving variant %d\n",
               v->index);
        return AVERROR_EOF;
    }
    goto restart;
}

static int hls_read_header(AVFormatContext *s)
{
    URLContext *u = (s->flags & AVFMT_FLAG_CUSTOM_IO) ? NULL : s->pb->opaque;
    HLSContext *c = s->priv_data;
    int ret = 0, i, j, stream_offset = 0;

    c->interrupt_callback = &s->interrupt_callback;

    // if the URL context is good, read important options we must broker later
    if (u && u->prot->priv_data_class) {
        // get the previous user agent & set back to null if string size is zero
        av_freep(&c->user_agent);
        av_opt_get(u->priv_data, "user-agent", 0, (uint8_t**)&(c->user_agent));
        if (c->user_agent && !strlen(c->user_agent))
            av_freep(&c->user_agent);

        // get the previous cookies & set back to null if string size is zero
        av_freep(&c->cookies);
        av_opt_get(u->priv_data, "cookies", 0, (uint8_t**)&(c->cookies));
        if (c->cookies && !strlen(c->cookies))
            av_freep(&c->cookies);
    }

    if ((ret = parse_playlist(c, s->filename, NULL, s->pb)) < 0)
        goto fail;

    if (c->n_variants == 0) {
        av_log(NULL, AV_LOG_WARNING, "Empty playlist\n");
        ret = AVERROR_EOF;
        goto fail;
    }
    /* If the playlist only contained variants, parse each individual
     * variant playlist. */
    if (c->n_variants > 1 || c->variants[0]->n_segments == 0) {
        for (i = 0; i < c->n_variants; i++) {
            struct variant *v = c->variants[i];
            if ((ret = parse_playlist(c, v->url, v, NULL)) < 0)
                goto fail;
        }
    }

    if (c->variants[0]->n_segments == 0) {
        av_log(NULL, AV_LOG_WARNING, "Empty playlist\n");
        ret = AVERROR_EOF;
        goto fail;
    }

    /* If this isn't a live stream, calculate the total duration of the
     * stream. */
    if (c->variants[0]->finished) {
        int64_t duration = 0;
        for (i = 0; i < c->variants[0]->n_segments; i++)
            duration += c->variants[0]->segments[i]->duration;
<<<<<<< HEAD
        s->duration = duration * AV_TIME_BASE;
        s->pb->seekable |= AVIO_SEEKABLE_NORMAL;
    } else {
        s->pb->seekable = 0;
=======
        s->duration = duration;
>>>>>>> 1ef0b8f9
    }

    /* Open the demuxer for each variant */
    for (i = 0; i < c->n_variants; i++) {
        struct variant *v = c->variants[i];
        AVInputFormat *in_fmt = NULL;
        char bitrate_str[20];
        AVProgram *program;

        if (v->n_segments == 0)
            continue;

        if (!(v->ctx = avformat_alloc_context())) {
            ret = AVERROR(ENOMEM);
            goto fail;
        }

        v->index  = i;
        v->needed = 1;
        v->parent = s;

        /* If this is a live stream with more than 3 segments, start at the
         * third last segment. */
        v->cur_seq_no = v->start_seq_no;
        if (!v->finished && v->n_segments > 3)
            v->cur_seq_no = v->start_seq_no + v->n_segments - 3;

        v->read_buffer = av_malloc(INITIAL_BUFFER_SIZE);
        ffio_init_context(&v->pb, v->read_buffer, INITIAL_BUFFER_SIZE, 0, v,
                          read_data, NULL, NULL);
        v->pb.seekable = 0;
        ret = av_probe_input_buffer(&v->pb, &in_fmt, v->segments[0]->url,
                                    NULL, 0, 0);
        if (ret < 0) {
            /* Free the ctx - it isn't initialized properly at this point,
             * so avformat_close_input shouldn't be called. If
             * avformat_open_input fails below, it frees and zeros the
             * context, so it doesn't need any special treatment like this. */
            av_log(s, AV_LOG_ERROR, "Error when loading first segment '%s'\n", v->segments[0]->url);
            avformat_free_context(v->ctx);
            v->ctx = NULL;
            goto fail;
        }
        v->ctx->pb       = &v->pb;
        v->stream_offset = stream_offset;
        ret = avformat_open_input(&v->ctx, v->segments[0]->url, in_fmt, NULL);
        if (ret < 0)
            goto fail;

        v->ctx->ctx_flags &= ~AVFMTCTX_NOHEADER;
        ret = avformat_find_stream_info(v->ctx, NULL);
        if (ret < 0)
            goto fail;
        snprintf(bitrate_str, sizeof(bitrate_str), "%d", v->bandwidth);

        program = av_new_program(s, i);
        if (!program)
            goto fail;
        av_dict_set(&program->metadata, "variant_bitrate", bitrate_str, 0);

        /* Create new AVStreams for each stream in this variant */
        for (j = 0; j < v->ctx->nb_streams; j++) {
            AVStream *st = avformat_new_stream(s, NULL);
            AVStream *ist = v->ctx->streams[j];
            if (!st) {
                ret = AVERROR(ENOMEM);
                goto fail;
            }
            ff_program_add_stream_index(s, i, stream_offset + j);
            st->id = i;
            avpriv_set_pts_info(st, ist->pts_wrap_bits, ist->time_base.num, ist->time_base.den);
            avcodec_copy_context(st->codec, v->ctx->streams[j]->codec);
            if (v->bandwidth)
                av_dict_set(&st->metadata, "variant_bitrate", bitrate_str,
                                 0);
        }
        stream_offset += v->ctx->nb_streams;
    }

    c->first_packet = 1;
    c->first_timestamp = AV_NOPTS_VALUE;
    c->seek_timestamp  = AV_NOPTS_VALUE;

    return 0;
fail:
    free_variant_list(c);
    return ret;
}

static int recheck_discard_flags(AVFormatContext *s, int first)
{
    HLSContext *c = s->priv_data;
    int i, changed = 0;

    /* Check if any new streams are needed */
    for (i = 0; i < c->n_variants; i++)
        c->variants[i]->cur_needed = 0;

    for (i = 0; i < s->nb_streams; i++) {
        AVStream *st = s->streams[i];
        struct variant *var = c->variants[s->streams[i]->id];
        if (st->discard < AVDISCARD_ALL)
            var->cur_needed = 1;
    }
    for (i = 0; i < c->n_variants; i++) {
        struct variant *v = c->variants[i];
        if (v->cur_needed && !v->needed) {
            v->needed = 1;
            changed = 1;
            v->cur_seq_no = c->cur_seq_no;
            v->pb.eof_reached = 0;
            av_log(s, AV_LOG_INFO, "Now receiving variant %d\n", i);
        } else if (first && !v->cur_needed && v->needed) {
            if (v->input)
                ffurl_close(v->input);
            v->input = NULL;
            v->needed = 0;
            changed = 1;
            av_log(s, AV_LOG_INFO, "No longer receiving variant %d\n", i);
        }
    }
    return changed;
}

static int hls_read_packet(AVFormatContext *s, AVPacket *pkt)
{
    HLSContext *c = s->priv_data;
    int ret, i, minvariant = -1;

    if (c->first_packet) {
        recheck_discard_flags(s, 1);
        c->first_packet = 0;
    }

start:
    c->end_of_segment = 0;
    for (i = 0; i < c->n_variants; i++) {
        struct variant *var = c->variants[i];
        /* Make sure we've got one buffered packet from each open variant
         * stream */
        if (var->needed && !var->pkt.data) {
            while (1) {
                int64_t ts_diff;
                AVStream *st;
                ret = av_read_frame(var->ctx, &var->pkt);
                if (ret < 0) {
                    if (!url_feof(&var->pb) && ret != AVERROR_EOF)
                        return ret;
                    reset_packet(&var->pkt);
                    break;
                } else {
                    if (c->first_timestamp == AV_NOPTS_VALUE &&
                        var->pkt.dts       != AV_NOPTS_VALUE)
                        c->first_timestamp = av_rescale_q(var->pkt.dts,
                            var->ctx->streams[var->pkt.stream_index]->time_base,
                            AV_TIME_BASE_Q);
                }

                if (c->seek_timestamp == AV_NOPTS_VALUE)
                    break;

                if (var->pkt.dts == AV_NOPTS_VALUE) {
                    c->seek_timestamp = AV_NOPTS_VALUE;
                    break;
                }

                st = var->ctx->streams[var->pkt.stream_index];
                int64_t pred = var->segments[var->cur_seq_no - var->start_seq_no]->previous_duration / av_q2d(s->streams[var->pkt.stream_index]->time_base);
                pred = var->pkt.dts != AV_NOPTS_VALUE && var->pkt.dts < pred ? var->pkt.dts + pred : var->pkt.dts;
                ts_diff = av_rescale_rnd(pred, AV_TIME_BASE, st->time_base.den, AV_ROUND_DOWN) - c->seek_timestamp;
                if (ts_diff >= 0 && (c->seek_flags  & AVSEEK_FLAG_ANY || var->pkt.flags & AV_PKT_FLAG_KEY)) {
                    c->seek_timestamp = AV_NOPTS_VALUE;
                    break;
                }
                av_free_packet(&var->pkt);
                reset_packet(&var->pkt);
            }
        }
        /* Check if this stream still is on an earlier segment number, or
         * has the packet with the lowest dts */
        if (var->pkt.data) {
            struct variant *minvar = c->variants[minvariant];
            if (minvariant < 0 || var->cur_seq_no < minvar->cur_seq_no) {
                minvariant = i;
            } else if (var->cur_seq_no == minvar->cur_seq_no) {
                int64_t dts     =    var->pkt.dts;
                int64_t mindts  = minvar->pkt.dts;
                AVStream *st    =    var->ctx->streams[var->pkt.stream_index];
                AVStream *minst = minvar->ctx->streams[minvar->pkt.stream_index];

                if (dts == AV_NOPTS_VALUE) {
                    minvariant = i;
                } else if (mindts != AV_NOPTS_VALUE) {
                    if (st->start_time    != AV_NOPTS_VALUE)
                        dts    -= st->start_time;
                    if (minst->start_time != AV_NOPTS_VALUE)
                        mindts -= minst->start_time;

                    if (av_compare_ts(dts, st->time_base,
                                      mindts, minst->time_base) < 0)
                        minvariant = i;
                }
            }
        }
    }
    if (c->end_of_segment) {
        if (recheck_discard_flags(s, 0))
            goto start;
    }
    /* If we got a packet, return it */
    if (minvariant >= 0) {
        struct variant *v = c->variants[minvariant];
        *pkt = v->pkt;
        pkt->stream_index += v->stream_offset;
        int seq_no = v->cur_seq_no - v->start_seq_no;
        if (seq_no < v->n_segments && s->streams[pkt->stream_index]) {
          int64_t pred = v->segments[seq_no]->previous_duration / av_q2d(s->streams[pkt->stream_index]->time_base);
          if (pkt->dts != AV_NOPTS_VALUE && pkt->dts < pred) pkt->dts += pred;
          if (pkt->pts != AV_NOPTS_VALUE && pkt->pts < pred) pkt->pts += pred;
        }
        reset_packet(&v->pkt);
        return 0;
    }
    return AVERROR_EOF;
}

static int hls_close(AVFormatContext *s)
{
    HLSContext *c = s->priv_data;

    free_variant_list(c);
    return 0;
}

static int hls_read_seek(AVFormatContext *s, int stream_index,
                               int64_t timestamp, int flags)
{
    HLSContext *c = s->priv_data;
    int i, j, ret;

    if ((flags & AVSEEK_FLAG_BYTE) || !c->variants[0]->finished)
        return AVERROR(ENOSYS);

    c->seek_flags     = flags;
    c->seek_timestamp = stream_index < 0 ? timestamp :
                        av_rescale_rnd(timestamp, AV_TIME_BASE,
                                       s->streams[stream_index]->time_base.den,
                                       flags & AVSEEK_FLAG_BACKWARD ?
                                       AV_ROUND_DOWN : AV_ROUND_UP);
    timestamp = av_rescale_rnd(timestamp, AV_TIME_BASE, stream_index >= 0 ?
                               s->streams[stream_index]->time_base.den :
                               AV_TIME_BASE, flags & AVSEEK_FLAG_BACKWARD ?
                               AV_ROUND_DOWN : AV_ROUND_UP);
    if (s->duration < c->seek_timestamp) {
        c->seek_timestamp = AV_NOPTS_VALUE;
        return AVERROR(EIO);
    }

    ret = AVERROR(EIO);
    for (i = 0; i < c->n_variants; i++) {
        /* Reset reading */
        struct variant *var = c->variants[i];
        int64_t pos = c->first_timestamp == AV_NOPTS_VALUE ?
                      0 : c->first_timestamp;
        if (var->input) {
            ffurl_close(var->input);
            var->input = NULL;
        }
        av_free_packet(&var->pkt);
        reset_packet(&var->pkt);
        var->pb.eof_reached = 0;
        /* Clear any buffered data */
        var->pb.buf_end = var->pb.buf_ptr = var->pb.buffer;
        /* Reset the pos, to let the mpegts demuxer know we've seeked. */
        var->pb.pos = 0;

        /* Locate the segment that contains the target timestamp */
        for (j = 0; j < var->n_segments; j++) {
            if (timestamp >= pos &&
                timestamp < pos + var->segments[j]->duration) {
                var->cur_seq_no = var->start_seq_no + j;
                ret = 0;
                break;
            }
            pos += var->segments[j]->duration;
        }
        if (ret)
            c->seek_timestamp = AV_NOPTS_VALUE;
    }
    return ret;
}

static int hls_probe(AVProbeData *p)
{
    /* Require #EXTM3U at the start, and either one of the ones below
     * somewhere for a proper match. */
    if (strncmp(p->buf, "#EXTM3U", 7))
        return 0;
    if (strstr(p->buf, "#EXT-X-STREAM-INF:")     ||
        strstr(p->buf, "#EXT-X-TARGETDURATION:") ||
        strstr(p->buf, "#EXT-X-MEDIA-SEQUENCE:"))
        return AVPROBE_SCORE_MAX;
    return 0;
}

AVInputFormat ff_hls_demuxer = {
    .name           = "hls,applehttp",
    .long_name      = NULL_IF_CONFIG_SMALL("Apple HTTP Live Streaming"),
    .priv_data_size = sizeof(HLSContext),
    .read_probe     = hls_probe,
    .read_header    = hls_read_header,
    .read_packet    = hls_read_packet,
    .read_close     = hls_close,
    .read_seek      = hls_read_seek,
};<|MERGE_RESOLUTION|>--- conflicted
+++ resolved
@@ -57,12 +57,8 @@
 };
 
 struct segment {
-<<<<<<< HEAD
-    int previous_duration; // in seconds
-    int duration; // in seconds
-=======
+    int64_t previous_duration; // in seconds
     int64_t duration;
->>>>>>> 1ef0b8f9
     char url[MAX_URL_SIZE];
     char key[MAX_URL_SIZE];
     enum KeyType key_type;
@@ -214,12 +210,8 @@
 static int parse_playlist(HLSContext *c, const char *url,
                           struct variant *var, AVIOContext *in)
 {
-<<<<<<< HEAD
-    int ret = 0, duration = 0, is_segment = 0, is_variant = 0, bandwidth = 0, previous_duration1 = 0, previous_duration = 0;
-=======
     int ret = 0, is_segment = 0, is_variant = 0, bandwidth = 0;
-    int64_t duration = 0;
->>>>>>> 1ef0b8f9
+    int64_t duration = 0, previous_duration1 = 0, previous_duration = 0;
     enum KeyType key_type = KEY_NONE;
     uint8_t iv[16] = "";
     int has_iv = 0;
@@ -553,14 +545,10 @@
         int64_t duration = 0;
         for (i = 0; i < c->variants[0]->n_segments; i++)
             duration += c->variants[0]->segments[i]->duration;
-<<<<<<< HEAD
-        s->duration = duration * AV_TIME_BASE;
+        s->duration = duration;
         s->pb->seekable |= AVIO_SEEKABLE_NORMAL;
     } else {
         s->pb->seekable = 0;
-=======
-        s->duration = duration;
->>>>>>> 1ef0b8f9
     }
 
     /* Open the demuxer for each variant */
