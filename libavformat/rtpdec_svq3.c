/*
 * Sorenson-3 (SVQ3/SV3V) payload for RTP
 * Copyright (c) 2010 Ronald S. Bultje
 *
 * This file is part of FFmpeg.
 *
 * FFmpeg is free software; you can redistribute it and/or
 * modify it under the terms of the GNU Lesser General Public
 * License as published by the Free Software Foundation; either
 * version 2.1 of the License, or (at your option) any later version.
 *
 * FFmpeg is distributed in the hope that it will be useful,
 * but WITHOUT ANY WARRANTY; without even the implied warranty of
 * MERCHANTABILITY or FITNESS FOR A PARTICULAR PURPOSE.  See the GNU
 * Lesser General Public License for more details.
 *
 * You should have received a copy of the GNU Lesser General Public
 * License along with FFmpeg; if not, write to the Free Software
 * Foundation, Inc., 51 Franklin Street, Fifth Floor, Boston, MA 02110-1301 USA
 */

/**
 * @file
 * @brief RTP support for the SV3V (SVQ3) payload
 * @author Ronald S. Bultje <rbultje@ronald.bitfreak.net>
 * @see http://wiki.multimedia.cx/index.php?title=Sorenson_Video_3#Packetization
 */

#include <string.h>
#include "libavutil/intreadwrite.h"
#include "avio_internal.h"
#include "internal.h"
#include "rtp.h"
#include "rtpdec.h"
#include "rtpdec_formats.h"

struct PayloadContext {
    AVIOContext *pktbuf;
    int64_t        timestamp;
};

/** return 0 on packet, <0 on partial packet or error... */
static int svq3_parse_packet (AVFormatContext *s, PayloadContext *sv,
                              AVStream *st, AVPacket *pkt,
                              uint32_t *timestamp,
                              const uint8_t *buf, int len, uint16_t seq,
                              int flags)
{
    int config_packet, start_packet, end_packet;

    if (len < 2)
        return AVERROR_INVALIDDATA;

    config_packet = buf[0] & 0x40;
    start_packet  = buf[0] & 0x20;
    end_packet    = buf[0] & 0x10;
    buf += 2;     // ignore buf[1]
    len -= 2;

    if (config_packet) {

        av_freep(&st->codecpar->extradata);
        st->codecpar->extradata_size = 0;

<<<<<<< HEAD
        if (len < 2 || ff_alloc_extradata(st->codec, len + 8))
            return AVERROR_INVALIDDATA;

        memcpy(st->codec->extradata, "SEQH", 4);
        AV_WB32(st->codec->extradata + 4, len);
        memcpy(st->codec->extradata + 8, buf, len);
=======
        if (len < 2 || !(st->codecpar->extradata =
                         av_malloc(len + 8 + AV_INPUT_BUFFER_PADDING_SIZE)))
            return AVERROR_INVALIDDATA;

        st->codecpar->extradata_size = len + 8;
        memcpy(st->codecpar->extradata, "SEQH", 4);
        AV_WB32(st->codecpar->extradata + 4, len);
        memcpy(st->codecpar->extradata + 8, buf, len);
>>>>>>> 9200514a

        /* We set codec_id to AV_CODEC_ID_NONE initially to
         * delay decoder initialization since extradata is
         * carried within the RTP stream, not SDP. Here,
         * by setting codec_id to AV_CODEC_ID_SVQ3, we are signalling
         * to the decoder that it is OK to initialize. */
        st->codecpar->codec_id = AV_CODEC_ID_SVQ3;

        return AVERROR(EAGAIN);
    }

    if (start_packet) {
        int res;

        ffio_free_dyn_buf(&sv->pktbuf);
        if ((res = avio_open_dyn_buf(&sv->pktbuf)) < 0)
            return res;
        sv->timestamp   = *timestamp;
    }

    if (!sv->pktbuf)
        return AVERROR_INVALIDDATA;

    avio_write(sv->pktbuf, buf, len);

    if (end_packet) {
        int ret = ff_rtp_finalize_packet(pkt, &sv->pktbuf, st->index);
        if (ret < 0)
            return ret;

        *timestamp        = sv->timestamp;
        return 0;
    }

    return AVERROR(EAGAIN);
}

static void svq3_close_context(PayloadContext *sv)
{
    ffio_free_dyn_buf(&sv->pktbuf);
}

RTPDynamicProtocolHandler ff_svq3_dynamic_handler = {
    .enc_name         = "X-SV3V-ES",
    .codec_type       = AVMEDIA_TYPE_VIDEO,
    .codec_id         = AV_CODEC_ID_NONE,      // see if (config_packet) above
    .priv_data_size   = sizeof(PayloadContext),
    .close            = svq3_close_context,
    .parse_packet     = svq3_parse_packet,
};<|MERGE_RESOLUTION|>--- conflicted
+++ resolved
@@ -62,23 +62,12 @@
         av_freep(&st->codecpar->extradata);
         st->codecpar->extradata_size = 0;
 
-<<<<<<< HEAD
-        if (len < 2 || ff_alloc_extradata(st->codec, len + 8))
+        if (len < 2 || ff_alloc_extradata(st->codecpar, len + 8))
             return AVERROR_INVALIDDATA;
 
-        memcpy(st->codec->extradata, "SEQH", 4);
-        AV_WB32(st->codec->extradata + 4, len);
-        memcpy(st->codec->extradata + 8, buf, len);
-=======
-        if (len < 2 || !(st->codecpar->extradata =
-                         av_malloc(len + 8 + AV_INPUT_BUFFER_PADDING_SIZE)))
-            return AVERROR_INVALIDDATA;
-
-        st->codecpar->extradata_size = len + 8;
         memcpy(st->codecpar->extradata, "SEQH", 4);
         AV_WB32(st->codecpar->extradata + 4, len);
         memcpy(st->codecpar->extradata + 8, buf, len);
->>>>>>> 9200514a
 
         /* We set codec_id to AV_CODEC_ID_NONE initially to
          * delay decoder initialization since extradata is
