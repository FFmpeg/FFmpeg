--- conflicted
+++ resolved
@@ -66,16 +66,10 @@
     MMSHContext *mmsh = (MMSHContext *)h->priv_data;
     MMSContext *mms   = &mmsh->mms;
     if (mms->mms_hd)
-<<<<<<< HEAD
         ffurl_close(mms->mms_hd);
     av_free(mms->streams);
     av_free(mms->asf_header);
     av_freep(&h->priv_data);
-=======
-        ffurl_closep(&mms->mms_hd);
-    av_freep(&mms->streams);
-    av_freep(&mms->asf_header);
->>>>>>> b42bcaef
     return 0;
 }
 
