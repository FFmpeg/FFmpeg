/*
 * HTTP protocol for ffmpeg client
 * Copyright (c) 2000, 2001 Fabrice Bellard
 * Copyright (c) 2012 Cedric Fung (wolfplanet@gmail.com)
 *
 * This file is part of FFmpeg.
 *
 * FFmpeg is free software; you can redistribute it and/or
 * modify it under the terms of the GNU Lesser General Public
 * License as published by the Free Software Foundation; either
 * version 2.1 of the License, or (at your option) any later version.
 *
 * FFmpeg is distributed in the hope that it will be useful,
 * but WITHOUT ANY WARRANTY; without even the implied warranty of
 * MERCHANTABILITY or FITNESS FOR A PARTICULAR PURPOSE.  See the GNU
 * Lesser General Public License for more details.
 *
 * You should have received a copy of the GNU Lesser General Public
 * License along with FFmpeg; if not, write to the Free Software
 * Foundation, Inc., 51 Franklin Street, Fifth Floor, Boston, MA 02110-1301 USA
 */

#include "libavutil/avstring.h"
#include "avformat.h"
#include "internal.h"
#include "network.h"
#include "http.h"
#include "os_support.h"
#include "httpauth.h"
#include "url.h"
#include "libavutil/opt.h"

/* XXX: POST protocol is not completely implemented because ffmpeg uses
   only a subset of it. */

/* The IO buffer size is unrelated to the max URL size in itself, but needs
 * to be large enough to fit the full request headers (including long
 * path names).
 */
#define BUFFER_SIZE MAX_URL_SIZE
#define MAX_REDIRECTS 8

#define DEFAULT_UA "Mozilla/5.0 (iPad; U; CPU OS 4_2_1 like Mac OS X; zh-cn) AppleWebKit/533.17.9 (KHTML, like Gecko) Version/5.0.2 Mobile/8C148 Safari/6533.18.5"

typedef struct {
    const AVClass *class;
    URLContext *hd;
    unsigned char buffer[BUFFER_SIZE], *buf_ptr, *buf_end;
    int line_count;
    int http_code;
    int64_t chunksize;      /**< Used if "Transfer-Encoding: chunked" otherwise -1. */
    char *content_type;
    char *user_agent;
    int64_t off, filesize;
    char location[MAX_URL_SIZE];
    HTTPAuthState auth_state;
    HTTPAuthState proxy_auth_state;
    char *headers;
    int willclose;          /**< Set if the server correctly handles Connection: close and will close the connection after feeding us the content. */
    int seekable;           /**< Control seekability, 0 = disable, 1 = enable, -1 = probe. */
    int chunked_post;
    int end_chunked_post;   /**< A flag which indicates if the end of chunked encoding has been sent. */
    int end_header;         /**< A flag which indicates we have finished to read POST reply. */
    int multiple_requests;  /**< A flag which indicates if we use persistent connections. */
    uint8_t *post_data;
    int post_datalen;
    int is_akamai;
    int rw_timeout;
    char *mime_type;
    char *cookies;          ///< holds newline (\n) delimited Set-Cookie header field values (without the "Set-Cookie: " field name)
} HTTPContext;

#define OFFSET(x) offsetof(HTTPContext, x)
#define D AV_OPT_FLAG_DECODING_PARAM
#define E AV_OPT_FLAG_ENCODING_PARAM
#define DEFAULT_USER_AGENT "Mozilla/5.0 Lavf/" AV_STRINGIFY(LIBAVFORMAT_VERSION)
static const AVOption options[] = {
{"seekable", "control seekability of connection", OFFSET(seekable), AV_OPT_TYPE_INT, {.i64 = -1}, -1, 1, D },
{"chunked_post", "use chunked transfer-encoding for posts", OFFSET(chunked_post), AV_OPT_TYPE_INT, {.i64 = 1}, 0, 1, E },
{"headers", "set custom HTTP headers, can override built in default headers", OFFSET(headers), AV_OPT_TYPE_STRING, { 0 }, 0, 0, D|E },
{"content_type", "force a content type", OFFSET(content_type), AV_OPT_TYPE_STRING, { 0 }, 0, 0, D|E },
{"user-agent", "override User-Agent header", OFFSET(user_agent), AV_OPT_TYPE_STRING, {.str = DEFAULT_USER_AGENT}, 0, 0, D },
{"multiple_requests", "use persistent connections", OFFSET(multiple_requests), AV_OPT_TYPE_INT, {.i64 = 0}, 0, 1, D|E },
{"post_data", "set custom HTTP post data", OFFSET(post_data), AV_OPT_TYPE_BINARY, .flags = D|E },
{"timeout", "set timeout of socket I/O operations", OFFSET(rw_timeout), AV_OPT_TYPE_INT, {.i64 = -1}, -1, INT_MAX, D|E },
{"mime_type", "set MIME type", OFFSET(mime_type), AV_OPT_TYPE_STRING, {0}, 0, 0, 0 },
{"cookies", "set cookies to be sent in applicable future requests, use newline delimited Set-Cookie HTTP field value syntax", OFFSET(cookies), AV_OPT_TYPE_STRING, {0}, 0, 0, 0 },
{NULL}
};
#define HTTP_CLASS(flavor)\
static const AVClass flavor ## _context_class = {\
    .class_name     = #flavor,\
    .item_name      = av_default_item_name,\
    .option         = options,\
    .version        = LIBAVUTIL_VERSION_INT,\
}

HTTP_CLASS(http);
HTTP_CLASS(https);

static int http_connect(URLContext *h, const char *path, const char *local_path,
                        const char *hoststr, const char *auth,
                        const char *proxyauth, int *new_location);

void ff_http_init_auth_state(URLContext *dest, const URLContext *src)
{
    memcpy(&((HTTPContext*)dest->priv_data)->auth_state,
           &((HTTPContext*)src->priv_data)->auth_state, sizeof(HTTPAuthState));
    memcpy(&((HTTPContext*)dest->priv_data)->proxy_auth_state,
           &((HTTPContext*)src->priv_data)->proxy_auth_state,
           sizeof(HTTPAuthState));
}

/* return non zero if error */
static int http_open_cnx(URLContext *h)
{
    const char *path, *proxy_path, *lower_proto = "tcp", *local_path;
    char hostname[1024], hoststr[1024], proto[10];
    char auth[1024], proxyauth[1024] = "";
    char path1[MAX_URL_SIZE];
    char buf[1024], urlbuf[MAX_URL_SIZE];
<<<<<<< HEAD
    int port, use_proxy, err, location_changed = 0, redirects = 0, attempts = 0, change_ua = 0;
=======
    int port, use_proxy, err, location_changed = 0, redirects = 0, attempts = 0;
>>>>>>> 63e8fc4d
    HTTPAuthType cur_auth_type, cur_proxy_auth_type;
    HTTPContext *s = h->priv_data;

    /* fill the dest addr */
 redo:
    /* needed in any case to build the host string */
    av_url_split(proto, sizeof(proto), auth, sizeof(auth),
                 hostname, sizeof(hostname), &port,
                 path1, sizeof(path1), s->location);
    ff_url_join(hoststr, sizeof(hoststr), NULL, NULL, hostname, port, NULL);

    proxy_path = getenv("http_proxy");
    use_proxy = !ff_http_match_no_proxy(getenv("no_proxy"), hostname) &&
                proxy_path != NULL && av_strstart(proxy_path, "http://", NULL);

    if (!strcmp(proto, "https")) {
        lower_proto = "tls";
        use_proxy = 0;
        if (port < 0)
            port = 443;
    }
    if (port < 0)
        port = 80;

    if (path1[0] == '\0')
        path = "/";
    else
        path = path1;
    local_path = path;
    if (use_proxy) {
        /* Reassemble the request URL without auth string - we don't
         * want to leak the auth to the proxy. */
        ff_url_join(urlbuf, sizeof(urlbuf), proto, NULL, hostname, port, "%s",
                    path1);
        path = urlbuf;
        av_url_split(NULL, 0, proxyauth, sizeof(proxyauth),
                     hostname, sizeof(hostname), &port, NULL, 0, proxy_path);
    }

    ff_url_join(buf, sizeof(buf), lower_proto, NULL, hostname, port, NULL);

    if (!s->hd) {
        AVDictionary *opts = NULL;
        char opts_format[20];
        if (s->rw_timeout != -1) {
            snprintf(opts_format, sizeof(opts_format), "%d", s->rw_timeout);
            av_dict_set(&opts, "timeout", opts_format, 0);
        } /* if option is not given, don't pass it and let tcp use its own default */
        err = ffurl_open(&s->hd, buf, AVIO_FLAG_READ_WRITE,
                         &h->interrupt_callback, &opts);
        av_dict_free(&opts);
        if (err < 0)
            goto fail;
    }

    cur_auth_type = s->auth_state.auth_type;
    cur_proxy_auth_type = s->auth_state.auth_type;
    if (http_connect(h, path, local_path, hoststr, auth, proxyauth, &location_changed) < 0)
        goto fail;
    attempts++;
    if (s->http_code == 401) {
        if ((cur_auth_type == HTTP_AUTH_NONE || s->auth_state.stale) &&
            s->auth_state.auth_type != HTTP_AUTH_NONE && attempts < 4) {
            ffurl_closep(&s->hd);
            goto redo;
        } else
            goto fail;
    }
    if (s->http_code == 403 && !change_ua) {
      av_opt_set(s, "user-agent", DEFAULT_UA, 0);
      ffurl_closep(&s->hd);
      memset(&s->auth_state, 0, sizeof(s->auth_state));
      attempts = 0;
      location_changed = 0;
      change_ua = 1;
      goto redo;
    }
    if (s->http_code == 407) {
        if ((cur_proxy_auth_type == HTTP_AUTH_NONE || s->proxy_auth_state.stale) &&
            s->proxy_auth_state.auth_type != HTTP_AUTH_NONE && attempts < 4) {
            ffurl_closep(&s->hd);
            goto redo;
        } else
            goto fail;
    }
    if ((s->http_code == 301 || s->http_code == 302 || s->http_code == 303 || s->http_code == 307)
        && location_changed == 1) {
        /* url moved, get next */
        ffurl_closep(&s->hd);
        if (redirects++ >= MAX_REDIRECTS)
            return AVERROR(EIO);
        /* Restart the authentication process with the new target, which
         * might use a different auth mechanism. */
        memset(&s->auth_state, 0, sizeof(s->auth_state));
        attempts = 0;
        location_changed = 0;
        goto redo;
    }
    return 0;
 fail:
    if (s->hd)
        ffurl_closep(&s->hd);
    return AVERROR(EIO);
}

int ff_http_do_new_request(URLContext *h, const char *uri)
{
    HTTPContext *s = h->priv_data;

    s->off = 0;
    av_strlcpy(s->location, uri, sizeof(s->location));

    return http_open_cnx(h);
}

static int http_open(URLContext *h, const char *uri, int flags)
{
    HTTPContext *s = h->priv_data;

    if( s->seekable == 1 )
        h->is_streamed = 0;
    else
        h->is_streamed = 1;

    s->filesize = -1;
    av_strlcpy(s->location, uri, sizeof(s->location));

    if (s->headers) {
        int len = strlen(s->headers);
        if (len < 2 || strcmp("\r\n", s->headers + len - 2))
            av_log(h, AV_LOG_WARNING, "No trailing CRLF found in HTTP header.\n");
    }

    return http_open_cnx(h);
}
static int http_getc(HTTPContext *s)
{
    int len;
    if (s->buf_ptr >= s->buf_end) {
        len = ffurl_read(s->hd, s->buffer, BUFFER_SIZE);
        if (len < 0) {
            return len;
        } else if (len == 0) {
            return -1;
        } else {
            s->buf_ptr = s->buffer;
            s->buf_end = s->buffer + len;
        }
    }
    return *s->buf_ptr++;
}

static int http_get_line(HTTPContext *s, char *line, int line_size)
{
    int ch;
    char *q;

    q = line;
    for(;;) {
        ch = http_getc(s);
        if (ch < 0)
            return ch;
        if (ch == '\n') {
            /* process line */
            if (q > line && q[-1] == '\r')
                q--;
            *q = '\0';

            return 0;
        } else {
            if ((q - line) < line_size - 1)
                *q++ = ch;
        }
    }
}

static int process_line(URLContext *h, char *line, int line_count,
                        int *new_location)
{
    HTTPContext *s = h->priv_data;
    char *tag, *p, *end;

    /* end of header */
    if (line[0] == '\0') {
        s->end_header = 1;
        return 0;
    }

    p = line;
    if (line_count == 0) {
        while (!av_isspace(*p) && *p != '\0')
            p++;
        while (av_isspace(*p))
            p++;
        s->http_code = strtol(p, &end, 10);

        av_dlog(NULL, "http_code=%d\n", s->http_code);

        /* error codes are 4xx and 5xx, but regard 401 as a success, so we
         * don't abort until all headers have been parsed. */
        if (s->http_code >= 400 && s->http_code < 600 && s->http_code != 403
            && (s->http_code != 401 || s->auth_state.auth_type != HTTP_AUTH_NONE)
            && (s->http_code != 407 || s->proxy_auth_state.auth_type != HTTP_AUTH_NONE)) {
            end += strspn(end, SPACE_CHARS);
            av_log(h, AV_LOG_WARNING, "HTTP error %d %s\n",
                   s->http_code, end);
            return -1;
        }
    } else {
        while (*p != '\0' && *p != ':')
            p++;
        if (*p != ':')
            return 1;

        *p = '\0';
        tag = line;
        p++;
        while (av_isspace(*p))
            p++;
        if (!av_strcasecmp(tag, "Location")) {
            av_strlcpy(s->location, p, sizeof(s->location));
            *new_location = 1;
        } else if (!av_strcasecmp (tag, "Content-Length") && s->filesize == -1) {
            s->filesize = strtoll(p, NULL, 10);
        } else if (!av_strcasecmp (tag, "Content-Range")) {
            /* "bytes $from-$to/$document_size" */
            const char *slash;
            if (!strncmp (p, "bytes ", 6)) {
                p += 6;
                s->off = strtoll(p, NULL, 10);
                if ((slash = strchr(p, '/')) && strlen(slash) > 0)
                    s->filesize = strtoll(slash+1, NULL, 10);
            }
            if (s->seekable == -1 && (!s->is_akamai || s->filesize != 2147483647))
                h->is_streamed = 0; /* we _can_ in fact seek */
        } else if (!av_strcasecmp(tag, "Accept-Ranges") && !strncmp(p, "bytes", 5) && s->seekable == -1) {
            h->is_streamed = 0;
        } else if (!av_strcasecmp (tag, "Transfer-Encoding") && !av_strncasecmp(p, "chunked", 7)) {
            s->filesize = -1;
            s->chunksize = 0;
        } else if (!av_strcasecmp (tag, "WWW-Authenticate")) {
            ff_http_auth_handle_header(&s->auth_state, tag, p);
        } else if (!av_strcasecmp (tag, "Authentication-Info")) {
            ff_http_auth_handle_header(&s->auth_state, tag, p);
        } else if (!av_strcasecmp (tag, "Proxy-Authenticate")) {
            ff_http_auth_handle_header(&s->proxy_auth_state, tag, p);
        } else if (!av_strcasecmp (tag, "Connection")) {
            if (!strcmp(p, "close"))
                s->willclose = 1;
        } else if (!av_strcasecmp (tag, "Server") && !av_strcasecmp (p, "AkamaiGHost")) {
            s->is_akamai = 1;
        } else if (!av_strcasecmp (tag, "Content-Type")) {
            av_free(s->mime_type); s->mime_type = av_strdup(p);
        } else if (!av_strcasecmp (tag, "Set-Cookie")) {
            if (!s->cookies) {
                if (!(s->cookies = av_strdup(p)))
                    return AVERROR(ENOMEM);
            } else {
                char *tmp = s->cookies;
                size_t str_size = strlen(tmp) + strlen(p) + 2;
                if (!(s->cookies = av_malloc(str_size))) {
                    s->cookies = tmp;
                    return AVERROR(ENOMEM);
                }
                snprintf(s->cookies, str_size, "%s\n%s", tmp, p);
                av_free(tmp);
            }
        }
    }
    return 1;
}

/**
 * Create a string containing cookie values for use as a HTTP cookie header
 * field value for a particular path and domain from the cookie values stored in
 * the HTTP protocol context. The cookie string is stored in *cookies.
 *
 * @return a negative value if an error condition occurred, 0 otherwise
 */
static int get_cookies(HTTPContext *s, char **cookies, const char *path,
                       const char *domain)
{
    // cookie strings will look like Set-Cookie header field values.  Multiple
    // Set-Cookie fields will result in multiple values delimited by a newline
    int ret = 0;
    char *next, *cookie, *set_cookies = av_strdup(s->cookies), *cset_cookies = set_cookies;

    if (!set_cookies) return AVERROR(EINVAL);

    *cookies = NULL;
    while ((cookie = av_strtok(set_cookies, "\n", &next))) {
        int domain_offset = 0;
        char *param, *next_param, *cdomain = NULL, *cpath = NULL, *cvalue = NULL;
        set_cookies = NULL;

        while ((param = av_strtok(cookie, "; ", &next_param))) {
            cookie = NULL;
            if        (!av_strncasecmp("path=",   param, 5)) {
                av_free(cpath);
                cpath = av_strdup(&param[5]);
            } else if (!av_strncasecmp("domain=", param, 7)) {
                av_free(cdomain);
                cdomain = av_strdup(&param[7]);
            } else if (!av_strncasecmp("secure",  param, 6) ||
                       !av_strncasecmp("comment", param, 7) ||
                       !av_strncasecmp("max-age", param, 7) ||
                       !av_strncasecmp("version", param, 7)) {
                // ignore Comment, Max-Age, Secure and Version
            } else {
                av_free(cvalue);
                cvalue = av_strdup(param);
            }
        }

        // ensure all of the necessary values are valid
        if (!cdomain || !cpath || !cvalue) {
            av_log(s, AV_LOG_WARNING,
                   "Invalid cookie found, no value, path or domain specified\n");
            goto done_cookie;
        }

        // check if the request path matches the cookie path
        if (av_strncasecmp(path, cpath, strlen(cpath)))
            goto done_cookie;

        // the domain should be at least the size of our cookie domain
        domain_offset = strlen(domain) - strlen(cdomain);
        if (domain_offset < 0)
            goto done_cookie;

        // match the cookie domain
        if (av_strcasecmp(&domain[domain_offset], cdomain))
            goto done_cookie;

        // cookie parameters match, so copy the value
        if (!*cookies) {
            if (!(*cookies = av_strdup(cvalue))) {
                ret = AVERROR(ENOMEM);
                goto done_cookie;
            }
        } else {
            char *tmp = *cookies;
            size_t str_size = strlen(cvalue) + strlen(*cookies) + 3;
            if (!(*cookies = av_malloc(str_size))) {
                ret = AVERROR(ENOMEM);
                goto done_cookie;
            }
            snprintf(*cookies, str_size, "%s; %s", tmp, cvalue);
            av_free(tmp);
        }

        done_cookie:
        av_free(cdomain);
        av_free(cpath);
        av_free(cvalue);
        if (ret < 0) {
            if (*cookies) av_freep(cookies);
            av_free(cset_cookies);
            return ret;
        }
    }

    av_free(cset_cookies);

    return 0;
}

static inline int has_header(const char *str, const char *header)
{
    /* header + 2 to skip over CRLF prefix. (make sure you have one!) */
    if (!str)
        return 0;
    return av_stristart(str, header + 2, NULL) || av_stristr(str, header);
}

static int http_read_header(URLContext *h, int *new_location)
{
    HTTPContext *s = h->priv_data;
    char line[MAX_URL_SIZE];
    int err = 0;

    s->chunksize = -1;

    for (;;) {
        if ((err = http_get_line(s, line, sizeof(line))) < 0)
            return err;

        av_dlog(NULL, "header='%s'\n", line);

        err = process_line(h, line, s->line_count, new_location);
        if (err < 0)
            return err;
        if (err == 0)
            break;
        s->line_count++;
    }

    return err;
}

static int http_connect(URLContext *h, const char *path, const char *local_path,
                        const char *hoststr, const char *auth,
                        const char *proxyauth, int *new_location)
{
    HTTPContext *s = h->priv_data;
    int post, err;
<<<<<<< HEAD
    char headers[10240] = "";
=======
    char headers[4096] = "";
>>>>>>> 63e8fc4d
    char *authstr = NULL, *proxyauthstr = NULL;
    int64_t off = s->off;
    int len = 0;
    const char *method;

    /* send http header */
    post = h->flags & AVIO_FLAG_WRITE;

    if (s->post_data) {
        /* force POST method and disable chunked encoding when
         * custom HTTP post data is set */
        post = 1;
        s->chunked_post = 0;
    }

    method = post ? "POST" : "GET";
    authstr = ff_http_auth_create_response(&s->auth_state, auth, local_path,
                                           method);
    proxyauthstr = ff_http_auth_create_response(&s->proxy_auth_state, proxyauth,
                                                local_path, method);

    /* set default headers if needed */
    if (!has_header(s->headers, "\r\nUser-Agent: "))
        len += av_strlcatf(headers + len, sizeof(headers) - len,
                           "User-Agent: %s\r\n", s->user_agent);
    if (!has_header(s->headers, "\r\nAccept: "))
        len += av_strlcpy(headers + len, "Accept: */*\r\n",
                          sizeof(headers) - len);
    // Note: we send this on purpose even when s->off is 0 when we're probing,
    // since it allows us to detect more reliably if a (non-conforming)
    // server supports seeking by analysing the reply headers.
    if (!has_header(s->headers, "\r\nRange: ") && !post && (s->off > 0 || s->seekable == -1))
        len += av_strlcatf(headers + len, sizeof(headers) - len,
                           "Range: bytes=%"PRId64"-\r\n", s->off);

    if (!has_header(s->headers, "\r\nConnection: ")) {
        if (s->multiple_requests) {
            len += av_strlcpy(headers + len, "Connection: keep-alive\r\n",
                              sizeof(headers) - len);
        } else {
            len += av_strlcpy(headers + len, "Connection: close\r\n",
                              sizeof(headers) - len);
        }
    }

    if (!has_header(s->headers, "\r\nHost: "))
        len += av_strlcatf(headers + len, sizeof(headers) - len,
                           "Host: %s\r\n", hoststr);
    if (!has_header(s->headers, "\r\nContent-Length: ") && s->post_data)
        len += av_strlcatf(headers + len, sizeof(headers) - len,
                           "Content-Length: %d\r\n", s->post_datalen);
    if (!has_header(s->headers, "\r\nContent-Type: ") && s->content_type)
        len += av_strlcatf(headers + len, sizeof(headers) - len,
                           "Content-Type: %s\r\n", s->content_type);
    if (!has_header(s->headers, "\r\nCookie: ") && s->cookies) {
        char *cookies = NULL;
        if (!get_cookies(s, &cookies, path, hoststr)) {
            len += av_strlcatf(headers + len, sizeof(headers) - len,
                               "Cookie: %s\r\n", cookies);
            av_free(cookies);
        }
    }

    /* now add in custom headers */
    if (s->headers)
        av_strlcpy(headers + len, s->headers, sizeof(headers) - len);

    snprintf(s->buffer, sizeof(s->buffer),
             "%s %s HTTP/1.1\r\n"
             "%s"
             "%s"
             "%s"
             "%s%s"
             "\r\n",
             method,
             path,
             post && s->chunked_post ? "Transfer-Encoding: chunked\r\n" : "",
             headers,
             authstr ? authstr : "",
             proxyauthstr ? "Proxy-" : "", proxyauthstr ? proxyauthstr : "");


    av_dlog(h, "HTTP HEADERS: \n%s\n", s->buffer);
    av_freep(&authstr);
    av_freep(&proxyauthstr);
    if ((err = ffurl_write(s->hd, s->buffer, strlen(s->buffer))) < 0)
        return err;

    if (s->post_data)
        if ((err = ffurl_write(s->hd, s->post_data, s->post_datalen)) < 0)
            return err;

    /* init input buffer */
    s->buf_ptr = s->buffer;
    s->buf_end = s->buffer;
    s->line_count = 0;
    s->off = 0;
    s->filesize = -1;
    s->willclose = 0;
    s->end_chunked_post = 0;
    s->end_header = 0;
    if (post && !s->post_data) {
        /* Pretend that it did work. We didn't read any header yet, since
         * we've still to send the POST data, but the code calling this
         * function will check http_code after we return. */
        s->http_code = 200;
        return 0;
    }

    /* wait for header */
    err = http_read_header(h, new_location);
    if (err < 0)
      return err;

    return (off == s->off) ? 0 : -1;
}


static int http_buf_read(URLContext *h, uint8_t *buf, int size)
{
    HTTPContext *s = h->priv_data;
    int len;
    /* read bytes from input buffer first */
    len = s->buf_end - s->buf_ptr;
    if (len > 0) {
        if (len > size)
            len = size;
        memcpy(buf, s->buf_ptr, len);
        s->buf_ptr += len;
    } else {
        if (!s->willclose && s->filesize >= 0 && s->off >= s->filesize)
            return AVERROR_EOF;
        len = ffurl_read(s->hd, buf, size);
    }
    if (len > 0) {
        s->off += len;
        if (s->chunksize > 0)
            s->chunksize -= len;
    }
    return len;
}

static int http_read(URLContext *h, uint8_t *buf, int size)
{
    HTTPContext *s = h->priv_data;
    int err, new_location;

    if (!s->hd)
        return AVERROR_EOF;

    if (s->end_chunked_post && !s->end_header) {
        err = http_read_header(h, &new_location);
        if (err < 0)
            return err;
    }

    if (s->chunksize >= 0) {
        if (!s->chunksize) {
            char line[32];

            for(;;) {
                do {
                    if ((err = http_get_line(s, line, sizeof(line))) < 0)
                        return err;
                } while (!*line);    /* skip CR LF from last chunk */

                s->chunksize = strtoll(line, NULL, 16);

                av_dlog(NULL, "Chunked encoding data size: %"PRId64"'\n", s->chunksize);

                if (!s->chunksize)
                    return 0;
                break;
            }
        }
        size = FFMIN(size, s->chunksize);
    }
    return http_buf_read(h, buf, size);
}

/* used only when posting data */
static int http_write(URLContext *h, const uint8_t *buf, int size)
{
    char temp[11] = "";  /* 32-bit hex + CRLF + nul */
    int ret;
    char crlf[] = "\r\n";
    HTTPContext *s = h->priv_data;

    if (!s->chunked_post) {
        /* non-chunked data is sent without any special encoding */
        return ffurl_write(s->hd, buf, size);
    }

    /* silently ignore zero-size data since chunk encoding that would
     * signal EOF */
    if (size > 0) {
        /* upload data using chunked encoding */
        snprintf(temp, sizeof(temp), "%x\r\n", size);

        if ((ret = ffurl_write(s->hd, temp, strlen(temp))) < 0 ||
            (ret = ffurl_write(s->hd, buf, size)) < 0 ||
            (ret = ffurl_write(s->hd, crlf, sizeof(crlf) - 1)) < 0)
            return ret;
    }
    return size;
}

static int http_shutdown(URLContext *h, int flags)
{
    int ret = 0;
    char footer[] = "0\r\n\r\n";
    HTTPContext *s = h->priv_data;

    /* signal end of chunked encoding if used */
    if ((flags & AVIO_FLAG_WRITE) && s->chunked_post) {
        ret = ffurl_write(s->hd, footer, sizeof(footer) - 1);
        ret = ret > 0 ? 0 : ret;
        s->end_chunked_post = 1;
    }

    return ret;
}

static int http_close(URLContext *h)
{
    int ret = 0;
    HTTPContext *s = h->priv_data;

    if (!s->end_chunked_post) {
        /* Close the write direction by sending the end of chunked encoding. */
        ret = http_shutdown(h, h->flags);
    }

    if (s->hd)
        ffurl_closep(&s->hd);
    return ret;
}

static int64_t http_seek(URLContext *h, int64_t off, int whence)
{
    HTTPContext *s = h->priv_data;
    URLContext *old_hd = s->hd;
    int64_t old_off = s->off;
    uint8_t old_buf[BUFFER_SIZE];
    int old_buf_size;

    if (whence == AVSEEK_SIZE)
        return s->filesize;
    else if ((s->filesize == -1 && whence == SEEK_END) || h->is_streamed)
        return -1;

    /* we save the old context in case the seek fails */
    old_buf_size = s->buf_end - s->buf_ptr;
    memcpy(old_buf, s->buf_ptr, old_buf_size);
    s->hd = NULL;
    if (whence == SEEK_CUR)
        off += s->off;
    else if (whence == SEEK_END)
        off += s->filesize;
    s->off = off;

    /* if it fails, continue on old connection */
    if (http_open_cnx(h) < 0) {
        memcpy(s->buffer, old_buf, old_buf_size);
        s->buf_ptr = s->buffer;
        s->buf_end = s->buffer + old_buf_size;
        s->hd = old_hd;
        s->off = old_off;
        return -1;
    }
    ffurl_close(old_hd);
    return off;
}

static int
http_get_file_handle(URLContext *h)
{
    HTTPContext *s = h->priv_data;
    return ffurl_get_file_handle(s->hd);
}

#if CONFIG_HTTP_PROTOCOL
URLProtocol ff_http_protocol = {
    .name                = "http",
    .url_open            = http_open,
    .url_read            = http_read,
    .url_write           = http_write,
    .url_seek            = http_seek,
    .url_close           = http_close,
    .url_get_file_handle = http_get_file_handle,
    .url_shutdown        = http_shutdown,
    .priv_data_size      = sizeof(HTTPContext),
    .priv_data_class     = &http_context_class,
    .flags               = URL_PROTOCOL_FLAG_NETWORK,
};
#endif
#if CONFIG_HTTPS_PROTOCOL
URLProtocol ff_https_protocol = {
    .name                = "https",
    .url_open            = http_open,
    .url_read            = http_read,
    .url_write           = http_write,
    .url_seek            = http_seek,
    .url_close           = http_close,
    .url_get_file_handle = http_get_file_handle,
    .url_shutdown        = http_shutdown,
    .priv_data_size      = sizeof(HTTPContext),
    .priv_data_class     = &https_context_class,
    .flags               = URL_PROTOCOL_FLAG_NETWORK,
};
#endif

#if CONFIG_HTTPPROXY_PROTOCOL
static int http_proxy_close(URLContext *h)
{
    HTTPContext *s = h->priv_data;
    if (s->hd)
        ffurl_closep(&s->hd);
    return 0;
}

static int http_proxy_open(URLContext *h, const char *uri, int flags)
{
    HTTPContext *s = h->priv_data;
    char hostname[10240], hoststr[10240];
    char auth[10240], pathbuf[10240], *path;
    char lower_url[100];
    int port, ret = 0, attempts = 0;
    HTTPAuthType cur_auth_type;
    char *authstr;
    int new_loc;
    AVDictionary *opts = NULL;
    char opts_format[20];

    if( s->seekable == 1 )
        h->is_streamed = 0;
    else
        h->is_streamed = 1;

    av_url_split(NULL, 0, auth, sizeof(auth), hostname, sizeof(hostname), &port,
                 pathbuf, sizeof(pathbuf), uri);
    ff_url_join(hoststr, sizeof(hoststr), NULL, NULL, hostname, port, NULL);
    path = pathbuf;
    if (*path == '/')
        path++;

    ff_url_join(lower_url, sizeof(lower_url), "tcp", NULL, hostname, port,
                NULL);
redo:
    if (s->rw_timeout != -1) {
        snprintf(opts_format, sizeof(opts_format), "%d", s->rw_timeout);
        av_dict_set(&opts, "timeout", opts_format, 0);
    } /* if option is not given, don't pass it and let tcp use its own default */
    ret = ffurl_open(&s->hd, lower_url, AVIO_FLAG_READ_WRITE,
                     &h->interrupt_callback, &opts);
    av_dict_free(&opts);
    if (ret < 0)
        return ret;

    authstr = ff_http_auth_create_response(&s->proxy_auth_state, auth,
                                           path, "CONNECT");
    snprintf(s->buffer, sizeof(s->buffer),
             "CONNECT %s HTTP/1.1\r\n"
             "Host: %s\r\n"
             "Connection: close\r\n"
             "%s%s"
             "\r\n",
             path,
             hoststr,
             authstr ? "Proxy-" : "", authstr ? authstr : "");
    av_freep(&authstr);

    if ((ret = ffurl_write(s->hd, s->buffer, strlen(s->buffer))) < 0)
        goto fail;

    s->buf_ptr = s->buffer;
    s->buf_end = s->buffer;
    s->line_count = 0;
    s->filesize = -1;
    cur_auth_type = s->proxy_auth_state.auth_type;

    /* Note: This uses buffering, potentially reading more than the
     * HTTP header. If tunneling a protocol where the server starts
     * the conversation, we might buffer part of that here, too.
     * Reading that requires using the proper ffurl_read() function
     * on this URLContext, not using the fd directly (as the tls
     * protocol does). This shouldn't be an issue for tls though,
     * since the client starts the conversation there, so there
     * is no extra data that we might buffer up here.
     */
    ret = http_read_header(h, &new_loc);
    if (ret < 0)
        goto fail;

    attempts++;
    if (s->http_code == 407 &&
        (cur_auth_type == HTTP_AUTH_NONE || s->proxy_auth_state.stale) &&
        s->proxy_auth_state.auth_type != HTTP_AUTH_NONE && attempts < 2) {
        ffurl_closep(&s->hd);
        goto redo;
    }

    if (s->http_code < 400)
        return 0;
    ret = AVERROR(EIO);

fail:
    http_proxy_close(h);
    return ret;
}

static int http_proxy_write(URLContext *h, const uint8_t *buf, int size)
{
    HTTPContext *s = h->priv_data;
    return ffurl_write(s->hd, buf, size);
}

URLProtocol ff_httpproxy_protocol = {
    .name                = "httpproxy",
    .url_open            = http_proxy_open,
    .url_read            = http_buf_read,
    .url_write           = http_proxy_write,
    .url_close           = http_proxy_close,
    .url_get_file_handle = http_get_file_handle,
    .priv_data_size      = sizeof(HTTPContext),
    .flags               = URL_PROTOCOL_FLAG_NETWORK,
};
#endif<|MERGE_RESOLUTION|>--- conflicted
+++ resolved
@@ -40,7 +40,7 @@
 #define BUFFER_SIZE MAX_URL_SIZE
 #define MAX_REDIRECTS 8
 
-#define DEFAULT_UA "Mozilla/5.0 (iPad; U; CPU OS 4_2_1 like Mac OS X; zh-cn) AppleWebKit/533.17.9 (KHTML, like Gecko) Version/5.0.2 Mobile/8C148 Safari/6533.18.5"
+#define IPAD_UA "Mozilla/5.0 (iPad; CPU OS 6_0 like Mac OS X) AppleWebKit/536.26 (KHTML, like Gecko) Version/6.0 Mobile/10A5376e Safari/8536.25"
 
 typedef struct {
     const AVClass *class;
@@ -119,11 +119,7 @@
     char auth[1024], proxyauth[1024] = "";
     char path1[MAX_URL_SIZE];
     char buf[1024], urlbuf[MAX_URL_SIZE];
-<<<<<<< HEAD
     int port, use_proxy, err, location_changed = 0, redirects = 0, attempts = 0, change_ua = 0;
-=======
-    int port, use_proxy, err, location_changed = 0, redirects = 0, attempts = 0;
->>>>>>> 63e8fc4d
     HTTPAuthType cur_auth_type, cur_proxy_auth_type;
     HTTPContext *s = h->priv_data;
 
@@ -193,7 +189,7 @@
             goto fail;
     }
     if (s->http_code == 403 && !change_ua) {
-      av_opt_set(s, "user-agent", DEFAULT_UA, 0);
+      av_opt_set(s, "user-agent", IPAD_UA, 0);
       ffurl_closep(&s->hd);
       memset(&s->auth_state, 0, sizeof(s->auth_state));
       attempts = 0;
@@ -530,11 +526,7 @@
 {
     HTTPContext *s = h->priv_data;
     int post, err;
-<<<<<<< HEAD
     char headers[10240] = "";
-=======
-    char headers[4096] = "";
->>>>>>> 63e8fc4d
     char *authstr = NULL, *proxyauthstr = NULL;
     int64_t off = s->off;
     int len = 0;
