--- conflicted
+++ resolved
@@ -5894,24 +5894,10 @@
         require_pkg_config libopus opus opus_multistream.h opus_multistream_surround_encoder_create
     }
 }
-<<<<<<< HEAD
-enabled libpulse          && require_pkg_config libpulse pulse/pulseaudio.h pa_context_new
-enabled librsvg           && require_pkg_config librsvg-2.0 librsvg-2.0/librsvg/rsvg.h rsvg_handle_render_cairo
-enabled librtmp           && require_pkg_config librtmp librtmp/rtmp.h RTMP_Socket
-enabled librtmfp          && require_pkg_config librtmfp librtmfp/librtmfp.h RTMFP_Connect
-enabled librubberband     && require_pkg_config "rubberband >= 1.8.1" rubberband/rubberband-c.h rubberband_new
-enabled libshine          && require_pkg_config shine shine/layer3.h shine_encode_buffer
-enabled libsmbclient      && { use_pkg_config smbclient libsmbclient.h smbc_init ||
-                               require smbclient libsmbclient.h smbc_init -lsmbclient; }
-enabled libsnappy         && require libsnappy snappy-c.h snappy_compress -lsnappy
-enabled libsoxr           && require libsoxr soxr.h soxr_create -lsoxr && LIBSOXR="-lsoxr"
-enabled libssh            && require_pkg_config libssh libssh/sftp.h sftp_init
-enabled libspeex          && require_pkg_config speex speex/speex.h speex_decoder_init -lspeex
-enabled libtesseract      && require_pkg_config tesseract tesseract/capi.h TessBaseAPICreate
-=======
 enabled libpulse          && require_pkg_config libpulse libpulse pulse/pulseaudio.h pa_context_new
 enabled librsvg           && require_pkg_config librsvg librsvg-2.0 librsvg-2.0/librsvg/rsvg.h rsvg_handle_render_cairo
 enabled librtmp           && require_pkg_config librtmp librtmp librtmp/rtmp.h RTMP_Socket
+enabled librtmfp          && require_pkg_config librtmfp librtmfp librtmfp/librtmfp.h RTMFP_Connect
 enabled librubberband     && require_pkg_config librubberband "rubberband >= 1.8.1" rubberband/rubberband-c.h rubberband_new -lstdc++ && append librubberband_extralibs "-lstdc++"
 enabled libshine          && require_pkg_config libshine shine shine/layer3.h shine_encode_buffer
 enabled libsmbclient      && { check_pkg_config libsmbclient smbclient libsmbclient.h smbc_init ||
@@ -5921,7 +5907,6 @@
 enabled libssh            && require_pkg_config libssh libssh libssh/sftp.h sftp_init
 enabled libspeex          && require_pkg_config libspeex speex speex/speex.h speex_decoder_init
 enabled libtesseract      && require_pkg_config libtesseract tesseract tesseract/capi.h TessBaseAPICreate
->>>>>>> caa4bd7a
 enabled libtheora         && require libtheora theora/theoraenc.h th_info_init -ltheoraenc -ltheoradec -logg
 enabled libtls            && require_pkg_config libtls libtls tls.h tls_configure
 enabled libtwolame        && require libtwolame twolame.h twolame_init -ltwolame &&
